<<<<<<< HEAD
git-annex (4.20130521~bpo70+1) wheezy-backports; urgency=low
=======
git-annex (4.20130802) unstable; urgency=low

  * dropunused behavior change: Now refuses to drop the last copy of a
    file, unless you use the --force.
    This was the last place in git-annex that could remove data referred
    to by the git history, without being forced.
    Like drop, dropunused checks remotes, and honors the global
    annex.numcopies setting. (However, .gitattributes settings cannot
    apply to unused files.) 
  * Fix inverted logic in last release's fix for data loss bug,
    that caused git-annex sync on FAT or other crippled filesystems to add
    symlink standin files to the annex.
  * importfeed can be used to import files from podcast feeds.
  * webapp: When setting up a dedicated ssh key to access the annex
    on a host, set IdentitiesOnly to prevent the ssh-agent from forcing
    use of a different ssh key. That could result in unncessary password
    prompts, or prevent git-annex-shell from being run on the remote host.
  * webapp: Improve handling of remotes whose setup has stalled.
  * Add status message to XMPP presence tag, to identify to others that
    the client is a git-annex client. Closes: #717652
  * webapp: When creating a repository on a removable drive, set
    core.fsyncobjectfiles, to help prevent data loss when the drive is yanked.
  * Always build with -threaded, to avoid a deadlock when communicating with
    gpg.
  * unused: No longer shows as unused tmp files that are actively being
    transferred.
  * assistant: Fix NetWatcher to not sync with remotes that have
    remote.<name>.annex-sync set to false.
  * assistant: Fix deadlock that could occur when adding a lot of files
    at once in indirect mode.
  * assistant: Fix bug that caused it to stall when adding a very large
    number of files at once (around 5 thousand).
  * OSX: Make git-annex-webapp run in the background, so that the app icon
    can be clicked on the open a new webapp when the assistant is already
    running.
  * Improve test suite on Windows; now tests git annex sync.
  * Fix a few bugs involving filenames that are at or near the filesystem's
    maximum filename length limit.
  * find: Avoid polluting stdout with progress messages. Closes: #718186
  * Escape ':' in file/directory names to avoid it being treated
    as a pathspec by some git commands. Closes: #718185
  * Slow and ugly work around for bug #718517 in git 1.8.4~rc0, which broke
    git-cat-file --batch for filenames containing spaces.
    (Will be reverted after next git pre-release fixes the problem.)

 -- Joey Hess <joeyh@debian.org>  Fri, 02 Aug 2013 11:35:16 -0400

git-annex (4.20130723) unstable; urgency=low

  * Fix data loss bug when adding an (uncompressed) tarball of a
    git-annex repository, or other file that begins with something
    that can be mistaken for a git-annex link. Closes: #717456
  * New improved version of the git-annex logo, contributed by
    John Lawrence.
  * Rsync.net have committed to support git-annex and offer a special
    discounted rate for git-annex users. Updated the webapp to reflect this.
    http://www.rsync.net/products/git-annex-pricing.html
  * Install XDG desktop icon files.
  * Support unannex and uninit in direct mode.
  * Support import in direct mode.
  * webapp: Better display of added files.
  * fix: Preserve the original mtime of fixed symlinks.
  * uninit: Preserve .git/annex/objects at the end, if it still
    has content, so that old versions of files and deleted files
    are not deleted. Print a message with some suggested actions.
  * When a transfer is already being run by another process,
    proceed on to the next file, rather than dying.
  * Fix checking when content is present in a non-bare repository
    accessed via http.
  * Display byte sizes with more precision.
  * watcher: Fixed a crash that could occur when a directory was renamed
    or deleted before it could be scanned.
  * watcher: Partially worked around a bug in hinotify, no longer crashes
    if hinotify cannot process a directory (but can't detect changes in it)
  * directory special remote: Fix checking that there is enough disk space
    to hold an object, was broken when using encryption.
  * webapp: Differentiate between creating a new S3/Glacier/WebDav remote,
    and initializing an existing remote. When creating a new remote, avoid
    conflicts with other existing (or deleted) remotes with the same name.
  * When an XMPP server has SRV records, try them, but don't then fall
    back to the regular host if they all fail.
  * For long hostnames, use a hash of the hostname to generate the socket
    file for ssh connection caching.

 -- Joey Hess <joeyh@debian.org>  Tue, 23 Jul 2013 10:46:05 -0400

git-annex (4.20130709) unstable; urgency=low

  * --all: New switch that makes git-annex operate on all data stored
    in the git annex, including old versions of files. Supported by
    fsck, get, move, copy.
  * --unused: New switch that makes git-annex operate on all data found
    by the last run of git annex unused. Supported by fsck, move, copy.
  * get, move, copy: Can now be run in a bare repository,
    like fsck already could. --all is enabled automatically in this case.
  * merge: Now also merges synced/master or similar branches, which 
    makes it useful to put in a post-receive hook to make a repository
    automatically update its working copy when git annex sync or the assistant
    sync with it.
  * webapp: Fix ssh setup with nonstandard port, broken in last release.
  * init: Detect systems on which git commit fails due to not being able to
    determine the FQDN, and put in a workaround so committing to the git-annex
    branch works.
  * addurl --pathdepth: Fix failure when the pathdepth specified is deeper
    than the urls's path.
  * Windows: Look for .exe extension when searching for a command in path.
  * Pass -f to curl when downloading a file with it, so it propigates failure. 
  * Windows: Fix url to object when using a http remote.
  * webapp: Fix authorized_keys line added when setting up a rsync remote
    on a server that also supports git-annex, to not force running
    git-annex-shell.
  * OSX Mountain Lion: Fixed gpg bundled in dmg to not fail due to a missing
    gpg-agent.
  * Android: gpg is built without --enable-minimal, so it interoperates
    better with other gpg builds that may default to using other algorithms
    for encryption.
  * dropunused, addunused: Complain when asked to operate on a number that
    does not correspond to any unused key.
  * fsck: Don't claim to fix direct mode when run on a symlink whose content
    is not present.
  * Make --numcopies override annex.numcopies set in .gitattributes.

 -- Joey Hess <joeyh@debian.org>  Tue, 09 Jul 2013 13:55:39 -0400

git-annex (4.20130627) unstable; urgency=low

  * assistant --autostart: Automatically ionices the daemons it starts.
  * assistant: Daily sanity check thread is run niced.
  * bup: Handle /~/ in bup remote paths.
    Thanks, Oliver Matthews
  * fsck: Ensures that direct mode is used for files when it's enabled.
  * webapp: Fix bug when setting up a remote ssh repo repeatedly on the same
    server.
  * webapp: Ensure that ssh keys generated for different directories
    on a server are always different.
  * webapp: Fix bug setting up ssh repo if the user enters "~/" at the start 
    of the path.
  * assistant: Fix bug that prevented adding files written by gnucash, 
    and more generally support adding hard links to files. However,
    other operations on hard links are still unsupported.
  * webapp: Fix bug that caused the webapp to hang when built with yesod 1.2.

 -- Joey Hess <joeyh@debian.org>  Thu, 27 Jun 2013 14:21:55 -0400

git-annex (4.20130621) unstable; urgency=low

  * Supports indirect mode on encfs in paranoia mode, and other
    filesystems that do not support hard links, but do support
    symlinks and other POSIX filesystem features.
  * Android: Add .thumbnails to .gitignore when setting up a camera
    repository.
  * Android: Make the "Open webapp" menu item open the just created
    repository when a new repo is made.
  * webapp: When the user switches to display a different repository,
    that repository becomes the default repository to be displayed next time
    the webapp gets started.
  * glacier: Better handling of the glacier inventory, which avoids
    duplicate uploads to the same glacier repository by `git annex copy`.
  * Direct mode: No longer temporarily remove write permission bit of files
    when adding them.
  * sync: Better support for bare git remotes. Now pushes directly to the
    master branch on such a remote, instead of to synced/master. This
    makes it easier to clone from a bare git remote that has been populated
    with git annex sync or by the assistant.
  * Android: Fix use of cp command to not try to use features present
    only on build system.
  * Windows: Fix hang when adding several files at once.
  * assistant: In direct mode, objects are now only dropped when all
    associated files are unwanted. This avoids a repreated drop/get loop
    of a file that has a copy in an archive directory, and a copy not in an
    archive directory. (Indirect mode still has some buggy behavior in this
    area, since it does not keep track of associated files.)
    Closes: #712060
  * status: No longer shows dead repositories.
  * annex.debug can now be set to enable debug logging by default.
    The webapp's debugging check box does this.
  * fsck: Avoid getting confused by Windows path separators
  * Windows: Multiple bug fixes, including fixing the data written to the
    git-annex branch.
  * Windows: The test suite now passes on Windows (a few broken parts are
    disabled).
  * assistant: On Linux, the expensive transfer scan is run niced.
  * Enable assistant and WebDAV support on powerpc and sparc architectures,
    which now have the necessary dependencies built.

 -- Joey Hess <joeyh@debian.org>  Fri, 21 Jun 2013 10:18:41 -0400

git-annex (4.20130601) unstable; urgency=medium

  * XMPP: Git push over xmpp made much more robust.
  * XMPP: Avoid redundant and unncessary pushes. Note that this breaks
    compatibility with previous versions of git-annex, which will refuse
    to accept any XMPP pushes from this version.
  * XMPP: Send pings and use them to detect when contact with the server
    is lost.
  * hook special remote: Added combined hook program support.
  * Android app: Avoid using hard links to app's lib directory, which
    is sometimes on a different filesystem than the data directory.
  * Fix bug in parsing of parens in some preferred content expressions.
    This fixes the behavior of the manual mode group.
  * assistant: Work around git-cat-file's not reloading the index after files
    are staged.
  * Improve error handling when getting uuid of http remotes to auto-ignore,
    like with ssh remotes.
  * content: New command line way to view and configure a repository's
    preferred content settings.
  * sync: Fix double merge conflict resolution handling.
  * XMPP: Fix a file descriptor leak.
  * Android: Added an "Open WebApp" item to the terminal's menu.
  * Android: Work around Android devices where the `am` command doesn't work.
  * Can now restart certain long-running git processes if they crash, and
    continue working.

 -- Joey Hess <joeyh@debian.org>  Sat, 01 Jun 2013 19:16:04 -0400

git-annex (4.20130521) unstable; urgency=low
>>>>>>> 7fdf9ea5

  * Wheezy backport. Note that WebDAV is disabled in this backport.
    Closes: #718339
  * Sanitize debian changelog version before putting it into cabal file.
    Closes: #708619
  * Switch to MonadCatchIO-transformers for better handling of state while
    catching exceptions.
  * Fix a zombie that could result when running a process like gpg to
    read and write to it.
  * Allow building with gpg2.
  * Disable building with the haskell threaded runtime when the webapp
    is not built. This may fix builds on mips, s390x and sparc, which are
    failing to link -lHSrts_thr
  * Temporarily build without webapp on kfreebsd-i386, until yesod is
    installable there again.
  * Direct mode bug fix: After a conflicted merge was automatically resolved,
    the content of a file that was already present could incorrectly
    be replaced with a symlink.
  * Fix a bug in the git-annex branch handling code that could
    cause info from a remote to not be merged and take effect immediately.
  * Direct mode is now fully tested by the test suite.
  * Detect bad content in ~/.config/git-annex/program and look in PATH instead.
  * OSX: Fixed gpg included in dmg.
  * Linux standalone: Back to being built with glibc 2.13 for maximum
    portability.

 -- Joey Hess <joeyh@debian.org>  Fri, 02 Aug 2013 13:18:44 -0400

git-annex (4.20130516) unstable; urgency=low

  * Android: The webapp is ported and working.
  * Windows: There is a very rough Windows port. Do not trust it with
    important data.
  * git-annex-shell: Ensure that received files can be read. Files
    transferred from some Android devices may have very broken permissions
    as received.
  * direct mode: Direct mode commands now work on files staged in the index,
    they do not need to be committed to git.
  * Temporarily add an upper bound to the version of yesod that can be built
    with, since yesod 1.2 has a great many changes that will require extensive
    work on the webapp.
  * Disable building with the haskell threaded runtime when the assistant
    is not built. This may fix builds on s390x and sparc, which are failing
    to link -lHSrts_thr
  * Avoid depending on regex-tdfa on mips, mipsel, and s390, where it fails
    to build.
  * direct: Fix a bug that could cause some files to be left in indirect mode.
  * When initializing a directory special remote with a relative path,
    the path is made absolute.
  * SHA: Add a runtime sanity check that sha commands output something
    that appears to be a real sha.
  * configure: Better checking that sha commands output in the desired format.
  * rsync special remotes: When sending from a crippled filesystem, use
    the destination's default file permissions, as the local ones can
    be arbitrarily broken. (Ie, ----rwxr-x for files on Android)
  * migrate: Detect if a file gets corrupted while it's being migrated.
  * Debian: Add a menu file.

 -- Joey Hess <joeyh@debian.org>  Thu, 16 May 2013 11:03:35 -0400

git-annex (4.20130501) unstable; urgency=low

  * sync, assistant: Behavior changes: Sync with remotes that have
    annex-ignore set, so that git remotes on servers without git-annex
    installed can be used to keep clients' git repos in sync.
  * assistant: Work around misfeature in git 1.8.2 that makes
    `git commit --alow-empty -m ""` run an editor.
  * sync: Bug fix, avoid adding to the annex the 
    dummy symlinks used on crippled filesystems.
  * Add public repository group.
    (And inpreferreddir to preferred content expressions.)
  * webapp: Can now set up Internet Archive repositories.
  * S3: Dropping content from the Internet Archive doesn't work, but
    their API indicates it does. Always refuse to drop from there.
  * Automatically register public urls for files uploaded to the
    Internet Archive.
  * To enable an existing special remote, the new enableremote command
    must be used. The initremote command now is used only to create
    new special remotes.
  * initremote: If two existing remotes have the same name,
    prefer the one with a higher trust level.
  * assistant: Improved XMPP protocol to better support multiple repositories
    using the same XMPP account. Fixes bad behavior when sharing with a friend
    when you or the friend have multiple reposotories on an XMPP account.
    Note that XMPP pairing with your own devices still pairs with all
    repositories using your XMPP account.
  * assistant: Fix bug that could cause incoming pushes to not get
    merged into the local tree. Particularly affected XMPP pushes.
  * webapp: Display some additional information about a repository on
    its edit page.
  * webapp: Install FDO desktop menu file when started in standalone mode.
  * webapp: Don't default to making repository in cwd when started
    from within a directory containing a git-annex file (eg, standalone
    tarball directory).
  * Detect systems that have no user name set in GECOS, and also
    don't have user.name set in git config, and put in a workaround
    so that commits to the git-annex branch (and the assistant)
    will still succeed despite git not liking the system configuration.
  * webapp: When told to add a git repository on a remote server, and
    the repository already exists as a non-bare repository, use it,
    rather than initializing a bare repository in the same directory.
  * direct, indirect: Refuse to do anything when the assistant
    or git-annex watch daemon is running.
  * assistant: When built with git before 1.8.0, use `git remote rm`
    to delete a remote. Newer git uses `git remote remove`.
  * rmurl: New command, removes one of the recorded urls for a file.
  * Detect when the remote is broken like bitbucket is, and exits 0 when
    it fails to run git-annex-shell.
  * assistant: Several improvements to performance and behavior when
    performing bulk adds of a large number of files (tens to hundreds
    of thousands).
  * assistant: Sanitize XMPP presence information logged for debugging.
  * webapp: Now automatically fills in any creds used by an existing remote
    when creating a new remote of the same type. Done for Internet Archive,
    S3, Glacier, and Box.com remotes.
  * Store an annex-uuid file in the bucket when setting up a new S3 remote.
  * Support building with DAV 0.4.

 -- Joey Hess <joeyh@debian.org>  Wed, 01 May 2013 01:42:46 -0400

git-annex (4.20130417) unstable; urgency=low

  * initremote: Generates encryption keys with high quality entropy.
    This can be disabled using --fast to get the old behavior.
    The assistant still uses low-quality entropy when creating encrypted
    remotes, to avoid delays. (Thanks, guilhem for the patch.)
  * Bugfix: Direct mode no longer repeatedly checksums duplicated files.
  * assistant: Work around horrible, terrible, very bad behavior of
    gnome-keyring, by not storing special-purpose ssh keys in ~/.ssh/*.pub.
    Apparently gnome-keyring apparently will load and indiscriminately use
    such keys in some cases, even if they are not using any of the standard
    ssh key names. Instead store the keys in ~/.ssh/annex/,
    which gnome-keyring will not check.
  * addurl: Bugfix: Did not properly add file in direct mode.
  * assistant: Bug fix to avoid annexing the files that git uses
    to stand in for symlinks on FAT and other filesystem not supporting
    symlinks.
  * Adjust preferred content expressions so that content in archive
    directories is preferred until it has reached an archive or smallarchive
    repository.
  * webapp: New --listen= option allows running the webapp on one computer
    and connecting to it from another. (Note: Does not yet use HTTPS.)
  * Added annex.web-download-command setting.
  * Added per-remote annex-rsync-transport option. (guilhem again)
  * Ssh connection caching is now also used by rsync special remotes.
    (guilhem yet again)
  * The version number is now derived from git, unless built with
    VERSION_FROM_CHANGELOG.
  * assistant: Stop any transfers the assistant initiated on shutdown.
  * assistant: Added sequence numbers to XMPP git push packets. (Not yet used.)
  * addurl: Register transfer so the webapp can see it.
  * addurl: Automatically retry downloads that fail, as long as some
    additional content was downloaded.
  * webapp: Much improved progress bar display for downloads from encrypted
    remotes.
  * Avoid using runghc, as that needs ghci.
  * webapp: When a repository's group is changed, rescan for transfers.
  * webapp: Added animations.
  * webapp: Include the repository directory in the mangled hostname and
    ssh key name, so that a locked down ssh key for one repository is not
    re-used when setting up additional repositories on the same server.
  * Fall back to internal url downloader when built without curl.
  * fsck: Check content of direct mode files (only when the inode cache
    thinks they are unmodified).

 -- Joey Hess <joeyh@debian.org>  Wed, 17 Apr 2013 09:07:38 -0400

git-annex (4.20130405) unstable; urgency=low

  * Group subcommands into sections in usage. Closes: #703797
  * Per-command usage messages.
  * webapp: Fix a race that sometimes caused alerts or other notifications
    to be missed if they occurred while a page was loading.
  * webapp: Progess bar fixes for many types of special remotes.
  * Build debian package without using cabal, which writes to HOME.
    Closes: #704205
  * webapp: Run ssh server probes in a way that will work when the
    login shell is a monstrosity that should have died 25 years ago,
    such as csh.
  * New annex.largefiles setting, which configures which files
    `git annex add` and the assistant add to the annex.
  * assistant: Check small files into git directly.
  * Remotes can be configured to use other MAC algorithms than HMACSHA1
    to encrypt filenames.
    Thanks, guilhem for the patch.
  * git-annex-shell: Passes rsync --bwlimit options on rsync.
    Thanks, guilhem for the patch.
  * webapp: Added UI to delete repositories. Closes: #689847
  * Adjust built-in preferred content expressions to make most types
    of repositories want content that is only located on untrusted, dead,
    and unwanted repositories.
  * drop --auto: Fix bug that prevented dropping files from untrusted
    repositories.
  * assistant: Fix bug that could cause direct mode files to be unstaged
    from git.
  * Update working tree files fully atomically.
  * webapp: Improved transfer queue management.
  * init: Probe whether the filesystem supports fifos, and if not,
    disable ssh connection caching.
  * Use lower case hash directories for storing files on crippled filesystems,
    same as is already done for bare repositories.

 -- Joey Hess <joeyh@debian.org>  Fri, 05 Apr 2013 10:42:18 -0400

git-annex (4.20130323) unstable; urgency=low

  * webapp: Repository list is now included in the dashboard, and other
    UI tweaks.
  * webapp: Improved UI for pairing your own devices together using XMPP.
  * webapp: Display an alert when there are XMPP remotes, and a cloud
    transfer repository needs to be configured.
  * Add incrementalbackup repository group.
  * webapp: Encourage user to install git-annex on a server when adding
    a ssh server, rather than just funneling them through to rsync.
  * xmpp: --debug now enables a sanitized dump of the XMPP protocol
  * xmpp: Try harder to detect presence of clients when there's a git push
    to send.
  * xmpp: Re-enable XA flag, since disabling it did not turn out to help
    with the problems Google Talk has with not always sending presence
    messages to clients.
  * map: Combine duplicate repositories, for a nicer looking map.
  * Fix several bugs caused by a bad Ord instance for Remote.
  * webapp: Switch all forms to POST.
  * assistant: Avoid syncing with annex-ignored remotes when reconnecting
    to the network, or connecting a drive.
  * assistant: Fix OSX bug that prevented committing changed files to a
    repository when in indirect mode.
  * webapp: Improved alerts displayed when syncing with remotes, and 
    when syncing with a remote fails.
  * webapp: Force wrap long filenames in transfer display.
  * assistant: The ConfigMonitor left one zombie behind each time
    it checked for changes, now fixed.
  * get, copy, move: Display an error message when an identical transfer
    is already in progress, rather than failing with no indication why.
  * assistant: Several optimisations to file transfers.
  * OSX app and standalone Linux tarball now both support being added to
    PATH; no need to use runshell to start git-annex.
  * webapp: When adding a removable drive, you can now specify the
    directory inside it to use.
  * webapp: Confirm whether user wants to combine repositories when
    adding a removable drive that already has a repository on it.

 -- Joey Hess <joeyh@debian.org>  Fri, 22 Mar 2013 18:54:05 -0400

git-annex (4.20130314) unstable; urgency=low

  * Bugfix: git annex add, when ran without any file or directory specified,
    should add files in the current directory, but not act on unlocked files
    elsewhere in the tree.
  * Bugfix: drop --from an unavailable remote no longer updates the location
    log, incorrectly, to say the remote does not have the key.
  * Bugfix: If the UUID of a remote is not known, prevent --from, --to,
    and other ways of specifying remotes by name from selecting it,
    since it is not possible to sanely use it.
  * Bugfix: Fix bug in inode cache sentinal check, which broke
    copying to local repos if the repo being copied from had moved
    to a different filesystem or otherwise changed all its inodes

  * Switch from using regex-compat to regex-tdfa, as the C regex library
    is rather buggy.
  * status: Can now be run with a directory path to show only the
    status of that directory, rather than the whole annex.
  * Added remote.<name>.annex-gnupg-options setting.
    Thanks, guilhem for the patch.
  * addurl: Add --relaxed option.
  * addurl: Escape invalid characters in urls, rather than failing to
    use an invalid url.
  * addurl: Properly handle url-escaped characters in file:// urls.

  * assistant: Fix dropping content when a file is moved to an archive
    directory, and getting contennt when a file is moved back out.
  * assistant: Fix bug in direct mode that could occur when a symlink is
    moved out of an archive directory, and resulted in the file not being
    set to direct mode when it was transferred.
  * assistant: Generate better commits for renames.
  * assistant: Logs are rotated to avoid them using too much disk space.
  * assistant: Avoid noise in logs from git commit about typechanged
    files in direct mode repositories.
  * assistant: Set gc.auto=0 when creating repositories to prevent
    automatic commits from causing git-gc runs.
  * assistant: If gc.auto=0, run git-gc once a day, packing loose objects
    very non-aggressively.
  * assistant: XMPP git pull and push requests are cached and sent when
    presence of a new client is detected.
  * assistant: Sync with all git remotes on startup.
  * assistant: Get back in sync with XMPP remotes after network reconnection,
    and on startup.
  * assistant: Fix syncing after XMPP pairing.
  * assistant: Optimised handling of renamed files in direct mode,
    avoiding re-checksumming.
  * assistant: Detects most renames, including directory renames, and
    combines all their changes into a single commit.
  * assistant: Fix ~/.ssh/git-annex-shell wrapper to work when the
    ssh key does not force a command.
  * assistant: Be smarter about avoiding unncessary transfers.

  * webapp: Work around bug in Warp's slowloris attack prevention code,
    that caused regular browsers to stall when they reuse a connection
    after leaving it idle for 30 seconds.
    (See https://github.com/yesodweb/wai/issues/146)
  * webapp: New preferences page allows enabling/disabling debug logging
    at runtime, as well as configuring numcopies and diskreserve.
  * webapp: Repository costs can be configured by dragging repositories around
    in the repository list.
  * webapp: Proceed automatically on from "Configure jabber account"
    to pairing.
  * webapp: Only show up to 10 queued transfers.
  * webapp: DTRT when told to create a git repo that already exists.
  * webapp: Set locally paired repositories to a lower cost than other
    network remotes.

  * Run ssh with -T to avoid tty allocation and any login scripts that
    may do undesired things with it.
  * Several improvements to Makefile and cabal file. Thanks, Peter Simmons
  * Stop depending on testpack.
  * Android: Enable test suite. 

 -- Joey Hess <joeyh@debian.org>  Thu, 14 Mar 2013 15:29:20 -0400

git-annex (4.20130227) unstable; urgency=low

  * annex.version is now set to 4 for direct mode repositories.
  * Should now fully support git repositories with core.symlinks=false;
    always using git's pseudosymlink files in such repositories.
  * webapp: Allow creating repositories on filesystems that lack support for
    symlinks.
  * webapp: Can now add a new local repository, and make it sync with
    the main local repository.
  * Android: Bundle now includes openssh.
  * Android: Support ssh connection caching.
  * Android: Assistant is fully working. (But no webapp yet.)
  * Direct mode: Support filesystems like FAT which can change their inodes
    each time they are mounted.
  * Direct mode: Fix support for adding a modified file.
  * Avoid passing -p to rsync, to interoperate with crippled filesystems.
    Closes: #700282
  * Additional GIT_DIR support bugfixes. May actually work now.
  * webapp: Display any error message from git init if it fails to create
    a repository.
  * Fix a reversion in matching globs introduced in the last release,
    where "*" did not match files inside subdirectories. No longer uses
    the Glob library.
  * copy: Update location log when no copy was performed, if the location
    log was out of date.
  * Makefile now builds using cabal, taking advantage of cabal's automatic
    detection of appropriate build flags.
  * test: The test suite is now built into the git-annex binary, and can
    be run at any time.

 -- Joey Hess <joeyh@debian.org>  Wed, 27 Feb 2013 14:07:24 -0400

git-annex (3.20130216) unstable; urgency=low

  * Now uses the Haskell uuid library, rather than needing a uuid program.
  * Now uses the Haskell Glob library, rather than pcre-light, avoiding
    the need to install libpcre. Currently done only for Cabal or when
    the Makefile is made to use -DWITH_GLOB
  * Android port now available (command-line only).
  * New annex.crippledfilesystem setting, allows use of git-annex
    repositories on FAT and even worse filesystems; avoiding use of
    hard links and locked down permissions settings. (Support is incomplete.)
  * init: Detect when the repository is on a filesystem that does not
    support hard links, or symlinks, or unix permissions, and set
    annex.crippledfilesystem, as well as annex.direct.
  * add: Improved detection of files that are modified while being added.
  * Fix a bug in direct mode, introduced in the previous release, where
    if a file was dropped and then got back, it would be stored in indirect
    mode.

 -- Joey Hess <joeyh@debian.org>  Sat, 16 Feb 2013 10:03:26 -0400

git-annex (3.20130207) unstable; urgency=low

  * webapp: Now allows restarting any threads that crash.
  * Adjust debian package to only build-depend on DAV on architectures
    where it is available.
  * addurl --fast: Use curl, rather than haskell HTTP library, to support https.
  * annex.autocommit: New setting, can be used to disable autocommit
    of changed files by the assistant, while it still does data syncing
    and other tasks.
  * assistant: Ignore .DS_Store on OSX.
  * assistant: Fix location log when adding new file in direct mode.
  * Deal with stale mappings for deleted file in direct mode.
  * pre-commit: Update direct mode mappings. 
  * uninit, unannex --fast: If hard link creation fails, fall back to slow
    mode.
  * Clean up direct mode cache and mapping info when dropping keys.
  * dropunused: Clean up stale direct mode cache and mapping info not
    removed before.

 -- Joey Hess <joeyh@debian.org>  Thu, 07 Feb 2013 12:45:25 -0400

git-annex (3.20130124) unstable; urgency=low

  * Added source repository group, that only retains files until they've
    been transferred to another repository. Useful for things like
    repositories on cameras.
  * Added manual repository group. Use to prevent the assistant from
    downloading any file contents to keep things in sync. Instead
    `git annex get`, `git annex drop` etc can be used manually as desired.
  * webapp: More adjustments to longpoll code to deal with changes in
    variable quoting in different versions of shakespeare-js.
  * webapp: Avoid an error if a transfer is stopped just as it finishes.
    Closes: #698184 
  * webapp: Now always logs to .git/annex/daemon.log
  * webapp: Has a page to view the log, accessed from the control menu.
  * webapp: Fix crash adding removable drive that has an annex directory
    in it that is not a git repository.
  * Deal with incompatability in gpg2, which caused prompts for encryption
    passphrases rather than using the supplied --passphrase-fd.
  * bugfix: Union merges involving two or more repositories could sometimes
    result in data from one repository getting lost. This could result
    in the location log data becoming wrong, and fsck being needed to fix it.
  * sync: Automatic merge conflict resolution now stages deleted files.
  * Depend on git 1.7.7.6 for --no-edit. Closes: #698399
  * Fix direct mode mapping code to always store direct mode filenames
    relative to the top of the repository, even when operating inside a
    subdirectory.
  * fsck: Detect and fix consistency errors in direct mode mapping files.
  * Avoid filename encoding errors when writing direct mode mappings.

 -- Joey Hess <joeyh@debian.org>  Tue, 22 Jan 2013 07:11:59 +1100

git-annex (3.20130114) unstable; urgency=low

  * Now handles the case where a file that's being transferred to a remote
    is modified in place, which direct mode allows. When this
    happens, the transfer now fails, rather than allow possibly corrupt
    data into the remote.
  * fsck: Better checking of file content in direct mode.
  * drop: Suggest using git annex move when numcopies prevents dropping a file.
  * webapp: Repo switcher filters out repos that do not exist any more
    (or are on a drive that's not mounted).
  * webapp: Use IP address, rather than localhost, since some systems may
    have configuration problems or other issues that prevent web browsers
    from connecting to the right localhost IP for the webapp.
  * webapp: Adjust longpoll code to work with recent versions of
    shakespeare-js.
  * assistant: Support new gvfs dbus names used in Gnome 3.6.
  * In direct mode, files with the same key are no longer hardlinked, as
    that would cause a surprising behavior if modifying one, where the other
    would also change.
  * webapp: Avoid illegal characters in hostname when creating S3 or
    Glacier remote.
  * assistant: Avoid committer crashing if a file is deleted at the wrong
    instant.

 -- Joey Hess <joeyh@debian.org>  Mon, 14 Jan 2013 15:25:18 -0400

git-annex (3.20130107) unstable; urgency=low

  * webapp: Add UI to stop and restart assistant.
  * committer: Fix a file handle leak.
  * assistant: Make expensive transfer scan work fully in direct mode.
  * More commands work in direct mode repositories: find, whereis, move, copy,
    drop, log, fsck, add, addurl.
  * sync: No longer automatically adds files in direct mode.
  * assistant: Detect when system is not configured with a user name,
    and set environment to prevent git from failing.
  * direct: Avoid hardlinking symlinks that point to the same content
    when the content is not present.
  * Fix transferring files to special remotes in direct mode.

 -- Joey Hess <joeyh@debian.org>  Mon, 07 Jan 2013 01:01:41 -0400

git-annex (3.20130102) unstable; urgency=low

  * direct, indirect: New commands, that switch a repository to and from
    direct mode. In direct mode, files are accessed directly, rather than
    via symlinks. Note that direct mode is currently experimental. Many
    git-annex commands do not work in direct mode. Some git commands can
    cause data loss when used in direct mode repositories.
  * assistant: Now uses direct mode by default when setting up a new
    local repository.
  * OSX assistant: Uses the FSEvents API to detect file changes.
    This avoids issues with running out of file descriptors on large trees,
    as well as allowing detection of modification of files in direct mode.
    Other BSD systems still use kqueue.
  * kqueue: Fix bug that made broken symlinks not be noticed.
  * vicfg: Quote filename. Closes: #696193
  * Bugfix: Fixed bug parsing transfer info files, where the newline after
    the filename was included in it. This was generally benign, but in
    the assistant, it caused unexpected dropping of preferred content.
  * Bugfix: Remove leading \ from checksums output by sha*sum commands,
    when the filename contains \ or a newline. Closes: #696384
  * fsck: Still accept checksums with a leading \ as valid, now that
    above bug is fixed.
  * SHA*E backends: Exclude non-alphanumeric characters from extensions.
  * migrate: Remove leading \ in SHA* checksums, and non-alphanumerics
    from extensions of SHA*E keys.

 -- Joey Hess <joeyh@debian.org>  Wed, 02 Jan 2013 13:21:34 -0400

git-annex (3.20121211) unstable; urgency=low

  * webapp: Defaults to sharing box.com account info with friends, allowing
    one-click enabling of the repository.
  * Fix broken .config/git-annex/program installed by standalone tarball.
  * assistant: Retrival from glacier now handled.
  * Include ssh in standalone tarball and OSX app.
  * watch: Avoid leaving hard links to files behind in .git/annex/tmp
    if a file is deleted or moved while it's being quarantined in preparation
    to being added to the annex.
  * Allow `git annex drop --from web`; of course this does not remove
    any file from the web, but it does make git-annex remove all urls
    associated with a file.
  * webapp: S3 and Glacier forms now have a select list of all
    currently-supported AWS regions.
  * webdav: Avoid trying to set props, avoiding incompatability with
    livedrive.com. Needs DAV version 0.3.
  * webapp: Prettify error display.
  * webapp: Fix bad interaction between required fields and modals.
  * webapp: Added help buttons and links next to fields that require
    explanations.
  * webapp: Encryption can be disabled when setting up remotes.
  * assistant: Avoid trying to drop content from remotes that don't have it.
  * assistant: Allow periods in ssh key comments.
  * get/copy --auto: Transfer data even if it would exceed numcopies,
    when preferred content settings want it.
  * drop --auto: Fix dropping content when there are no preferred content
    settings.
  * webapp: Allow user to specify the port when setting up a ssh or rsync
    remote.
  * assistant: Fix syncing to just created ssh remotes.
  * Enable WebDAV support in Debian package. Closes: #695532

 -- Joey Hess <joeyh@debian.org>  Tue, 11 Dec 2012 11:25:03 -0400

git-annex (3.20121127) unstable; urgency=low

  * Fix dirContentsRecursive, which had missed some files in deeply nested
    subdirectories. Could affect various parts of git-annex.
  * rsync: Fix bug introduced in last release that broke encrypted rsync
    special remotes.
  * The standalone builds now unset their special path and library path
    variables before running the system web browser.

 -- Joey Hess <joeyh@debian.org>  Tue, 27 Nov 2012 17:07:32 -0400

git-annex (3.20121126) unstable; urgency=low

  * New webdav and Amazon glacier special remotes.
  * Display a warning when a non-existing file or directory is specified.
  * webapp: Added configurator for Box.com.
  * webapp: Show error messages to user when testing XMPP creds.
  * Fix build of assistant without yesod.
  * webapp: The list of repositiories refreshes when new repositories are
    added, including when new repository configurations are pushed in from
    remotes.
  * OSX: Fix RunAtLoad value in plist file.
  * Getting a file from chunked directory special remotes no longer buffers
    it all in memory.
  * S3: Added progress display for uploading and downloading.
  * directory special remote: Made more efficient and robust.
  * Bugfix: directory special remote could loop forever storing a key 
    when a too small chunksize was configured.
  * Allow controlling whether login credentials for S3 and webdav are
    committed to the repository, by setting embedcreds=yes|no when running
    initremote.
  * Added smallarchive repository group, that only archives files that are
    in archive directories. Used by default for glacier when set up in the
    webapp.
  * assistant: Fixed handling of toplevel archive directory and
    client repository group.
  * assistant: Apply preferred content settings when a new symlink
    is created, or a symlink gets renamed. Made archive directories work.

 -- Joey Hess <joeyh@debian.org>  Mon, 26 Nov 2012 11:37:49 -0400

git-annex (3.20121112) unstable; urgency=low

  * assistant: Can use XMPP to notify other nodes about pushes made to other
    repositories, as well as pushing to them directly over XMPP.
  * wepapp: Added an XMPP configuration interface.
  * webapp: Supports pairing over XMPP, with both friends, and other repos
    using the same account.
  * assistant: Drops non-preferred content when possible.
  * assistant: Notices, and applies config changes as they are made to
    the git-annex branch, including config changes pushed in from remotes.
  * git-annex-shell: GIT_ANNEX_SHELL_DIRECTORY can be set to limit it
    to operating on a specified directory.
  * webapp: When setting up authorized_keys, use GIT_ANNEX_SHELL_DIRECTORY.
  * Preferred content path matching bugfix.
  * Preferred content expressions cannot use "in=".
  * Preferred content expressions can use "present".
  * Fix handling of GIT_DIR when it refers to a git submodule.
  * Depend on and use the Haskell SafeSemaphore library, which provides
    exception-safe versions of SampleVar and QSemN.
    Thanks, Ben Gamari for an excellent patch set.
  * file:/// URLs can now be used with the web special remote.
  * webapp: Allow dashes in ssh key comments when pairing.
  * uninit: Check and abort if there are symlinks to annexed content that
    are not checked into git.
  * webapp: Switched to using the same multicast IP address that avahi uses.
  * bup: Don't pass - to bup-split to make it read stdin; bup 0.25
    does not accept that.
  * bugfix: Don't fail transferring content from read-only repos.
    Closes: #691341
  * configure: Check that checksum programs produce correct checksums.
  * Re-enable dbus, using a new version of the library that fixes the memory
    leak.
  * NetWatcher: When dbus connection is lost, try to reconnect.
  * Use USER and HOME environment when set, and only fall back to getpwent,
    which doesn't work with LDAP or NIS.
  * rsync special remote: Include annex-rsync-options when running rsync
    to test a key's presence.
  * The standalone tarball's runshell now takes care of installing a
    ~/.ssh/git-annex-shell wrapper the first time it's run.
  * webapp: Make an initial, empty commit so there is a master branch 
  * assistant: Fix syncing local drives.
  * webapp: Fix creation of rsync.net repositories.
  * webapp: Fix renaming of special remotes.
  * webapp: Generate better git remote names.
  * webapp: Ensure that rsync special remotes are enabled using the same
    name they were originally created using.
  * Bugfix: Fix hang in webapp when setting up a ssh remote with an absolute
    path.

 -- Joey Hess <joeyh@debian.org>  Mon, 12 Nov 2012 10:39:47 -0400

git-annex (3.20121017) unstable; urgency=low

  * Fix zombie cleanup reversion introduced in 3.20121009.
  * Additional fix to support git submodules.

 -- Joey Hess <joeyh@debian.org>  Tue, 16 Oct 2012 21:10:14 -0400

git-annex (3.20121016) unstable; urgency=low

  * vicfg: New file format, avoids ambiguity with repos that have the same
    description, or no description.
  * Bug fix: A recent change caused git-annex-shell to crash.
  * Better preferred content expression for transfer repos.
  * webapp: Repository edit form can now edit the name of a repository.
  * webapp: Make bare repositories on removable drives, as there is nothing
    to ensure non-bare repos get updated when syncing.
  * webapp: Better behavior when pausing syncing to a remote when a transfer
    scan is running and queueing new transfers for that remote.
  * The standalone binaries are now built to not use ssh connection caching,
    in order to work with old versions of ssh.
  * A relative core.worktree is relative to the gitdir. Now that this is
    handled correctly, git-annex can be used in git submodules.
  * Temporarily disable use of dbus, as the haskell dbus library blows up
    when losing connection, which will need to be fixed upstream. 

 -- Joey Hess <joeyh@debian.org>  Tue, 16 Oct 2012 15:25:22 -0400

git-annex (3.20121010) unstable; urgency=low

  * Renamed --ingroup to --inallgroup.
  * Standard groups changed to client, transfer, archive, and backup.
    Each of these has its own standard preferred content setting.
  * dead: Remove dead repository from all groups.
  * Avoid unsetting HOME when running certian git commands. Closes: #690193
  * test: Fix threaded runtime hang.
  * Makefile: Avoid building with -threaded if the ghc threaded runtime does
    not exist.
  * webapp: Improve wording of intro display. Closes: #689848
  * webapp: Repositories can now be configured, to change their description,
    their group, or even to disable syncing to them.
  * git config remote.name.annex-sync can be used to control whether
    a remote gets synced.
  * Fix a crash when merging files in the git-annex branch that contain
    invalid utf8.
  * Automatically detect when a ssh remote does not have git-annex-shell
    installed, and set annex-ignore.

 -- Joey Hess <joeyh@debian.org>  Fri, 12 Oct 2012 13:45:21 -0400

git-annex (3.20121009) unstable; urgency=low

  * watch, assistant: It's now safe to git annex unlock files while
    the watcher is running, as well as modify files checked into git
    as normal files. Additionally, .gitignore settings are now honored.
    Closes: #689979
  * group, ungroup: New commands to indicate groups of repositories.
  * webapp: Adds newly created repositories to one of these groups:
    clients, drives, servers
  * vicfg: New command, allows editing (or simply viewing) most
    of the repository configuration settings stored in the git-annex branch.
  * Added preferred content expressions, configurable using vicfg.
  * get --auto: If the local repository has preferred content
    configured, only get that content.
  * drop --auto: If the repository the content is dropped from has
    preferred content configured, drop only content that is not preferred.
  * copy --auto: Only transfer content that the destination repository prefers.
  * assistant: Now honors preferred content settings when deciding what to
    transfer.
  * --copies=group:number can now be used to match files that are present
    in a specified number of repositories in a group.
  * Added --smallerthan, --largerthan, and --inall limits.
  * Only build-depend on libghc-clientsession-dev on arches that will have
    the webapp.
  * uninit: Unset annex.version. Closes: #689852

 -- Joey Hess <joeyh@debian.org>  Tue, 09 Oct 2012 15:13:23 -0400

git-annex (3.20121001) unstable; urgency=low

  * fsck: Now has an incremental mode. Start a new incremental fsck pass
    with git annex fsck --incremental. Now the fsck can be interrupted
    as desired, and resumed with git annex fsck --more.
    Thanks, Justin Azoff
  * New --time-limit option, makes long git-annex commands stop after
    a specified amount of time.
  * fsck: New --incremental-schedule option which is nice for scheduling
    eg, monthly incremental fsck runs in cron jobs.
  * Fix fallback to ~/Desktop when xdg-user-dir is not available.
    Closes: #688833
  * S3: When using a shared cipher, S3 credentials are not stored encrypted
    in the git repository, as that would allow anyone with access to
    the repository access to the S3 account. Instead, they're stored
    in a 600 mode file in the local git repo.
  * webapp: Avoid crashing when ssh-keygen -F chokes on an invalid known_hosts
    file.
  * Always do a system wide installation when DESTDIR is set. Closes: #689052
  * The Makefile now builds with the new yesod by default.
    Systems like Debian that have the old yesod 1.0.1 should set
    GIT_ANNEX_LOCAL_FEATURES=-DWITH_OLD_YESOD
  * copy: Avoid updating the location log when no copy is performed.
  * configure: Test that uuid -m works, falling back to plain uuid if not.
  * Avoid building the webapp on Debian architectures that do not yet
    have template haskell and thus yesod. (Should be available for arm soonish
    I hope).

 -- Joey Hess <joeyh@debian.org>  Mon, 01 Oct 2012 13:56:55 -0400

git-annex (3.20120924) unstable; urgency=low

  * assistant: New command, a daemon which does everything watch does,
    as well as automatically syncing file contents between repositories.
  * webapp: An interface for managing and configuring the assistant.
  * The default backend used when adding files to the annex is changed
    from SHA256 to SHA256E, to simplify interoperability with OSX, media
    players, and various programs that needlessly look at symlink targets.
    To get old behavior, add a .gitattributes containing: * annex.backend=SHA256
  * init: If no description is provided for a new repository, one will
    automatically be generated, like "joey@gnu:~/foo"
  * test: Set a lot of git environment variables so testing works in strange
    environments that normally need git config to set names, etc.
    Closes: #682351 Thanks, gregor herrmann
  * Disable ssh connection caching if the path to the control socket would be
    too long (and use relative path to minimise path to the control socket).
  * migrate: Check content before generating the new key, to avoid generating
    a key for corrupt data.
  * Support repositories created with --separate-git-dir. Closes: #684405
  * reinject: When the provided file doesn't match, leave it where it is,
    rather than moving to .git/annex/bad/
  * Avoid crashing on encoding errors in filenames when writing transfer info
    files and reading from checksum commands.
  * sync: Pushes the git-annex branch to remote/synced/git-annex, rather
    than directly to remote/git-annex.
  * Now supports matching files that are present on a number of remotes
    with a specified trust level. Example: --copies=trusted:2
    Thanks, Nicolas Pouillard

 -- Joey Hess <joeyh@debian.org>  Mon, 24 Sep 2012 13:47:48 -0400

git-annex (3.20120825) unstable; urgency=low

  * S3: Add fileprefix setting.
  * Pass --use-agent to gpg when in no tty mode. Thanks, Eskild Hustvedt.
  * Bugfix: Fix fsck in SHA*E backends, when the key contains composite
    extensions, as added in 3.20120721.

 -- Joey Hess <joeyh@debian.org>  Sat, 25 Aug 2012 10:00:10 -0400

git-annex (3.20120807) unstable; urgency=low

  * initremote: Avoid recording remote's description before checking
    that its config is valid.
  * unused, status: Avoid crashing when ran in bare repo.
  * Avoid crashing when "git annex get" fails to download from one
    location, and falls back to downloading from a second location.

 -- Joey Hess <joeyh@debian.org>  Tue, 07 Aug 2012 13:35:07 -0400

git-annex (3.20120721) unstable; urgency=low

  * get, move, copy: Now refuse to do anything when the requested file
    transfer is already in progress by another process.
  * status: Lists transfers that are currently in progress.
  * Fix passing --uuid to git-annex-shell.
  * When shaNsum commands cannot be found, use the Haskell SHA library
    (already a dependency) to do the checksumming. This may be slower,
    but avoids portability problems.
  * Use SHA library for files less than 50 kb in size, at which point it's
    faster than forking the more optimised external program.
  * SHAnE backends are now smarter about composite extensions, such as
    .tar.gz Closes: #680450
  * map: Write map.dot to .git/annex, which avoids watch trying to annex it.

 -- Joey Hess <joeyh@debian.org>  Sat, 21 Jul 2012 16:52:48 -0400

git-annex (3.20120629) unstable; urgency=low

  * cabal: Only try to use inotify on Linux.
  * Version build dependency on STM, and allow building without it,
    which disables the watch command.
  * Avoid ugly failure mode when moving content from a local repository
    that is not available.
  * Got rid of the last place that did utf8 decoding.
  * Accept arbitrarily encoded repository filepaths etc when reading
    git config output. This fixes support for remotes with unusual characters
    in their names.
  * sync: Automatically resolves merge conflicts.

 -- Joey Hess <joeyh@debian.org>  Fri, 29 Jun 2012 10:17:49 -0400

git-annex (3.20120624) unstable; urgency=low

  * watch: New subcommand, a daemon which notices changes to
    files and automatically annexes new files, etc, so you don't
    need to manually run git commands when manipulating files.
    Available on Linux, BSDs, and OSX!
  * Enable diskfree on kfreebsd, using kqueue.
  * unused: Fix crash when key names contain invalid utf8.
  * sync: Avoid recent git's interactive merge.

 -- Joey Hess <joeyh@debian.org>  Sun, 24 Jun 2012 12:36:50 -0400

git-annex (3.20120614) unstable; urgency=medium

  * addurl: Was broken by a typo introduced 2 released ago, now fixed.
    Closes: #677576
  * Install man page when run by cabal, in a location where man will
    find it, even when installing under $HOME. Thanks, Nathan Collins

 -- Joey Hess <joeyh@debian.org>  Thu, 14 Jun 2012 20:21:29 -0400

git-annex (3.20120611) unstable; urgency=medium

  * add: Prevent (most) modifications from being made to a file while it
    is being added to the annex.
  * initremote: Automatically describe a remote when creating it.
  * uninit: Refuse to run in a subdirectory. Closes: #677076

 -- Joey Hess <joeyh@debian.org>  Mon, 11 Jun 2012 10:32:01 -0400

git-annex (3.20120605) unstable; urgency=low

  * sync: Show a nicer message if a user tries to sync to a special remote.
  * lock: Reset unlocked file to index, rather than to branch head.
  * import: New subcommand, pulls files from a directory outside the annex
    and adds them.
  * Fix display of warning message when encountering a file that uses an
    unsupported backend.
  * Require that the SHA256 backend can be used when building, since it's the
    default.
  * Preserve parent environment when running hooks of the hook special remote.

 -- Joey Hess <joeyh@debian.org>  Tue, 05 Jun 2012 14:03:39 -0400

git-annex (3.20120522) unstable; urgency=low

  * Pass -a to cp even when it supports --reflink=auto, to preserve
    permissions.
  * Clean up handling of git directory and git worktree.
  * Add support for core.worktree, and fix support for GIT_WORK_TREE and
    GIT_DIR.

 -- Joey Hess <joeyh@debian.org>  Tue, 22 May 2012 11:16:13 -0400

git-annex (3.20120511) unstable; urgency=low

  * Rsync special remotes can be configured with shellescape=no
    to avoid shell quoting that is normally done when using rsync over ssh.
    This is known to be needed for certian rsync hosting providers
    (specificially hidrive.strato.com) that use rsync over ssh but do not
    pass it through the shell.
  * dropunused: Allow specifying ranges to drop.
  * addunused: New command, the opposite of dropunused, it relinks unused
    content into the git repository.
  * Fix use of several config settings: annex.ssh-options,
    annex.rsync-options, annex.bup-split-options. (And adjust types to avoid
    the bugs that broke several config settings.)

 -- Joey Hess <joeyh@debian.org>  Fri, 11 May 2012 12:29:30 -0400

git-annex (3.20120430) unstable; urgency=low

  * Fix use of annex.diskreserve config setting.
  * Directory special remotes now check annex.diskreserve.
  * Support git's core.sharedRepository configuration.
  * Add annex.http-headers and annex.http-headers-command config
    settings, to allow custom headers to be sent with all HTTP requests.
    (Requested by the Internet Archive)
  * uninit: Clear annex.uuid from .git/config. Closes: #670639
  * Added shared cipher mode to encryptable special remotes. This option
    avoids gpg key distribution, at the expense of flexability, and with
    the requirement that all clones of the git repository be equally trusted.

 -- Joey Hess <joeyh@debian.org>  Mon, 30 Apr 2012 13:16:10 -0400

git-annex (3.20120418) unstable; urgency=low

  * bugfix: Adding a dotfile also caused all non-dotfiles to be added.
  * bup: Properly handle key names with spaces or other things that are
    not legal git refs.
  * git-annex (but not git-annex-shell) supports the git help.autocorrect
    configuration setting, doing fuzzy matching using the restricted
    Damerau-Levenshtein edit distance, just as git does. This adds a build
    dependency on the haskell edit-distance library.
  * Renamed diskfree.c to avoid OSX case insensativity bug.
  * cabal now installs git-annex-shell as a symlink to git-annex.
  * cabal file now autodetects whether S3 support is available.

 -- Joey Hess <joeyh@debian.org>  Wed, 18 Apr 2012 12:11:32 -0400

git-annex (3.20120406) unstable; urgency=low

  * Disable diskfree on kfreebsd, as I have a build failure on kfreebsd-i386
    that is quite likely caused by it.

 -- Joey Hess <joeyh@debian.org>  Sat, 07 Apr 2012 15:50:36 -0400

git-annex (3.20120405) unstable; urgency=low

  * Rewrote free disk space checking code, moving the portability
    handling into a small C library.
  * status: Display amount of free disk space.

 -- Joey Hess <joeyh@debian.org>  Thu, 05 Apr 2012 16:19:10 -0400

git-annex (3.20120315) unstable; urgency=low

  * fsck: Fix up any broken links and misplaced content caused by the
    directory hash calculation bug fixed in the last release.
  * sync: Sync to lower cost remotes first.
  * status: Fixed to run in constant space.
  * status: More accurate display of sizes of tmp and bad keys.
  * unused: Now uses a bloom filter, and runs in constant space.
    Use of a bloom filter does mean it will not notice a small
    number of unused keys. For repos with up to half a million keys,
    it will miss one key in 1000.
  * Added annex.bloomcapacity and annex.bloomaccuracy, which can be
    adjusted as desired to tune the bloom filter.
  * status: Display amount of memory used by bloom filter, and
    detect when it's too small for the number of keys in a repository.
  * git-annex-shell: Runs hooks/annex-content after content is received
    or dropped.
  * Work around a bug in rsync (IMHO) introduced by openSUSE's SIP patch.
  * git-annex now behaves as git-annex-shell if symlinked to and run by that
    name. The Makefile sets this up, saving some 8 mb of installed size.
  * git-union-merge is a demo program, so it is no longer built by default.

 -- Joey Hess <joeyh@debian.org>  Thu, 15 Mar 2012 11:05:28 -0400

git-annex (3.20120309) unstable; urgency=low

  * Fix key directory hash calculation code to behave as it did before 
    version 3.20120227 when a key contains non-ascii characters (only
    WORM backend is likely to have been affected).

 -- Joey Hess <joeyh@debian.org>  Fri, 09 Mar 2012 20:05:09 -0400

git-annex (3.20120230) unstable; urgency=low

  * "here" can be used to refer to the current repository,
    which can read better than the old "." (which still works too).
  * Directory special remotes now support chunking files written to them,
    avoiding writing files larger than a specified size.
  * Add progress bar display to the directory special remote.
  * Add configurable hooks that are run when git-annex starts and stops
    using a remote: remote.name.annex-start-command and
    remote.name.annex-stop-command
  * Fix a bug in symlink calculation code, that triggered in rare
    cases where an annexed file is in a subdirectory that nearly
    matched to the .git/annex/object/xx/yy subdirectories.

 -- Joey Hess <joeyh@debian.org>  Mon, 05 Mar 2012 13:38:13 -0400

git-annex (3.20120229) unstable; urgency=low

  * Fix test suite to not require a unicode locale.
  * Fix cabal build failure. Thanks, Sergei Trofimovich

 -- Joey Hess <joeyh@debian.org>  Wed, 29 Feb 2012 02:31:31 -0400

git-annex (3.20120227) unstable; urgency=low

  * Modifications to support ghc 7.4's handling of filenames.
    This version can only be built with ghc 7.4 or newer. See the ghc7.0
    branch for older ghcs.
  * S3: Fix irrefutable pattern failure when accessing encrypted S3
    credentials.
  * Use the haskell IfElse library.
  * Fix teardown of stale cached ssh connections.
  * Fixed to use the strict state monad, to avoid leaking all kinds of memory
    due to lazy state update thunks when adding/fixing many files.
  * Fixed some memory leaks that occurred when committing journal files.
  * Added a annex.queuesize setting, useful when adding hundreds of thousands
    of files on a system with plenty of memory.
  * whereis: Prints the urls of files that the web special remote knows about.
  * addurl --fast: Verifies that the url can be downloaded (only getting
    its head), and records the size in the key.
  * When checking that an url has a key, verify that the Content-Length,
    if available, matches the size of the key.
  * addurl: Added a --file option, which can be used to specify what
    file the url is added to. This can be used to override the default
    filename that is used when adding an url, which is based on the url.
    Or, when the file already exists, the url is recorded as another
    location of the file.
  * addurl: Normalize badly encoded urls.
  * addurl: Add --pathdepth option.
  * rekey: New plumbing level command, can be used to change the keys used
    for files en masse.
  * Store web special remote url info in a more efficient location.
    (Urls stored with this version will not be visible to older versions.)
  * Deal with NFS problem that caused a failure to remove a directory
    when removing content from the annex.
  * Make a single location log commit after a remote has received or
    dropped files. Uses a new "git-annex-shell commit" command when available.
  * To avoid commits of data to the git-annex branch after each command
    is run, set annex.alwayscommit=false. Its data will then be committed
    less frequently, when a merge or sync is done.
  * configure: Check if ssh connection caching is supported by the installed
    version of ssh and default annex.sshcaching accordingly.
  * move --from, copy --from: Now 10 times faster when scanning to find
    files in a remote on a local disk; rather than go through the location log
    to see which files are present on the remote, it simply looks at the 
    disk contents directly.

 -- Joey Hess <joeyh@debian.org>  Mon, 27 Feb 2012 12:58:21 -0400

git-annex (3.20120123) unstable; urgency=low

  * fsck --from: Fscking a remote is now supported. It's done by retrieving
    the contents of the specified files from the remote, and checking them,
    so can be an expensive operation. Still, if the remote is a special
    remote, or a git repository that you cannot run fsck in locally, it's
    nice to have the ability to fsck it.
  * If you have any directory special remotes, now would be a good time to
    fsck them, in case you were hit by the data loss bug fixed in the
    previous release!
  * fsck --from remote --fast: Avoids expensive file transfers, at the
    expense of not checking file size and/or contents.
  * Ssh connection caching is now enabled automatically by git-annex.
    Only one ssh connection is made to each host per git-annex run, which
    can speed some things up a lot, as well as avoiding repeated password
    prompts. Concurrent git-annex processes also share ssh connections.
    Cached ssh connections are shut down when git-annex exits.
  * To disable the ssh caching (if for example you have your own broader
    ssh caching configuration), set annex.sshcaching=false.

 -- Joey Hess <joeyh@debian.org>  Mon, 23 Jan 2012 13:48:48 -0400

git-annex (3.20120116) unstable; urgency=medium

  * Fix data loss bug in directory special remote, when moving a file
    to the remote failed, and partially transferred content was left
    behind in the directory, re-running the same move would think it
    succeeded and delete the local copy.

 -- Joey Hess <joeyh@debian.org>  Mon, 16 Jan 2012 16:43:45 -0400

git-annex (3.20120115) unstable; urgency=low

  * Add a sanity check for bad StatFS results. On architectures
    where StatFS does not currently work (s390, mips, powerpc, sparc),
    this disables the diskreserve checking code, and attempting to
    configure an annex.diskreserve will result in an error.
  * Fix QuickCheck dependency in cabal file.
  * Minor optimisations.

 -- Joey Hess <joeyh@debian.org>  Sun, 15 Jan 2012 13:54:20 -0400

git-annex (3.20120113) unstable; urgency=low

  * log: Add --gource mode, which generates output usable by gource.
  * map: Fix display of remote repos
  * Add annex-trustlevel configuration settings, which can be used to 
    override the trust level of a remote.
  * git-annex, git-union-merge: Support GIT_DIR and GIT_WORK_TREE.
  * Add libghc-testpack-dev to build depends on all arches.

 -- Joey Hess <joeyh@debian.org>  Fri, 13 Jan 2012 15:35:17 -0400

git-annex (3.20120106) unstable; urgency=low

  * Support unescaped repository urls, like git does.
  * log: New command that displays the location log for files,
    showing each repository they were added to and removed from.
  * Fix overbroad gpg --no-tty fix from last release.

 -- Joey Hess <joeyh@debian.org>  Sat, 07 Jan 2012 13:16:23 -0400

git-annex (3.20120105) unstable; urgency=low

  * Added annex-web-options configuration settings, which can be
    used to provide parameters to whichever of wget or curl git-annex uses
    (depends on which is available, but most of their important options
    suitable for use here are the same).
  * Dotfiles, and files inside dotdirs are not added by "git annex add"
    unless the dotfile or directory is explicitly listed. So "git annex add ."
    will add all untracked files in the current directory except for those in
    dotdirs.
  * Added quickcheck to build dependencies, and fail if test suite cannot be
    built.
  * fsck: Do backend-specific check before checking numcopies is satisfied.
  * Run gpg with --no-tty. Closes: #654721

 -- Joey Hess <joeyh@debian.org>  Thu, 05 Jan 2012 13:44:12 -0400

git-annex (3.20111231) unstable; urgency=low

  * sync: Improved to work well without a central bare repository.
    Thanks to Joachim Breitner.
  * Rather than manually committing, pushing, pulling, merging, and git annex
    merging, we encourage you to give "git annex sync" a try.
  * sync --fast: Selects some of the remotes with the lowest annex.cost
    and syncs those, in addition to any specified at the command line.
  * Union merge now finds the least expensive way to represent the merge.
  * reinject: Add a sanity check for using an annexed file as the source file.
  * Properly handle multiline git config values.
  * Fix the hook special remote, which bitrotted a while ago.
  * map: --fast disables use of dot to display map
  * Test suite improvements. Current top-level test coverage: 75%
  * Improve deletion of files from rsync special remotes. Closes: #652849
  * Add --include, which is the same as --not --exclude.
  * Format strings can be specified using the new --format option, to control
    what is output by git annex find.
  * Support git annex find --json
  * Fixed behavior when multiple insteadOf configs are provided for the
    same url base.
  * Can now be built with older git versions (before 1.7.7); the resulting
    binary should only be used with old git.
  * Updated to build with monad-control 0.3.

 -- Joey Hess <joeyh@debian.org>  Sat, 31 Dec 2011 14:55:29 -0400

git-annex (3.20111211) unstable; urgency=medium

  * Fix bug in last version in getting contents from bare repositories.
  * Ensure that git-annex branch changes are merged into git-annex's index,
    which fixes a bug that could cause changes that were pushed to the
    git-annex branch to get reverted. As a side effect, it's now safe
    for users to check out and commit changes directly to the git-annex
    branch.
  * map: Fix a failure to detect a loop when both repositories are local
    and refer to each other with relative paths.
  * Prevent key names from containing newlines.
  * add: If interrupted, add can leave files converted to symlinks but not
    yet added to git. Running the add again will now clean up this situtation.
  * Fix caching of decrypted ciphers, which failed when drop had to check
    multiple different encrypted special remotes.
  * unannex: Can be run on files that have been added to the annex, but not
    yet committed.
  * sync: New command that synchronises the local repository and default
    remote, by running git commit, pull, and push for you.
  * Version monad-control dependency in cabal file.

 -- Joey Hess <joeyh@debian.org>  Sun, 11 Dec 2011 21:24:39 -0400

git-annex (3.20111203) unstable; urgency=low

  * The VFAT filesystem on recent versions of Linux, when mounted with
    shortname=mixed, does not get along well with git-annex's mixed case
    .git/annex/objects hash directories. To avoid this problem, new content
    is now stored in all-lowercase hash directories. Except for non-bare
    repositories which would be a pain to transition and cannot be put on FAT.
    (Old mixed-case hash directories are still tried for backwards
    compatibility.)
  * Flush json output, avoiding a buffering problem that could result in
    doubled output.
  * Avoid needing haskell98 and other fixes for new ghc. Thanks, Mark Wright.
  * Bugfix: dropunused did not drop keys with two spaces in their name.
  * Support for storing .git/annex on a different device than the rest of the
    git repository.
  * --inbackend can be used to make git-annex only operate on files
    whose content is stored using a specified key-value backend.
  * dead: A command which says that a repository is gone for good
    and you don't want git-annex to mention it again.

 -- Joey Hess <joeyh@debian.org>  Sat, 03 Dec 2011 21:01:45 -0400

git-annex (3.20111122) unstable; urgency=low

  * merge: Improve commit messages to mention what was merged.
  * Avoid doing auto-merging in commands that don't need fully current
    information from the git-annex branch. In particular, git annex add
    no longer needs to auto-merge.
  * init: When run in an already initalized repository, and without
    a description specified, don't delete the old description. 
  * Optimised union merging; now only runs git cat-file once, and runs
    in constant space.
  * status: Now displays trusted, untrusted, and semitrusted repositories
    separately.
  * status: Include all special remotes in the list of repositories.
  * status: Fix --json mode.
  * status: --fast is back
  * Fix support for insteadOf url remapping. Closes: #644278
  * When not run in a git repository, git-annex can still display a usage
    message, and "git annex version" even works.
  * migrate: Don't fall over a stale temp file.
  * Avoid excessive escaping for rsync special remotes that are not accessed
    over ssh.
  * find: Support --print0

 -- Joey Hess <joeyh@debian.org>  Tue, 22 Nov 2011 14:31:45 -0400

git-annex (3.20111111) unstable; urgency=low

  * Handle a case where an annexed file is moved into a gitignored directory,
    by having fix --force add its change.
  * Avoid cyclic drop problems.
  * Optimized copy --from and get --from to avoid checking the location log
    for files that are already present.
  * Automatically fix up badly formatted uuid.log entries produced by
    3.20111105, whenever the uuid.log is changed (ie, by init or describe).
  * map: Support remotes with /~/ and /~user/

 -- Joey Hess <joeyh@debian.org>  Fri, 11 Nov 2011 13:44:18 -0400

git-annex (3.20111107) unstable; urgency=low

  * merge: Use fast-forward merges when possible.
    Thanks Valentin Haenel for a test case showing how non-fast-forward
    merges could result in an ongoing pull/merge/push cycle.
  * Don't try to read config from repos with annex-ignore set.
  * Bugfix: In the past two releases, git-annex init has written the uuid.log
    in the wrong format, with the UUID and description flipped.

 -- Joey Hess <joeyh@debian.org>  Mon, 07 Nov 2011 12:47:44 -0400

git-annex (3.20111105) unstable; urgency=low

  * The default backend used when adding files to the annex is changed
    from WORM to SHA256.
    To get old behavior, add a .gitattributes containing: * annex.backend=WORM
  * Sped up some operations on remotes that are on the same host.
  * copy --to: Fixed leak when copying many files to a remote on the same
    host.
  * uninit: Add guard against being run with the git-annex branch checked out.
  * Fail if --from or --to is passed to commands that do not support them.
  * drop --from is now supported to remove file content from a remote.
  * status: Now always shows the current repository, even when it does not
    appear in uuid.log.
  * fsck: Now works in bare repositories. Checks location log information,
    and file contents. Does not check that numcopies is satisfied, as
    .gitattributes information about numcopies is not available in a bare
    repository.
  * unused, dropunused: Now work in bare repositories.
  * Removed the setkey command, and added a reinject command with a more
    useful interface.
  * The fromkey command now takes the key as its first parameter. The --key
    option is no longer used.
  * Built without any filename containing .git being excluded. Closes: #647215
  * Record uuid when auto-initializing a remote so it shows in status.
  * Bugfix: Fixed git-annex init crash in a bare repository when there was
    already an existing git-annex branch.
  * Pass -t to rsync to preserve timestamps.

 -- Joey Hess <joeyh@debian.org>  Sat, 05 Nov 2011 15:47:52 -0400

git-annex (3.20111025) unstable; urgency=low

  * A remote can have a annexUrl configured, that is used by git-annex
    instead of its usual url. (Similar to pushUrl.)
  * migrate: Copy url logs for keys when migrating.
  * git-annex-shell: GIT_ANNEX_SHELL_READONLY and GIT_ANNEX_SHELL_LIMITED
    environment variables can be set to limit what commands can be run.
    This is used by gitolite's new git-annex support!

 -- Joey Hess <joeyh@debian.org>  Tue, 25 Oct 2011 13:03:08 -0700

git-annex (3.20111011) unstable; urgency=low

  * This version of git-annex only works with git 1.7.7 and newer.
    The breakage with old versions is subtle, and affects the
    annex.numcopies settings in .gitattributes, so be sure to upgrade git
    to 1.7.7. (Debian package now depends on that version.)
  * Don't pass absolute paths to git show-attr, as it started following
    symlinks when that's done in 1.7.7. Instead, use relative paths,
    which show-attr only handles 100% correctly in 1.7.7. Closes: #645046
  * Fix referring to remotes by uuid.
  * New or changed repository descriptions in uuid.log now have a timestamp,
    which is used to ensure the newest description is used when the uuid.log
    has been merged.
  * Note that older versions of git-annex will display the timestamp as part
    of the repository description, which is ugly but otherwise harmless.
  * Add timestamps to trust.log and remote.log too.
  * git-annex-shell: Added the --uuid option.
  * git-annex now asks git-annex-shell to verify that it's operating in 
    the expected repository.
  * Note that this git-annex will not interoperate with remotes using 
    older versions of git-annex-shell.
  * Now supports git's insteadOf configuration, to modify the url
    used to access a remote. Note that pushInsteadOf is not used;
    that and pushurl are reserved for actual git pushes. Closes: #644278
  * status: List all known repositories.
  * When displaying a list of repositories, show git remote names
    in addition to their descriptions.
  * Add locking to avoid races when changing the git-annex branch.
  * Various speed improvements gained by using ByteStrings.
  * Contain the zombie hordes.

 -- Joey Hess <joeyh@debian.org>  Tue, 11 Oct 2011 23:00:02 -0400

git-annex (3.20110928) unstable; urgency=low

  * --in can be used to make git-annex only operate on files
    believed to be present in a given repository.
  * Arbitrarily complex expressions can be built to limit the files git-annex
    operates on, by combining the options --not --and --or -( and -)
    Example: git annex get --exclude '*.mp3' --and --not -( --in usbdrive --or --in archive -)
  * --copies=N can be used to make git-annex only operate on files with
    the specified number of copies. (And --not --copies=N for the inverse.)
  * find: Rather than only showing files whose contents are present,
    when used with --exclude --copies or --in, displays all files that
    match the specified conditions.
  * Note that this is a behavior change for git-annex find! Old behavior
    can be gotten by using: git-annex find --in .
  * status: Massively sped up; remove --fast mode.
  * unused: File contents used by branches and tags are no longer
    considered unused, even when not used by the current branch. This is
    the final piece of the puzzle needed for git-annex to to play nicely
    with branches.

 -- Joey Hess <joeyh@debian.org>  Wed, 28 Sep 2011 18:14:02 -0400

git-annex (3.20110915) unstable; urgency=low

  * whereis: Show untrusted locations separately and do not include in
    location count.
  * Fix build without S3.
  * addurl: Always use whole url as destination filename, rather than
    only its file component.
  * get, drop, copy: Added --auto option, which decides whether
    to get/drop content as needed to work toward the configured numcopies.
  * bugfix: drop and fsck did not honor --exclude

 -- Joey Hess <joeyh@debian.org>  Thu, 15 Sep 2011 22:25:46 -0400

git-annex (3.20110906) unstable; urgency=low

  * Improve display of newlines around error and warning messages.
  * Fix Makefile to work with cabal again.

 -- Joey Hess <joeyh@debian.org>  Tue, 06 Sep 2011 13:45:16 -0400

git-annex (3.20110902) unstable; urgency=low

  * Set EMAIL when running test suite so that git does not need to be
    configured first. Closes: #638998
  * The wget command will now be used in preference to curl, if available.
  * init: Make description an optional parameter.
  * unused, status: Sped up by avoiding unnecessary stats of annexed files.
  * unused --remote: Reduced memory use to 1/4th what was used before.
  * Add --json switch, to produce machine-consumable output.

 -- Joey Hess <joeyh@debian.org>  Fri, 02 Sep 2011 21:20:37 -0400

git-annex (3.20110819) unstable; urgency=low

  * Now "git annex init" only has to be run once, when a git repository
    is first being created. Clones will automatically notice that git-annex
    is in use and automatically perform a basic initalization. It's
    still recommended to run "git annex init" in any clones, to describe them.
  * Added annex-cost-command configuration, which can be used to vary the
    cost of a remote based on the output of a shell command.
  * Fix broken upgrade from V1 repository. Closes: #638584

 -- Joey Hess <joeyh@debian.org>  Fri, 19 Aug 2011 20:34:09 -0400

git-annex (3.20110817) unstable; urgency=low

  * Fix shell escaping in rsync special remote.
  * addurl: --fast can be used to avoid immediately downloading the url.
  * Added support for getting content from git remotes using http (and https).
  * Added curl to Debian package dependencies.

 -- Joey Hess <joeyh@debian.org>  Wed, 17 Aug 2011 01:29:02 -0400

git-annex (3.20110719) unstable; urgency=low

  * add: Be even more robust to avoid ever leaving the file seemingly deleted.
    Closes: #634233
  * Bugfix: Make add ../ work.
  * Support the standard git -c name=value
  * unannex: Clean up use of git commit -a.

 -- Joey Hess <joeyh@debian.org>  Tue, 19 Jul 2011 23:39:53 -0400

git-annex (3.20110707) unstable; urgency=low

  * Fix sign bug in disk free space checking.
  * Bugfix: Forgot to de-escape keys when upgrading. Could result in
    bad location log data for keys that contain [&:%] in their names.
    (A workaround for this problem is to run git annex fsck.)
  * add: Avoid a failure mode that resulted in the file seemingly being
    deleted (content put in the annex but no symlink present).

 -- Joey Hess <joeyh@debian.org>  Thu, 07 Jul 2011 19:29:39 -0400

git-annex (3.20110705) unstable; urgency=low

  * uninit: Delete the git-annex branch and .git/annex/
  * unannex: In --fast mode, file content is left in the annex, and a
    hard link made to it.
  * uninit: Use unannex in --fast mode, to support unannexing multiple
    files that link to the same content.
  * Drop the dependency on the haskell curl bindings, use regular haskell HTTP.
  * Fix a pipeline stall when upgrading (caused by #624389).

 -- Joey Hess <joeyh@debian.org>  Tue, 05 Jul 2011 14:37:39 -0400

git-annex (3.20110702) unstable; urgency=low

  * Now the web can be used as a special remote. 
    This feature replaces the old URL backend.
  * addurl: New command to download an url and store it in the annex.
  * Sped back up fsck, copy --from, and other commands that often
    have to read a lot of information from the git-annex branch. Such
    commands are now faster than they were before introduction of the
    git-annex branch.
  * Always ensure git-annex branch exists.
  * Modify location log parser to allow future expansion.
  * --force will cause add, etc, to operate on ignored files.
  * Avoid mangling encoding when storing the description of repository
    and other content.
  * cabal can now be used to build git-annex. This is substantially
    slower than using make, does not build or install documentation,
    does not run the test suite, and is not particularly recommended,
    but could be useful to some.

 -- Joey Hess <joeyh@debian.org>  Sat, 02 Jul 2011 15:00:18 -0400

git-annex (3.20110624) experimental; urgency=low

  * New repository format, annex.version=3. Use `git annex upgrade` to migrate.
  * git-annex now stores its logs in a git-annex branch.
  * merge: New subcommand. Auto-merges the new git-annex branch.
  * Improved handling of bare git repos with annexes. Many more commands will
    work in them.
  * git-annex is now more robust; it will never leave state files
    uncommitted when some other git process comes along and locks the index
    at an inconvenient time.
  * rsync is now used when copying files from repos on other filesystems.
    cp is still used when copying file from repos on the same filesystem,
    since --reflink=auto can make it significantly faster on filesystems
    such as btrfs.
  * Allow --trust etc to specify a repository by name, for temporarily 
    trusting repositories that are not configured remotes.
  * unlock: Made atomic.
  * git-union-merge: New git subcommand, that does a generic union merge
    operation, and operates efficiently without touching the working tree.

 -- Joey Hess <joeyh@debian.org>  Fri, 24 Jun 2011 14:32:18 -0400

git-annex (0.20110610) unstable; urgency=low

  * Add --numcopies option.
  * Add --trust, --untrust, and --semitrust options.
  * get --from is the same as copy --from
  * Bugfix: Fix fsck to not think all SHAnE keys are bad.

 -- Joey Hess <joeyh@debian.org>  Fri, 10 Jun 2011 11:48:40 -0400

git-annex (0.20110601) unstable; urgency=low

  * Minor bugfixes and error message improvements.
  * Massively sped up `git annex lock` by avoiding use of the uber-slow
    `git reset`, and only running `git checkout` once, even when many files
    are being locked.
  * Fix locking of files with staged changes.
  * Somewhat sped up `git commit` of modifications to unlocked files.
  * Build fix for older ghc.

 -- Joey Hess <joeyh@debian.org>  Wed, 01 Jun 2011 11:50:47 -0400

git-annex (0.20110522) unstable; urgency=low

  * Closer emulation of git's behavior when told to use "foo/.git" as a
    git repository instead of just "foo". Closes: #627563
  * Fix bug in --exclude introduced in 0.20110516.

 -- Joey Hess <joeyh@debian.org>  Fri, 27 May 2011 20:20:41 -0400

git-annex (0.20110521) unstable; urgency=low

  * status: New subcommand to show info about an annex, including its size.
  * --backend now overrides any backend configured in .gitattributes files.
  * Add --debug option. Closes: #627499

 -- Joey Hess <joeyh@debian.org>  Sat, 21 May 2011 11:52:53 -0400

git-annex (0.20110516) unstable; urgency=low

  * Add a few tweaks to make it easy to use the Internet Archive's variant
    of S3. In particular, munge key filenames to comply with the IA's filename
    limits, disable encryption, support their nonstandard way of creating
    buckets, and allow x-archive-* headers to be specified in initremote to
    set item metadata.
  * Added filename extension preserving variant backends SHA1E, SHA256E, etc.
  * migrate: Use current filename when generating new key, for backends
    where the filename affects the key name.
  * Work around a bug in Network.URI's handling of bracketed ipv6 addresses.

 -- Joey Hess <joeyh@debian.org>  Mon, 16 May 2011 14:16:52 -0400

git-annex (0.20110503) unstable; urgency=low

  * Fix hasKeyCheap setting for bup and rsync special remotes.
  * Add hook special remotes.
  * Avoid crashing when an existing key is readded to the annex.
  * unused: Now also lists files fsck places in .git/annex/bad/
  * S3: When encryption is enabled, the Amazon S3 login credentials
    are stored, encrypted, in .git-annex/remotes.log, so environment
    variables need not be set after the remote is initialized.

 -- Joey Hess <joeyh@debian.org>  Tue, 03 May 2011 20:56:01 -0400

git-annex (0.20110427) unstable; urgency=low

  * Switch back to haskell SHA library, so git-annex remains buildable on
    Debian stable.
  * Added rsync special remotes. This could be used, for example, to 
    store annexed content on rsync.net (encrypted naturally). Or anywhere else.
  * Bugfix: Avoid pipeline stall when running git annex drop or fsck on a
    lot of files. Possibly only occured with ghc 7.

 -- Joey Hess <joeyh@debian.org>  Wed, 27 Apr 2011 22:50:26 -0400

git-annex (0.20110425) unstable; urgency=low

  * Use haskell Crypto library instead of haskell SHA library.
  * Remove testpack from build depends for non x86 architectures where it
    is not available. The test suite will not be run if it cannot be compiled.
  * Avoid using absolute paths when staging location log, as that can
    confuse git when a remote's path contains a symlink. Closes: #621386

 -- Joey Hess <joeyh@debian.org>  Mon, 25 Apr 2011 15:47:00 -0400

git-annex (0.20110420) unstable; urgency=low

  * Update Debian build dependencies for ghc 7.
  * Debian package is now built with S3 support.
    Thanks Joachim Breitner for making this possible.
  * Somewhat improved memory usage of S3, still work to do.
    Thanks Greg Heartsfield for ongoing work to improve the hS3 library
    for git-annex.

 -- Joey Hess <joeyh@debian.org>  Thu, 21 Apr 2011 15:00:48 -0400

git-annex (0.20110419) unstable; urgency=low

  * Don't run gpg in batch mode, so it can prompt for passphrase when
    there is no agent.
  * Add missing build dep on dataenc.
  * S3: Fix stalls when transferring encrypted data.
  * bup: Avoid memory leak when transferring encrypted data.

 -- Joey Hess <joeyh@debian.org>  Tue, 19 Apr 2011 21:26:51 -0400

git-annex (0.20110417) unstable; urgency=low

  * bup is now supported as a special type of remote.
  * The data sent to special remotes (Amazon S3, bup, etc) can be encrypted
    using GPG for privacy.
  * Use lowercase hash directories for locationlog files, to avoid
    some issues with git on OSX with the mixed-case directories.
    No migration is needed; the old mixed case hash directories are still
    read; new information is written to the new directories.
  * Unused files on remotes, particulary special remotes, can now be
    identified and dropped, by using "--from remote" with git annex unused
    and git annex dropunused.
  * Clear up short option confusion between --from and --force (-f is now
    --from, and there is no short option for --force).
  * Add build depend on perlmagick so docs are consistently built.
    Closes: #621410
  * Add doc-base file. Closes: #621408
  * Periodically flush git command queue, to avoid boating memory usage
    too much.
  * Support "sha1" and "sha512" commands on FreeBSD, and allow building
    if any/all SHA commands are not available. Thanks, Fraser Tweedale

 -- Joey Hess <joeyh@debian.org>  Sun, 17 Apr 2011 12:00:24 -0400

git-annex (0.20110401) experimental; urgency=low

  * Amazon S3 is now supported as a special type of remote.
    Warning: Encrypting data before sending it to S3 is not yet supported.
  * Note that Amazon S3 support is not built in by default on Debian yet,
    as hS3 is not packaged.
  * fsck: Ensure that files and directories in .git/annex/objects
    have proper permissions.
  * Added a special type of remote called a directory remote, which
    simply stores files in an arbitrary local directory.
  * Bugfix: copy --to --fast never really copied, fixed.

 -- Joey Hess <joeyh@debian.org>  Fri, 01 Apr 2011 21:27:22 -0400

git-annex (0.20110328) experimental; urgency=low

  * annex.diskreserve can be given in arbitrary units (ie "0.5 gigabytes")
  * Generalized remotes handling, laying groundwork for remotes that are
    not regular git remotes. (Think Amazon S3.)
  * Provide a less expensive version of `git annex copy --to`, enabled
    via --fast. This assumes that location tracking information is correct,
    rather than contacting the remote for every file.
  * Bugfix: Keys could be received into v1 annexes from v2 annexes, via
    v1 git-annex-shell. This results in some oddly named keys in the v1
    annex. Recognise and fix those keys when upgrading, instead of crashing.

 -- Joey Hess <joeyh@debian.org>  Mon, 28 Mar 2011 10:47:29 -0400

git-annex (0.20110325) experimental; urgency=low

  * Free space checking is now done, for transfers of data for keys
    that have free space metadata. (Notably, not for SHA* keys generated
    with git-annex 0.2x or earlier.) The code is believed to work on
    Linux, FreeBSD, and OSX; check compile-time messages to see if it
    is not enabled for your OS.
  * Add annex.diskreserve config setting, to control how much free space
    to reserve for other purposes and avoid using (defaults to 1 mb).
  * Add --fast flag, that can enable less expensive, but also less thorough
    versions of some commands.
  * fsck: In fast mode, avoid checking checksums.
  * unused: In fast mode, just show all existing temp files as unused,
    and avoid expensive scan for other unused content.
  * migrate: Support migrating v1 SHA keys to v2 SHA keys with
    size information that can be used for free space checking.
  * Fix space leak in fsck and drop commands.
  * migrate: Bugfix for case when migrating a file results in a key that
    is already present in .git/annex/objects.
  * dropunused: Significantly sped up; only read unused log file once.

 -- Joey Hess <joeyh@debian.org>  Fri, 25 Mar 2011 00:47:37 -0400

git-annex (0.20110320) experimental; urgency=low

  * Fix dropping of files using the URL backend.
  * Fix support for remotes with '.' in their names.
  * Add version command to show git-annex version as well as repository
    version information.
  * No longer auto-upgrade to repository format 2, to avoid accidental
    upgrades, etc. Use git-annex upgrade when you're ready to run this
    version.

 -- Joey Hess <joeyh@debian.org>  Sun, 20 Mar 2011 16:36:33 -0400

git-annex (0.20110316) experimental; urgency=low

  * New repository format, annex.version=2.
  * The first time git-annex is run in an old format repository, it
    will automatically upgrade it to the new format, staging all
    necessary changes to git. Also added a "git annex upgrade" command.
  * Colons are now avoided in filenames, so bare clones of git repos
    can be put on USB thumb drives formatted with vFAT or similar
    filesystems.
  * Added two levels of hashing to object directory and .git-annex logs,
    to improve scalability with enormous numbers of annexed
    objects. (With one hundred million annexed objects, each
    directory would contain fewer than 1024 files.)
  * The setkey, fromkey, and dropkey subcommands have changed how
    the key is specified. --backend is no longer used with these.

 -- Joey Hess <joeyh@debian.org>  Wed, 16 Mar 2011 16:20:23 -0400

git-annex (0.24) unstable; urgency=low

  Branched the 0.24 series, which will be maintained for a while to
  support v1 git-annex repos, while main development moves to the 0.2011
  series, with v2 git-annex repos.

  * Add Suggests on graphviz. Closes: #618039
  * When adding files to the annex, the symlinks pointing at the annexed
    content are made to have the same mtime as the original file.
    While git does not preserve that information, this allows a tool
    like metastore to be used with annexed files.
    (Currently this is only done on systems supporting POSIX 200809.)

 -- Joey Hess <joeyh@debian.org>  Wed, 16 Mar 2011 18:35:13 -0400

git-annex (0.23) unstable; urgency=low

  * Support ssh remotes with a port specified.
  * whereis: New subcommand to show where a file's content has gotten to.
  * Rethink filename encoding handling for display. Since filename encoding
    may or may not match locale settings, any attempt to decode filenames 
    will fail for some files. So instead, do all output in binary mode.

 -- Joey Hess <joeyh@debian.org>  Sat, 12 Mar 2011 15:02:49 -0400

git-annex (0.22) unstable; urgency=low

  * Git annexes can now be attached to bare git repositories.
    (Both the local and remote host must have this version of git-annex
    installed for it to work.)
  * Support filenames that start with a dash; when such a file is passed
    to a utility it will be escaped to avoid it being interpreted as an
    option. (I went a little overboard and got the type checker involved
    in this, so such files are rather comprehensively supported now.)
  * New backends: SHA512 SHA384 SHA256 SHA224
    (Supported on systems where corresponding shaNsum commands are available.)
  * describe: New subcommand that can set or change the description of
    a repository.
  * Fix test suite to reap zombies.
    (Zombies can be particularly annoying on OSX; thanks to Jimmy Tang
    for his help eliminating the infestation... for now.)
  * Make test suite not rely on a working cp -pr.
    (The Unix wars are still ON!)
  * Look for dir.git directories the same as git does.
  * Support remote urls specified as relative paths.
  * Support non-ssh remote paths that contain tilde expansions.
  * fsck: Check for and repair location log damage.
  * Bugfix: When fsck detected and moved away corrupt file content, it did
    not update the location log.

 -- Joey Hess <joeyh@debian.org>  Fri, 04 Mar 2011 15:10:57 -0400

git-annex (0.21) unstable; urgency=low

  * test: Don't rely on chmod -R working.
  * unannex: Fix recently introduced bug when attempting to unannex more
    than one file at a time.
  * test: Set git user name and email in case git can't guess values.
  * Fix display of unicode filenames.

 -- Joey Hess <joeyh@debian.org>  Fri, 11 Feb 2011 23:21:08 -0400

git-annex (0.20) unstable; urgency=low

  * Preserve specified file ordering when instructed to act on multiple
    files or directories. For example, "git annex get a b" will now always
    get "a" before "b". Previously it could operate in either order.
  * unannex: Commit staged changes at end, to avoid some confusing behavior
    with the pre-commit hook, which would see some types of commits after
    an unannex as checking in of an unlocked file.
  * map: New subcommand that uses graphviz to display a nice map of
    the git repository network.
  * Deal with the mtl/monads-fd conflict.
  * configure: Check for sha1sum.

 -- Joey Hess <joeyh@debian.org>  Tue, 08 Feb 2011 18:57:24 -0400

git-annex (0.19) unstable; urgency=low

  * configure: Support using the uuidgen command if the uuid command is
    not available.
  * Allow --exclude to be specified more than once.
  * There are now three levels of repository trust.
  * untrust: Now marks the current repository as untrusted.
  * semitrust: Now restores the default trust level. (What untrust used to do.)
  * fsck, drop: Take untrusted repositories into account.
  * Bugfix: Files were copied from trusted remotes first even if their
    annex.cost was higher than other remotes.
  * Improved temp file handling. Transfers of content can now be resumed
    from temp files later; the resume does not have to be the immediate
    next git-annex run.
  * unused: Include partially transferred content in the list.
  * Bugfix: Running a second git-annex while a first has a transfer in
    progress no longer deletes the first processes's temp file.

 -- Joey Hess <joeyh@debian.org>  Fri, 28 Jan 2011 14:31:37 -0400

git-annex (0.18) unstable; urgency=low

  * Bugfix: `copy --to` and `move --to` forgot to stage location log changes
    after transferring the file to the remote repository.
    (Did not affect ssh remotes.)
  * fsck: Fix bug in moving of corrupted files to .git/annex/bad/
  * migrate: Fix support for --backend option.
  * unlock: Fix behavior when file content is not present.
  * Test suite improvements. Current top-level test coverage: 80%

 -- Joey Hess <joeyh@debian.org>  Fri, 14 Jan 2011 14:17:44 -0400

git-annex (0.17) unstable; urgency=low

  * unannex: Now skips files whose content is not present, rather than
    it being an error.
  * New migrate subcommand can be used to switch files to using a different
    backend, safely and with no duplication of content.
  * bugfix: Fix crash caused by empty key name. (Thanks Henrik for reporting.)

 -- Joey Hess <joeyh@debian.org>  Sun, 09 Jan 2011 10:04:11 -0400

git-annex (0.16) unstable; urgency=low

  * git-annex-shell: Avoid exposing any git repo config except for the
    annex.uuid when doing configlist.
  * bugfix: Running `move --to` with a remote whose UUID was not yet known
    could result in git-annex not recording on the local side where the
    file was moved to. This could not result in data loss, or even a
    significant problem, since the remote *did* record that it had the file.
  * Also, add a general guard to detect attempts to record information
    about repositories with missing UUIDs.
  * bugfix: Running `move --to` with a non-ssh remote failed.
  * bugfix: Running `copy --to` with a non-ssh remote actually did a move.
  * Many test suite improvements. Current top-level test coverage: 65%

 -- Joey Hess <joeyh@debian.org>  Fri, 07 Jan 2011 14:33:13 -0400

git-annex (0.15) unstable; urgency=low

  * Support scp-style urls for remotes (host:path).
  * Support ssh urls containing "~".
  * Add trust and untrust subcommands, to allow configuring repositories
    that are trusted to retain files without explicit checking.
  * Fix bug in numcopies handling when multiple remotes pointed to the
    same repository.
  * Introduce the git-annex-shell command. It's now possible to make
    a user have it as a restricted login shell, similar to git-shell.
  * Note that git-annex will always use git-annex-shell when accessing
    a ssh remote, so all of your remotes need to be upgraded to this
    version of git-annex at the same time.
  * Now rsync is exclusively used for copying files to and from remotes.
    scp is not longer supported.

 -- Joey Hess <joeyh@debian.org>  Fri, 31 Dec 2010 22:00:52 -0400

git-annex (0.14) unstable; urgency=low

  * Bugfix to git annex unused in a repository with nothing yet annexed.
  * Support upgrading from a v0 annex with nothing in it.
  * Avoid multiple calls to git ls-files when passed eg, "*".

 -- Joey Hess <joeyh@debian.org>  Fri, 24 Dec 2010 17:38:48 -0400

git-annex (0.13) unstable; urgency=low

  * Makefile: Install man page and html (when built).
  * Makefile: Add GHCFLAGS variable.
  * Fix upgrade from 0.03.
  * Support remotes using git+ssh and ssh+git as protocol.
    Closes: #607056

 -- Joey Hess <joeyh@debian.org>  Tue, 14 Dec 2010 13:05:10 -0400

git-annex (0.12) unstable; urgency=low

  * Add --exclude option to exclude files from processing.
  * mwdn2man: Fix a bug in newline supression. Closes: #606578
  * Bugfix to git annex add of an unlocked file in a subdir. Closes: #606579
  * Makefile: Add PREFIX variable.

 -- Joey Hess <joeyh@debian.org>  Sat, 11 Dec 2010 17:32:00 -0400

git-annex (0.11) unstable; urgency=low

  * If available, rsync will be used for file transfers from remote
    repositories. This allows resuming interrupted transfers.
  * Added remote.annex-rsync-options.
  * Avoid deleting temp files when rsync fails.
  * Improve detection of version 0 repos.
  * Add uninit subcommand. Closes: #605749

 -- Joey Hess <joeyh@debian.org>  Sat, 04 Dec 2010 17:27:42 -0400

git-annex (0.10) unstable; urgency=low

  * In .gitattributes, the annex.numcopies attribute can be used
    to control the number of copies to retain of different types of files.
  * Bugfix: Always correctly handle gitattributes when in a subdirectory of
    the repository. (Had worked ok for ones like "*.mp3", but failed for
    ones like "dir/*".)
  * fsck: Fix warning about not enough copies of a file, when locations
    are known, but are not available in currently configured remotes.
  * precommit: Optimise to avoid calling git-check-attr more than once.
  * The git-annex-backend attribute has been renamed to annex.backend.

 -- Joey Hess <joeyh@debian.org>  Sun, 28 Nov 2010 19:28:05 -0400

git-annex (0.09) unstable; urgency=low

  * Add copy subcommand.
  * Fix bug in setkey subcommand triggered by move --to.

 -- Joey Hess <joeyh@debian.org>  Sat, 27 Nov 2010 17:14:59 -0400

git-annex (0.08) unstable; urgency=low

  * Fix `git annex add ../foo` (when ran in a subdir of the repo).
  * Add configure step to build process.
  * Only use cp -a if it is supported, falling back to cp -p or plain cp
    as needed for portability.
  * cp --reflink=auto is used if supported, and will make git annex unlock
    much faster on filesystems like btrfs that support copy on write.

 -- Joey Hess <joeyh@debian.org>  Sun, 21 Nov 2010 13:45:44 -0400

git-annex (0.07) unstable; urgency=low

  * find: New subcommand.
  * unused: New subcommand, finds unused data. (Split out from fsck.)
  * dropunused: New subcommand, provides for easy dropping of unused keys
    by number, as listed by the unused subcommand.
  * fsck: Print warnings to stderr; --quiet can now be used to only see
    problems.

 -- Joey Hess <joeyh@debian.org>  Mon, 15 Nov 2010 18:41:50 -0400

git-annex (0.06) unstable; urgency=low

  * fsck: Check if annex.numcopies is satisfied.
  * fsck: Verify the sha1 of files when the SHA1 backend is used.
  * fsck: Verify the size of files when the WORM backend is used.
  * fsck: Allow specifying individual files if fscking everything
    is not desired.
  * fsck: Fix bug, introduced in 0.04, in detection of unused data.

 -- Joey Hess <joeyh@debian.org>  Sat, 13 Nov 2010 16:24:29 -0400

git-annex (0.05) unstable; urgency=low

  * Optimize both pre-commit and lock subcommands to not call git diff
    on every file being committed/locked.
    (This actually also works around a bug in ghc, that caused
    git-annex 0.04 pre-commit to sometimes corrupt filename being read
    from git ls-files and fail. 
    See <http://hackage.haskell.org/trac/ghc/ticket/4493>
    The excessive number of calls made by pre-commit exposed the ghc bug.
    Thanks Josh Triplett for the debugging.)
  * Build with -O2.

 -- Joey Hess <joeyh@debian.org>  Thu, 11 Nov 2010 18:31:09 -0400

git-annex (0.04) unstable; urgency=low

  * Add unlock subcommand, which replaces the symlink with a copy of
    the file's content in preparation of changing it. The "edit" subcommand
    is an alias for unlock.
  * Add lock subcommand.
  * Unlocked files will now automatically be added back into the annex when
    committed (and the updated symlink committed), by some magic in the
    pre-commit hook.
  * The SHA1 backend is now fully usable.
  * Add annex.version, which will be used to automate upgrades
    between incompatible versions.
  * Reorganised the layout of .git/annex/
  * The new layout will be automatically upgraded to the first time
    git-annex is used in a repository with the old layout.
  * Note that git-annex 0.04 cannot transfer content from old repositories
    that have not yet been upgraded.
  * Annexed file contents are now made unwritable and put in unwriteable
    directories, to avoid them accidentially being removed or modified.
    (Thanks Josh Triplett for the idea.)
  * Add build dep on libghc6-testpack-dev. Closes: #603016
  * Avoid using runghc to run test suite as it is not available on all
    architectures. Closes: #603006

 -- Joey Hess <joeyh@debian.org>  Wed, 10 Nov 2010 14:23:23 -0400

git-annex (0.03) unstable; urgency=low

  * Fix support for file:// remotes.
  * Add --verbose
  * Fix SIGINT handling.
  * Fix handling of files with unusual characters in their name.
  * Fixed memory leak; git-annex no longer reads the whole file list
    from git before starting, and will be much faster with large repos.
  * Fix crash on unknown symlinks.
  * Added remote.annex-scp-options and remote.annex-ssh-options.
  * The backends to use when adding different sets of files can be configured
    via gitattributes.
  * In .gitattributes, the git-annex-backend attribute can be set to the
    names of backends to use when adding different types of files.
  * Add fsck subcommand. (For now it only finds unused key contents in the
    annex.)

 -- Joey Hess <joeyh@debian.org>  Sun, 07 Nov 2010 18:26:04 -0400

git-annex (0.02) unstable; urgency=low

  * Can scp annexed files from remote hosts, and check remote hosts for
    file content when dropping files.
  * New move subcommand, that makes it easy to move file contents from
    or to a remote.
  * New fromkey subcommand, for registering urls, etc.
  * git-annex init will now set up a pre-commit hook that fixes up symlinks
    before they are committed, to ensure that moving symlinks around does not
    break them.
  * More intelligent and fast staging of modified files; git add coalescing.
  * Add remote.annex-ignore git config setting to allow completly disabling
    a given remote.
  * --from/--to can be used to control the remote repository that git-annex
    uses.
  * --quiet can be used to avoid verbose output
  * New plumbing-level dropkey and addkey subcommands.
  * Lots of bug fixes.

 -- Joey Hess <joeyh@debian.org>  Wed, 27 Oct 2010 16:39:29 -0400

git-annex (0.01) unstable; urgency=low

  * First prerelease.

 -- Joey Hess <joeyh@debian.org>  Wed, 20 Oct 2010 12:54:24 -0400<|MERGE_RESOLUTION|>--- conflicted
+++ resolved
@@ -1,6 +1,3 @@
-<<<<<<< HEAD
-git-annex (4.20130521~bpo70+1) wheezy-backports; urgency=low
-=======
 git-annex (4.20130802) unstable; urgency=low
 
   * dropunused behavior change: Now refuses to drop the last copy of a
@@ -216,8 +213,7 @@
 
  -- Joey Hess <joeyh@debian.org>  Sat, 01 Jun 2013 19:16:04 -0400
 
-git-annex (4.20130521) unstable; urgency=low
->>>>>>> 7fdf9ea5
+git-annex (4.20130521~bpo70+1) wheezy-backports; urgency=low
 
   * Wheezy backport. Note that WebDAV is disabled in this backport.
     Closes: #718339
