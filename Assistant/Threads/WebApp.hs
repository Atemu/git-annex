{- git-annex assistant webapp thread
 -
 - Copyright 2012-2014 Joey Hess <joey@kitenet.net>
 -
 - Licensed under the GNU GPL version 3 or higher.
 -}

{-# LANGUAGE TemplateHaskell, MultiParamTypeClasses #-}
{-# LANGUAGE CPP #-}
{-# OPTIONS_GHC -fno-warn-orphans #-}

module Assistant.Threads.WebApp where

import Assistant.Common
import Assistant.WebApp
import Assistant.WebApp.Types
import Assistant.WebApp.DashBoard
import Assistant.WebApp.SideBar
import Assistant.WebApp.Notifications
import Assistant.WebApp.RepoList
import Assistant.WebApp.Configurators
import Assistant.WebApp.Configurators.Local
import Assistant.WebApp.Configurators.Ssh
import Assistant.WebApp.Configurators.Pairing
import Assistant.WebApp.Configurators.AWS
import Assistant.WebApp.Configurators.IA
import Assistant.WebApp.Configurators.WebDAV
import Assistant.WebApp.Configurators.XMPP
import Assistant.WebApp.Configurators.Preferences
import Assistant.WebApp.Configurators.Unused
import Assistant.WebApp.Configurators.Edit
import Assistant.WebApp.Configurators.Delete
import Assistant.WebApp.Configurators.Fsck
import Assistant.WebApp.Configurators.Upgrade
import Assistant.WebApp.Documentation
import Assistant.WebApp.Control
import Assistant.WebApp.OtherRepos
import Assistant.WebApp.Repair
import Assistant.Types.ThreadedMonad
import Utility.WebApp
import Utility.Tmp
import Utility.FileMode
import Git
import qualified Annex

import Yesod
import Network.Socket (SockAddr, HostName)
import Data.Text (pack, unpack)
import qualified Network.Wai.Handler.WarpTLS as TLS

mkYesodDispatch "WebApp" $(parseRoutesFile "Assistant/WebApp/routes")

type Url = String

webAppThread
	:: AssistantData
	-> UrlRenderer
	-> Bool
	-> Maybe String
	-> Maybe (IO Url)
	-> Maybe HostName
	-> Maybe (Url -> FilePath -> IO ())
	-> NamedThread
webAppThread assistantdata urlrenderer noannex cannotrun postfirstrun listenhost onstartup = thread $ liftIO $ do
	listenhost' <- if isJust listenhost
		then pure listenhost
		else getAnnex $ annexListen <$> Annex.getGitConfig
	tlssettings <- getAnnex getTlsSettings
#ifdef __ANDROID__
	when (isJust listenhost') $
		-- See Utility.WebApp
		error "Sorry, --listen is not currently supported on Android"
#endif
	webapp <- WebApp
		<$> pure assistantdata
		<*> genAuthToken
		<*> getreldir
		<*> pure staticRoutes
		<*> pure postfirstrun
		<*> pure cannotrun
		<*> pure noannex
		<*> pure listenhost'
	setUrlRenderer urlrenderer $ yesodRender webapp (pack "")
	app <- toWaiAppPlain webapp
	app' <- ifM debugEnabled
		( return $ httpDebugLogger app
		, return app
		)
	runWebApp tlssettings listenhost' app' $ \addr -> if noannex
		then withTmpFile "webapp.html" $ \tmpfile h -> do
			hClose h
			go tlssettings addr webapp tmpfile Nothing
		else do
			htmlshim <- getAnnex' $ fromRepo gitAnnexHtmlShim
			urlfile <- getAnnex' $ fromRepo gitAnnexUrlFile
			go tlssettings addr webapp htmlshim (Just urlfile)
  where
  	-- The webapp thread does not wait for the startupSanityCheckThread
	-- to finish, so that the user interface remains responsive while
	-- that's going on.
	thread = namedThreadUnchecked "WebApp"
	getreldir
		| noannex = return Nothing
		| otherwise = Just <$>
			(relHome =<< absPath
				=<< getAnnex' (fromRepo repoPath))
	go tlssettings addr webapp htmlshim urlfile = do
		let url = myUrl tlssettings webapp addr
		maybe noop (`writeFileProtected` url) urlfile
		writeHtmlShim "Starting webapp..." url htmlshim
		maybe noop (\a -> a url htmlshim) onstartup

	getAnnex a
		| noannex = pure Nothing
		| otherwise = getAnnex' a
	getAnnex' = runThreadState (threadState assistantdata)

myUrl :: Maybe TLS.TLSSettings -> WebApp -> SockAddr -> Url
myUrl tlssettings webapp addr = unpack $ yesodRender webapp urlbase DashboardR []
  where
	urlbase = pack $ proto ++ "://" ++ show addr
	proto
		| isJust tlssettings = "https"
		| otherwise = "http"

getTlsSettings :: Annex (Maybe TLS.TLSSettings)
getTlsSettings = do
<<<<<<< HEAD
#ifdef WITH_WEBAPP_HTTPS
=======
#ifdef WITH_WEBAPP_SECURE
>>>>>>> 92cbcfd5
	cert <- fromRepo gitAnnexWebCertificate
	privkey <- fromRepo gitAnnexWebPrivKey
	ifM (liftIO $ allM doesFileExist [cert, privkey])
		( return $ Just $ TLS.tlsSettings cert privkey
		, return Nothing
		)
#else
	return Nothing
#endif<|MERGE_RESOLUTION|>--- conflicted
+++ resolved
@@ -125,11 +125,7 @@
 
 getTlsSettings :: Annex (Maybe TLS.TLSSettings)
 getTlsSettings = do
-<<<<<<< HEAD
-#ifdef WITH_WEBAPP_HTTPS
-=======
 #ifdef WITH_WEBAPP_SECURE
->>>>>>> 92cbcfd5
 	cert <- fromRepo gitAnnexWebCertificate
 	privkey <- fromRepo gitAnnexWebPrivKey
 	ifM (liftIO $ allM doesFileExist [cert, privkey])
