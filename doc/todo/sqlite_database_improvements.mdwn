Collection of non-ideal things about git-annex's use of sqlite databases.
Would be good to improve these sometime, but it would need a migration
process.

<<<<<<< HEAD
=======
The `sqlite` branch changes the databases, updating annex.version to 8.
This todo documents the state of that branch.

>>>>>>> 68a57931
* Database.Keys.SQL.isInodeKnown has some really ugly SQL LIKE queries. 
  Probably an index would not speed them up. They're only needed when
  git-annex detects inodes are not stable, eg on fat or probably windows.
  A better database
  schema should be able to eliminate the need for those LIKE queries.
  Eg, store the size and allowable mtimes in a separate table that is
  queried when necessary.

  Fixed.
<<<<<<< HEAD

* Several selects were not able to use indexes, so would be slow.

=======

* Several selects were not able to use indexes, so would be slow.

>>>>>>> 68a57931
  Fixed by adding indexes.

* Database.Types has some suboptimal encodings for Key and InodeCache.
  They are both slow due to being implemented using String
  (which may be fixable w/o changing the DB schema),
  and the VARCHARs they generate are longer than necessary
  since they look like eg `SKey "whatever"` and `I "whatever"`

  Fixed.

* SFilePath is stored efficiently, and has to be a String anyway,
  (until ByteStringFilePath is used)
  but since it's stored as a VARCHAR, which sqlite interprets using the
  current locale, there can be encoding problems. This is at least worked
  around with a hack that escapes FilePaths that contain unusual
  characters. It would be much better to use a BLOB.

  Also, when LANG=C is sometimes used, the hack can result in duplicates with
  different representations of the same filename, like this:

	INSERT INTO associated VALUES(4,'SHA256E-s30--7d51d2454391a40e952bea478e45d64cf0d606e1e8c0652bb815a22e0e23419a,'foo.ü');
	INSERT INTO associated VALUES(5,'SHA256E-s30--7d51d2454391a40e952bea478e45d64cf0d606e1e8c0652bb815a22e0e23419a','"foo.\56515\56508"');

  See <http://git-annex.branchable.com/bugs/assistant_crashes_in_TransferScanner/>
  for an example of how this can happen.

  And it seems likely that a query by filename would fail if the filename
  was in the database but with a different encoding.

  Fixed by converting to blob.

* IKey could fail to round-trip as well, when a Key contains something
  (eg, a filename extension) that is not valid in the current locale,
  for similar reasons to SFilePath. Using BLOB would be better.

  See [[!commit cf260d9a159050e2a7e70394fdd8db289c805ec3]] for details
  about the encoding problem for SFilePath. I reproduced a similar problem
  for IKey by making a file `foo.ü` and running `git add` on  it in a unicode
  locale. Then with LANG=C, `git annex drop --force foo.ü` thinks
  it drops the content, but in fact the work tree file is left containing
  the dropped content. The database then contained:

	INSERT INTO associated VALUES(8,'SHA256E-s30--59594eea8d6f64156b3ce6530cc3a661739abf2a0b72443de8683c34b0b19344.ü','foo.ü');
	INSERT INTO associated VALUES(9,'SHA256E-s30--59594eea8d6f64156b3ce6530cc3a661739abf2a0b72443de8683c34b0b19344.��','"foo.\56515\56508"');

  Fixed by converting to blob.

----

remaining todo:

* migration

> Investigated this in more detail, and I can't find a way to
> solve the encoding problem other than changing the encoding
> SKey, IKey, and SFilePath in a non-backwards-compatible way.
> 
> Probably the encoding problem is actually not in sqlite, but
> in persistent's use of Text internally. I did some tests with sqlite3
> command and it did not seem to vary query results based on the locale
> when using VARCHAR values. I was able to successfully insert an 
> invalid unicode `ff` byte into it, and get the same byte back out.
> 
> Unfortunately, it's not possible to make persistent not use Text
> for VARCHAR. While its PersistDbSpecific lets a non-Text value be stored
> as VARCHAR, any VARCHAR value coming out of the database gets converted
> to a PersistText.
> 
> So that seems to leave using a BLOB to store a ByteString for 
> SKey, IKey, and SFilePath. Attached patch shows how to do that,
> but old git-annex won't be able to read the updated databases,
> and won't know that it can't read them!
> 
> This seems to call for a flag day, throwing out the old database
> contents and regenerating them from other data:
> 
> * Fsck (SKey)
>   can't rebuild? Just drop and let incremental fscks re-do work
> * ContentIdentifier (IKey)  
>   rebuild with updateFromLog, would need to diff from empty tree to
>   current git-annex branch, may be expensive to do!
> * Export (IKey, SFilePath)  
>   difficult to rebuild, what if in the middle of an interrupted
>   export?
>   
>   updateExportTreeFromLog only updates two tables, not others
>   
>   Conceptually, this is the same as the repo being lost and another
>   clone being used to update the export. The clone can only learn
>   export state from the log. It's supposed to recover from such
>   situations, the next time an export is run, so should be ok.
>   But it might result in already exported files being re-uploaded,
>   or other unncessary work.
> Keys (IKey, SFilePath, SInodeCache)
>   Use scanUnlockedFiles to repopulate the Associated table.
> 
<<<<<<< HEAD
> Seems this needs an annex.version bump from v7 to v8.
=======
>   But that does not repopulate the Content table. Doing so needs
    to iterate over the unlocked files, filter out any that are modified,
    and record the InodeCaches of the unmodified ones. Seems that it would
    have to use git's index to know which files are modified.
>>>>>>> 68a57931
<|MERGE_RESOLUTION|>--- conflicted
+++ resolved
@@ -2,12 +2,9 @@
 Would be good to improve these sometime, but it would need a migration
 process.
 
-<<<<<<< HEAD
-=======
 The `sqlite` branch changes the databases, updating annex.version to 8.
 This todo documents the state of that branch.
 
->>>>>>> 68a57931
 * Database.Keys.SQL.isInodeKnown has some really ugly SQL LIKE queries. 
   Probably an index would not speed them up. They're only needed when
   git-annex detects inodes are not stable, eg on fat or probably windows.
@@ -17,15 +14,9 @@
   queried when necessary.
 
   Fixed.
-<<<<<<< HEAD
 
 * Several selects were not able to use indexes, so would be slow.
 
-=======
-
-* Several selects were not able to use indexes, so would be slow.
-
->>>>>>> 68a57931
   Fixed by adding indexes.
 
 * Database.Types has some suboptimal encodings for Key and InodeCache.
@@ -122,11 +113,7 @@
 > Keys (IKey, SFilePath, SInodeCache)
 >   Use scanUnlockedFiles to repopulate the Associated table.
 > 
-<<<<<<< HEAD
-> Seems this needs an annex.version bump from v7 to v8.
-=======
 >   But that does not repopulate the Content table. Doing so needs
     to iterate over the unlocked files, filter out any that are modified,
     and record the InodeCaches of the unmodified ones. Seems that it would
-    have to use git's index to know which files are modified.
->>>>>>> 68a57931
+    have to use git's index to know which files are modified.