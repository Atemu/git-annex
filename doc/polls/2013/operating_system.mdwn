--- conflicted
+++ resolved
@@ -1,9 +1,5 @@
 Pick the operating system which you use git-annex on the most.
 
-<<<<<<< HEAD
-[[!poll expandable=yes open=yes 0 "Linux" 0 "OSX" 0 "Android" 0 "other Unix" 0 "Windows"]]
+[[!poll expandable=yes open=yes 1 "Linux" 0 "OSX" 0 "Android" 0 "other Unix" 0 "Windows"]]
 
-[[!sidebar content=""]]
-=======
-[[!poll expandable=yes open=yes 1 "Linux" 0 "OSX" 0 "Android" 0 "other Unix" 0 "Windows"]]
->>>>>>> cd86a505
+[[!sidebar content=""]]