--- conflicted
+++ resolved
@@ -51,10 +51,7 @@
 				putStrLn $ "installing " ++ lib ++ " as " ++ shortlib
 				_ <- boolSystem "cp" [File lib, File dest]
 				_ <- boolSystem "chmod" [Param "644", File dest]
-<<<<<<< HEAD
-=======
 				_ <- boolSystem "ln" [Param "-s", File fulllib, File symdest]
->>>>>>> 033577b6
 				return $ Just appbase
 			)
 	return (catMaybes libs, libmap')
