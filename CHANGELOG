<<<<<<< HEAD
git-annex (8.20191107) UNRELEASED; urgency=medium

  * New v8 repository version.
  * v7 upgrades automatically to v8.
  * Any incremental fscks that were started in v7 won't resume where
    they left off in v8, but will instead begin again from the first file.
  * An interrupted export that was started in v7 won't resume where it left
    off after upgrade to v8; files will be re-uploaded to the export remote.
  * After the upgrade, git-annex will in some situations have to do extra
    work while it finishes populating its sqlite databases.
  * Add some missing indexes to sqlite databases. This will speed up
    some things involving export and import remotes, and git-annex smudge.
    Microbenchmarks show around 10-25% speedup of sqlite database operations.
  * Improved serialization of filenames and keys to the sqlite databases,
    avoiding encoding problems.
  * annex.dotfiles configuration setting can be used to let dotfiles
    be added to the annex the same as other files. When it's set,
    annex.largefiles can be used to match whatever dotfiles should be added.
  * add: Explicitly passing dotfiles no longer adds them to the annex,
    unless you set annex.dotfiles=true.
  * add: When adding a whole directory, any dotfiles found in it will
    not be skipped, but will be added to git by default. This behavior
    can be configured with annex.dotfiles.
  * add: Removed the --include-dotfiles option.

 -- Joey Hess <id@joeyh.name>  Tue, 29 Oct 2019 15:13:03 -0400

git-annex (7.20191219) UNRELEASED; urgency=medium
=======
git-annex (7.20191231) UNRELEASED; urgency=medium

  * add: --force-annex/--force-git options make it easier to override
    annex.largefiles configuration (and potentially safer as it avoids
    bugs like the smudge bug fixed in the last release).

 -- Joey Hess <id@joeyh.name>  Wed, 01 Jan 2020 12:51:40 -0400

git-annex (7.20191230) upstream; urgency=medium
>>>>>>> 50378823

  * Optimised processing of many files, especially by commands like find
    and whereis that only report on the state of the repository. Commands
    like get also sped up in cases where they have to check a lot of
    files but only transfer a few files. Speedups range from 30-100%.
  * Added build dependency on the filepath-bytestring library.
  * Fixed an oversight that had always prevented annex.resolvemerge
    from being honored, when it was configured by git-annex config.
  * annex.largefiles can be configured by git-annex config,
    to more easily set a default that will also be used by clones,
    without needing to shoehorn the expression into the gitattributes file.
    The git config and gitattributes override that.
  * annex.addunlocked can be set to an expression with the same format used by
    annex.largefiles, when you want to default to unlocking some files but
    not others.
  * annex.addunlocked can be configured by git-annex config.
  * git-annex-config --set/--unset: No longer change the local git config
    setting, except for in the special case of annex.securehashesonly.
  * Improve file ordering behavior when one parameter is "." and other
    parameters are other directories.
  * smudge bugfix: When annex.largefiles=anything, files that were already
    stored in git, and have not been modified could sometimes be converted
    to being stored in the annex. Changes in 7.20191024 made this more
    of a problem. This case is now detected and prevented.

 -- Joey Hess <id@joeyh.name>  Mon, 30 Dec 2019 12:43:30 -0400

git-annex (7.20191218) upstream; urgency=medium

  * git-lfs: The url provided to initremote/enableremote will now be
    stored in the git-annex branch, allowing enableremote to be used without
    an url. initremote --sameas can be used to add additional urls.
  * git-lfs: When there's a git remote with an url that's known to be
    used for git-lfs, automatically enable the special remote.
  * sync, assistant: Pull and push from git-lfs remotes.
  * Fix bug that made bare repos be treated as non-bare when --git-dir
    was used.
  * inprogress: Support --key.
  * Sped up many git-annex commands that operate on many files, by 
    avoiding reserialization of keys.
    find is 7% faster; whereis is 3% faster; and git-annex get when
    all files are already present is 5% faster
  * Stop displaying rsync progress, and use git-annex's own progress display
    for local-to-local repo transfers.
  * benchmark: Changed --databases to take a parameter specifiying the size
    of the database to benchmark.
  * benchmark --databases: Display size of the populated database.
  * benchmark --databases: Improve the "addAssociatedFile (new)"
    benchmark to really add new values, not overwriting old values.
  * Windows: Fix handling of changes to time zone. (Used to work but was
    broken in version 7.20181031.)

 -- Joey Hess <id@joeyh.name>  Wed, 18 Dec 2019 13:53:51 -0400

git-annex (7.20191114) upstream; urgency=medium

  * Added annex.allowsign option.
  * Make --json-error-messages capture more errors,
    particularly url download errors.
  * Fix a crash (STM deadlock) when -J is used with multiple files
    that point to the same key.
  * linuxstandalone: Fix a regression that broke git-remote-https.
  * OSX git-annex.app: Fix a problem that prevented using the bundled
    git-remote-https, git-remote-http, and git-shell.

 -- Joey Hess <id@joeyh.name>  Thu, 14 Nov 2019 21:57:59 -0400

git-annex (7.20191106) upstream; urgency=medium

  * init: Fix bug that lost modifications to unlocked files when init is
    re-ran in an already initialized repo.
  * benchmark: Add --databases to benchmark sqlite databases.

 -- Joey Hess <id@joeyh.name>  Wed, 06 Nov 2019 12:14:50 -0400

git-annex (7.20191024) upstream; urgency=medium

  * Changed git add/git commit -a default behavior back to what it was
    before v7; they add file contents to git, not to the annex. 
    (However, if a file was annexed before, they will still add it to
    the annex, to avoid footgun.)
  * Configuring annex.largefiles overrides that; once git-annex has
    been told which files are large git add/git commit -a will annex them.
  * Added annex.gitaddtoannex configuration. Setting it to false prevents
    git add from adding files to the annex even when annex.largefiles
    is configured. (Unless the file was annexed before.)
  * smudge: Made git add smarter about renamed annexed files. It can tell
    when an annexed file was renamed, and will add it to the annex, 
    and not to git, unless annex.largefiles tells it to do otherwise.
  * init: Fix a failure when used in a submodule on a crippled filesystem.
  * sync: Fix crash when there are submodules and an adjusted branch is
    checked out.
  * enable-tor: Deal with pkexec changing to root's home directory
    when running a command.

 -- Joey Hess <id@joeyh.name>  Fri, 25 Oct 2019 13:04:59 -0400

git-annex (7.20191017) upstream; urgency=medium

  * initremote: Added --sameas option, allows for two special remotes that
    access the same data store.
  * Note that due to complications of the sameas feature, any external
    special remotes that try to send SETSTATE or GETSTATE during INITREMOTE
    or EXPORTSUPPORTED will now get back an ERROR. That would be a very
    hackish thing for an external special remote to do, needing some kind
    of hard-coded key value to be used, so probably nothing will be affected.
  * forget --drop-dead: Remove several classes of git-annex log files
    when they become empty, further reducing the size of the git-annex branch.
  * OSX: Deal with symbolic link problem that caused git to not be included in
    the git-annex.dmg.
  * Fix build with persistent-2.10.

 -- Joey Hess <id@joeyh.name>  Thu, 17 Oct 2019 18:19:12 -0400

git-annex (7.20191009) upstream; urgency=medium

  * Fix bug in handling of annex.largefiles that use largerthan/smallerthan.
    When adding a modified file, it incorrectly used the file size of the
    old version of the file, not the current size.
  * Added --mimetype and --mimeencoding file matching options.
  * Added --unlocked and --locked file matching options.
  * Added adjust --lock, to enter an adjusted branch where files are locked.
  * git-lfs: Added support for http basic auth.
  * git-lfs: Only do endpoint discovery once when concurrency is enabled.
  * fsck --incremental/--more: Fix bug that prevented the incremental fsck
    information from being updated every 5 minutes as it was supposed to be;
    it was only updated after 1000 files were checked, which may be more
    files that are possible to fsck in a given fsck time window.
    Thanks to Peter Simons for help with analysis of this bug.
  * Test: Use more robust directory removal when built with directory-1.2.7.
  * Close sqlite databases more robustly.
  * remotedaemon: Don't list --stop in help since it's not supported.
  * enable-tor: Run kdesu with -c option.
  * enable-tor: Use pkexec to run command as root when gksu and kdesu are not
    available.
  * When dropping an unlocked file, preserve its mtime, which avoids
    git status unncessarily running the clean filter on the file.
  * uninit: Remove several git hooks that git-annex init sets up.
  * uninit: Remove the smudge and clean filters that git-annex init sets up.
  * Work around git cat-file --batch's odd stripping of carriage return
    from the end of the line (some windows infection), avoiding crashing
    when the repo contains a filename ending in a carriage return.
  * git-annex-standalone.rpm: Fix the git-annex-shell symlink.

 -- Joey Hess <id@joeyh.name>  Wed, 09 Oct 2019 12:31:31 -0400

git-annex (7.20190912) upstream; urgency=medium

  * Default to v7 for new repositories.
  * Automatically upgrade v5 repositories to v7.
  * Automatically convert direct mode repositories to v7 with adjusted
    unlocked branches and set annex.thin.
  * Added annex.autoupgraderepository configuration that can be set to false
    to prevent any automatic repository upgrades.
  * Refuse to upgrade direct mode repositories when git is older than 2.22,
    which fixed a memory leak that could cause an OOM during the upgrade.
  * Removed support for git versions older than 2.1.
  * assistant: When creating a new repository, no longer use direct
    mode, instead use v7 adjusted branches with annex.thin.
  * init: When run on a crippled filesystem with --version=5,
    will error out, since version 7 is needed for adjusted unlocked branch.
  * direct: This command always errors out as direct mode is no longer
    supported.
  * indirect: This command has become a deprecated noop.
  * proxy: This command is deprecated because it was only needed in direct
    mode. (But it continues to work.)
  * info: Removed the "repository mode" from its output (including the
    --json output) since with the removal of direct mode, there is no
    repository mode.
  * info: When file matching options are specified when getting
    info of something other than a directory, they won't have any effect,
    so error out to avoid confusion.
  * info: Display trust level when getting info on a uuid, same as a remote.
  * When upgrading a direct mode repo to v7 with adjusted unlocked branches,
    fix a bug that prevented annex.thin from taking effect for the files
    in working tree.
  * Avoid making a commit when upgrading from direct mode to v7.
  * init: Catch more exceptions when testing locking.
  * init: Fix a reversion that broke initialization on systems that
    need to use pid locking.
  * A git-annex-standalone rpm is now distributed along with the standalone
    tarball.
  * Added standalone/rpm/rpmbuild-from-standalone-tarball script.

 -- Joey Hess <id@joeyh.name>  Fri, 13 Sep 2019 12:53:06 -0400

git-annex (7.20190819) upstream; urgency=medium

  * New git-lfs special remote, which can be used to store data on any git-lfs
    server, including github, gitlab, and gogs.
  * Support fully encrypting all data sent to a git-lfs special remote,
    using a combination of gcrypt to encrypt the git data, and git-annex's
    encryption of its data.
  * Use the same optimisation for --in=here as has always been
    used for --in=. rather than the slow code path that unncessarily
    queries the git-annex branch.
  * Allow setting up a gcrypt special remote with encryption=shared.
  * Fix querying git for object type when operating on a file containing
    newlines.
  * merge: When run with a branch parameter, merges from that branch.
    This is especially useful when using an adjusted branch, because
    it applies the same adjustment to the branch before merging it.
  * init: Install working hook scripts when run on a crippled filesystem
    and on Windows. If your repository was set up by an old version
    of git-annex that omitted the hooks, you can simply re-run git-annex init
    to install them.
  * init: When the repo is already initialized, and --version requests a
    different version, error out rather than silently not changing the
    version.
  * S3: Fix encoding when generating public urls of S3 objects.
  * Make git-annex-standalone.deb include the shell completions again.
  * Makefile: Changed default zsh completion location to zsh default fpath.
    Systems such as Debian that have overridden the default fpath will
    need to set ZSH_COMPLETIONS_PATH.
  * test: Add pass using adjusted unlocked branch.
  * Fix intermittent failure of the test suite, where its repeated opening
    and writing to the sqlite database somehow caused inode cache information
    to occasionally be lost.
  * Fix several test suite failures on Windows.
  * Windows installer: Always install to 64 bit program files directory,
    since it needs 64 bit git now.
  * Build with silently-1.2.5.1 on Windows; the old one used "NUL" device
    which is not supported with recent versions of ghc.

 -- Joey Hess <id@joeyh.name>  Mon, 19 Aug 2019 12:23:16 -0400

git-annex (7.20190730) upstream; urgency=medium

  * Improved probing when CoW copies can be made between files on the same
    drive. Now supports CoW between BTRFS subvolumes. And, falls back to rsync
    instead of using cp when CoW won't work, eg copies between repos on the
    same EXT4 filesystem.
  * Add BLAKE2BP512 and BLAKE2BP512E backends, using a blake2 variant
    optimised for 4-way CPUs.
  * Support running v7 upgrade in a repo where there is no branch checked
    out, but HEAD is set directly to some other ref.
  * Windows build no longer ships with a copy of rsync, since that is only
    used any more to access rsync special remotes or remotes with a very
    old version of git-annex-shell.
  * Windows build is now 64 bit, and using it with the 64 bit git for
    Windows is fully supported.
  * Windows problems with long filenames should be fixed now,
    since the Windows build is made with a newer ghc version that works
    around the problems.
  * stack.yaml: Build with http-client-0.5.14 to get a bug fix to http header
    parsing.
  * Drop support for building with ghc older than 8.4.4,
    and with older versions of serveral haskell libraries.
  * Support building with socks-0.6 and persistant-template-2.7.
  * Corrected some license statements.
    Thanks, Sean Whitton.

 -- Joey Hess <id@joeyh.name>  Tue, 30 Jul 2019 12:22:25 -0400

git-annex (7.20190708) upstream; urgency=medium

  * Fix find --json to output json once more.

 -- Joey Hess <id@joeyh.name>  Mon, 08 Jul 2019 08:58:16 -0400

git-annex (7.20190626) upstream; urgency=medium

  * get, move, copy, sync: When -J or annex.jobs has enabled concurrency,
    checksum verification uses a separate job pool than is used for
    downloads, to keep bandwidth saturated.
  * Other commands also run their cleanup phase using a separate job pool
    than their perform phase, which may make some of them somewhat faster
    when running concurrently as well.
  * When downloading an url and the destination file exists but is empty,
    avoid using http range to resume, since a range "bytes=0-" is an unusual
    edge case that it's best to avoid relying on working. This is known to
    fix a case where importfeed downloaded a partial feed from such a server.
  * importfeed: When there's a problem parsing the feed, --debug will
    output the feed content that was downloaded.
  * init: Fix a reversion in the last release that prevented automatically
    generating and setting a description for the repository.
  * add: Display progress meter when hashing files.
  * add: Support --json-progress option.
  * The Linux standalone arm build now works again on CPU versions below
    arm6. Thanks to Emanuele Olivetti, Ilias Tsitsimpis, Bernhard
    Übelacker, and Adrian Bunk for fixing ghc in Debian (bug #928882).
  * OSX dmg: Put git-annex's version in the Info.plist file.

 -- Joey Hess <id@joeyh.name>  Wed, 26 Jun 2019 12:29:46 -0400

git-annex (7.20190615) upstream; urgency=medium

  * Fixed bug that caused git-annex to fail to add a file when another
    git-annex process cleaned up the temp directory it was using.
  * Makefile: Added install-completions to install target.
  * Added the ability to run one job per CPU (core), by setting
    annex.jobs=cpus, or using option --jobs=cpus or -Jcpus.
  * Honor preferred content of a special remote when exporting trees to it;
    unwanted files are filtered out of the tree that is exported.
  * Importing from a special remote honors its preferred content too;
    unwanted files are not imported. But, some preferred content
    expressions can't be checked before files are imported, and trying to
    import with such an expression will fail.
  * Don't try to import .git directories from special remotes, because
    git does not support storing git repositories inside a git repository.
  * Improve shape of commit tree when importing from unversioned special
    remotes.
  * init: When the repository already has a description, don't change it.
  * describe: When run with no description parameter it used to set
    the description to "", now it will error out.
  * Android: Improve installation process when the user's login shell is not
    bash.
  * When a remote is configured to be readonly, don't allow changing
    what's exported to it.
  * Renamed annex.security.allowed-http-addresses to
    annex.security.allowed-ip-addresses because it is not really specific
    to the http protocol, also limiting eg, git-annex's use of ftp.
    The old name for the config will still work.
  * Add back support for ftp urls, which was disabled as part of the fix for
    security hole CVE-2018-10857 (except for configurations which enabled curl
    and bypassed public IP address restrictions). Now it will work
    if allowed by annex.security.allowed-ip-addresses.
  * Avoid a delay at startup when concurrency is enabled and there are
    rsync or gcrypt special remotes, which was caused by git-annex
    opening a ssh connection to the remote too early.

 -- Joey Hess <id@joeyh.name>  Sat, 15 Jun 2019 12:38:25 -0400

git-annex (7.20190507) upstream; urgency=medium

  * Fix reversion in last release that caused wrong tree to be written
    to remote tracking branch after an export of a subtree.
  * Improved locking when multiple git-annex processes are writing to 
    the .git/index file

 -- Joey Hess <id@joeyh.name>  Tue, 07 May 2019 13:05:33 -0400

git-annex (7.20190503) upstream; urgency=medium

  * adb special remote supports being configured with importtree=yes,
    to allow git-annex import of files from an Android device. This can be
    combined with exporttree=yes and git-annex export used to send changes
    back to the Android device.
  * S3 special remote supports being configured with importtree=yes,
    to allow git-annex import of files from a S3 bucket. This can be
    combined with exporttree=yes and git-annex export used to send changes
    back to the S3 bucket.
  * S3: When versioning is enabled on a bucket, importing from it will
    import old versions of files that were written to the bucket as well
    as the current versions. A git history is synthesized to reflect the way
    the bucket changed over time.
  * Fix bug that caused importing from a special remote to repeatedly
    download unchanged files when multiple files in the remote have the same
    content.
  * Made git-annex sync --content much faster when all the remotes it's
    syncing with are export/import remotes.
  * sync: When listing contents on an import remote fails, proceed with
    other syncing instead of aborting.
  * renameremote: New command, changes the name that is used to enable 
    a special remote. Especially useful when you want to reuse the name
    of an old remote for something new.
  * Drop support for building with aws older than 0.14.
  * info: Show when a remote is configured with importtree.
  * Added mimeencoding= term to annex.largefiles expressions.
    This is probably mostly useful to match non-text files with eg
    "mimeencoding=binary"
  * git-annex matchexpression: Added --mimeencoding option.

 -- Joey Hess <id@joeyh.name>  Fri, 03 May 2019 12:47:41 -0400

git-annex (7.20190322) upstream; urgency=medium

  * New feature allows importing from special remotes, using
    git annex import branch:subdir --from remote
  * Directory special remote supports being configured with importree=yes,
    to allow git-annex import of files from the directory. This can be
    combined with exporttree=yes and git-annex export used to send changes
    back to the same directory.
  * Remote tracking branches are updated when importing and exporting to
    special remotes, in ways analagous to how git fetch and git push do.
  * export: Deprecated the --tracking option.
    Instead, users can configure remote.<name>.annex-tracking-branch
    themselves.
  * sync --content: When remote.<name>.annex-tracking-branch is configured,
    import from special remotes.
  * sync, assistant: --no-push and remote.<name>.annex-push prevent exporting
    trees to special remotes.
  * Fix storage of metadata values containing newlines.
    (Reversion introduced in version 7.20190122.)
  * Sped up git-annex export in repositories with lots of keys.
  * S3: Support enabling bucket versioning when built with aws-0.21.1.
  * stack.yaml: Build with aws-0.21.1
  * Fix cleanup of git-annex:export.log after git-annex forget --drop-dead.
  * Makefile: Added install-home target which installs git-annex into
    the HOME directory.
  * addurl --file: Fix a bug that made youtube-dl be used unneccessarily
    when adding an html url that does not contain any media.
  * Add -- before %f in the smudge/clean filter configuration,
    to support filenames starting with dashes.
    (To update the config of existing repositories, you can
    re-run git-annex init.)
  * fsck: Detect situations where annex.thin has caused data loss
    to the content of locked files.
  * Removed bundled gpg from the Linux standalone build and OSX dmg,
    because gpg now always wants to use gpg-agent, and shipping such a daemon
    in those is not a good idea.
  * import: Let --force overwrite symlinks, not only regular files.
  * Android: Fix typo of name of armv7l in installation script.
    Thanks, 4omecha.
  * S3: Added protocol= initremote setting, to allow https to be used
    on a non-standard port.

 -- Joey Hess <id@joeyh.name>  Fri, 22 Mar 2019 13:56:51 -0400

git-annex (7.20190219) upstream; urgency=medium

  * init: Fix bug when direct mode needs to be enabled on a crippled
    filesystem, that left the repository in indirect mode.
  * Fix false positive in export conflict detection, that occurred
    when the same tree was exported by multiple clones. Previous fix was
    incomplete.
  * When key-based retrieval from a S3 remote with exporttree=yes appendonly=yes
    fails, fall back to trying to retrieve from the exported tree.
    This allows downloads of files that were exported to such a remote
    before versioning was enabled on it.
  * Fix path separator bug on Windows that completely broke git-annex
    since version 7.20190122.
  * Improved speed of S3 remote by only loading S3 creds once.
  * Display progress bar when getting files from export remotes.
  * Fix race in cleanup of othertmp directory that could result in a failure
    attempting to access it.
  * fromkey: Made idempotent.
  * fromkey: Added --json.
  * fromkey --batch output changed to support using it with --json.
    The old output was not parseable for any useful information, so
    this is not expected to break anything.
  * Avoid performing repository fixups for submodules and git-worktrees
    when there's a .noannex file that will prevent git-annex from being
    used in the repository.
  * init: Don't let --force be used to override a .noannex file,
    instead the user can just delete the file.
  * webdav: Exporting files with '#' or '?' in their name won't work because
    urls get truncated on those. Fail in a better way in this case,
    and avoid failing when removing such files from the export, so
    after the user has renamed the problem files the export will succeed.
  * On Windows, avoid using rsync for local copies, since rsync is not
    always available there.
  * Added NetworkBSD build flag to deal with Network.BSD moving to a new
    package.

 -- Joey Hess <id@joeyh.name>  Tue, 19 Feb 2019 11:12:45 -0400

git-annex (7.20190129) upstream; urgency=medium

  * initremote S3: When configured with versioning=yes, either ask the user
    to enable bucket versioning, or auto-enable it when built with aws-0.22.
  * enableremote S3: Do not let versioning=yes be set on existing remote,
    because when git-annex lacks S3 version IDs for files stored in
    the bucket, deleting them would cause data loss.
  * S3: Detect when version=yes but an exported file lacks a S3 version ID,
    and refuse to delete it, to avoid data loss.
  * S3: Send a Content-Type header when storing objects in S3,
    so exports to public buckets can be linked to from web pages.
    (When git-annex is built with MagicMime support.)

 -- Joey Hess <id@joeyh.name>  Tue, 29 Jan 2019 15:09:20 -0400

git-annex (7.20190122) upstream; urgency=medium

  * sync --content: Fix dropping unwanted content from the local repository.
  * sync --content: Support dropping local content that has reached an
    exporttree remote that is not untrusted (currently only S3 remotes
    with versioning).
  * init: When --version=5 is passed on a crippled filesystem,
    use a v5 direct mode repo as requested, rather than upgrading to v7
    adjusted unlocked. (Fixes test suite on crippled filesystems.)
  * Some optimisations, including a 10x faster timestamp parser,
    a 7x faster key parser, and improved parsing and serialization of
    git-annex branch data. Many commands will run 5-15% faster.
  * Stricter parser for keys doesn't allow doubled fields or out of order fields.
  * The benchmark command, which only had some old benchmarking of the sqlite
    databases before, now allows benchmarking any other git-annex commands.
  * Support being built with ghc 8.6.3 (MonadFail).
  * Removed old code that cleaned up after a bug in git-annex versions
    3.20111105-3.20111110. In the unlikely event that a repo was
    last touched by that ancient git-annex version, the descriptions
    of remotes would appear missing when used with this version of
    git-annex.
  * Improve uuid.log parser to preserve whitespace in repo descriptions.
  * Improve activity.log parser to not remove unknown values,
    allowing for future expansion.
  * addunused, merge, assistant: Avoid creating work tree files in
    subdirectories in an edge case where the key contains "/".
  * testremote: Support testing readonly remotes with the --test-readonly option.
  * Switch to using .git/annex/othertmp for tmp files other than partial
    downloads, and make stale files left in that directory when git-annex
    is interrupted be cleaned up promptly by subsequent git-annex processes.
  * The .git/annex/misctmp directory is no longer used and git-annex will
    delete anything lingering in there after it's 1 week old.
  * Estimated time to completion display shortened from eg "1h1m1s" to "1h1m".
  * Fix doubled progress display when downloading an url when -J is used.
  * unused: Update suggested git log message to see where data was previously
    used so it will also work with v7 unlocked pointer files.
  * importfeed: Better error message when downloading the feed fails.
  * Make test suite work better when the temp directory is on NFS.
  * webapp: Remove configurator for box.com repository, since their
    webdav support is going away at the end of this January.
  * webapp: Remove configurator for gitlab, which stopped supporting git-annex
    some time ago.
  * Android: For armv71 architecture, use the armel build.
  * Windows: If 64 bit git is installed, use it when installing git-annex.
    (However, rsync still won't work and this is still not the documented way
    to install it.)

 -- Joey Hess <id@joeyh.name>  Tue, 22 Jan 2019 12:25:26 -0400

git-annex (7.20181211) upstream; urgency=medium

  * S3: Improve diagnostics when a remote is configured with exporttree and
    versioning, but no S3 version id has been recorded for a key.
  * findref: Support file matching options: --include, --exclude,
    --want-get, --want-drop, --largerthan, --smallerthan, --accessedwithin
  * Commands supporting --branch now apply file matching options --include,
    --exclude, --want-get, --want-drop to filenames from the branch.
    Previously, combining --branch with those would fail to match anything.
  * add, import, findref: Support --time-limit.
  * Add --branch option to git-annex find and mildly deprecate findref in
    favor of it.
  * webdav: When initializing, avoid trying to make a directory at the top of
    the webdav server, which could never accomplish anything and failed on
    nextcloud servers. (Reversion introduced in version 6.20170925.)
  * Fix a case where upgrade to v7 caused git to think that unlocked files
    were modified.
  * Fix bug upgrading from direct mode to v7: when files in the repository
    were already committed as v7 unlocked files elsewhere, and the
    content was present in the direct mode repository, the annexed files
    got their full content checked into git.
  * Fix bug that caused v7 unlocked files in a direct mode repository
    to get locked when committing.

 -- Joey Hess <id@joeyh.name>  Tue, 11 Dec 2018 16:33:10 -0400

git-annex (7.20181205) upstream; urgency=medium

  * Make bittorrent special remote work w/o btshowmetainfo installed
    when it was build with torrentparser.
    Thanks, Robert Schütz
  * When running youtube-dl to get a filename, pass --no-playlist.
  * Fix build without concurrent-output.
  * init: When a crippled filesystem causes an adjusted unlocked branch to
    be used, set repo version to 7, which it neglected to do before.
  * init: When on a crippled filesystem, and the git version is too old
    to use an adjusted unlocked branch, fall back to using direct mode.
  * info: When used with an exporttree remote, includes an "exportedtree"
    info, which is the tree last exported to the remote. During an export
    conflict, multiple values will be listed.
  * dropunused: When an unused object file has gotten modified, eg due to
    annex.thin being set, don't silently skip it, but display a warning
    and let --force drop it.
  * annex.cachecreds: New config to allow disabling of credentials caching
    for special remotes.

 -- Joey Hess <id@joeyh.name>  Wed, 05 Dec 2018 14:02:27 -0400

git-annex (7.20181121) upstream; urgency=medium

  * git-annex-shell: Fix hang when transferring the same objects to two
    different clients at the same time. (Or when annex.pidlock is used,
    two different objects.)
  * Fixed some other potential hangs in the P2P protocol.
  * Fix bash completion of "git annex" to propertly handle files with
    spaces and other problem characters. (Completion of "git-annex"
    already did.)
  * Fix resume of download of url when the whole file content is
    already actually downloaded.
  * When an export conflict prevents accessing a special remote,
    be clearer about what the problem is and how to resolve it.
  * export, sync --content: Avoid unnecessarily trying to upload files
    to an exporttree remote that already contains the files.
  * smudge: When passed a file located outside the working tree, eg by git
    diff, avoid erroring out.
  * drop -J: Avoid processing the same key twice at the same time when
    multiple annexed files use it.
  * When a command is operating on multiple files and there's an error
    with one, try harder to continue to the rest. (As was already done
    for many types of errors including IO errors.)
  * Fixed a crash when using -J with ssh password prompts in
    --quiet/--json mode.
    Thanks to Yaroslav Halchenko and the DataLad&ReproNim team for
    helping to track down this bug.
  * Remove esqueleto dependency to allow upgrading other dependencies to
    newer versions.
    Thanks Sean Parsons.
  * Fix build with persistent-sqlite older than 2.6.3.
  * Updated stack.yaml to lts-12.19; added stack-lts-9.9.yaml
    to support old versions of stack.

 -- Joey Hess <id@joeyh.name>  Wed, 21 Nov 2018 14:22:47 -0400

git-annex (7.20181105) upstream; urgency=medium

  * Fix test suite failure when git-annex test is not run inside a git
    repository.
  * Fix a P2P protocol hang.
  * importfeed: Avoid erroring out when a feed has been repeatedly broken,
    as that can leave other imported files not checked into git.
  * Increase minimum QuickCheck version.

 -- Joey Hess <id@joeyh.name>  Mon, 05 Nov 2018 13:31:09 -0400

git-annex (7.20181031) upstream; urgency=medium

  * Added v7 repository mode. v6 upgrades automatically to v7, but
    v5 is still the default for now. While v6 was always experimental
    to some degree, its successor v7 is ready for production use!
    http://git-annex.branchable.com/tips/unlocked_files/
  * Direct mode repositories are deprecated; they have many problems
    that v7 fixes, so upgrading them now is recommended (but not yet
    required): git annex upgrade --version=7
  * init: When in a crippled filesystem, initialize a v7 repository
    using an adjusted unlocked branch, instead of a direct mode repository.
  * At long last there's a way to hide annexed files whose content
    is missing from the working tree: git-annex adjust --hide-missing
    See https://git-annex.branchable.com/tips/hiding_missing_files/
  * When already in an adjusted branch, running git-annex adjust
    again will update the branch as needed. This is mostly
    useful with --hide-missing to hide/unhide files after their content
    has been dropped or received.
  * git-annex sync --content supports --hide-missing; it can
    be used to get the content of hidden files, and it updates the
    adjusted branch to hide/unhide files as necessary.
  * smudge: The smudge filter no longer provides git with annexed
    file content, to avoid a git memory leak, and because that did not
    honor annex.thin. Now git annex smudge --update has to be run
    after a checkout to update unlocked files in the working tree 
    with annexed file contents.
  * v7 init, upgrade: Install git post-checkout and post-merge hooks that run 
    git annex smudge --update.
  * precommit: Run git annex smudge --update, because the post-merge
    hook is not run when there is a merge conflict. So the work tree will
    be updated when a commit is made to resolve the merge conflict.
  * Note that git has no hooks run after git stash or git cherry-pick,
    so the user will have to manually run git annex smudge --update
    after such commands.
  * Removed the old Android app.
  * Removed support for building with very old ghc < 8.0.1,
    and with yesod < 1.4.3, and without concurrent-output,
    which were only being used for the Android cross build.
  * Webapp: Fix termux detection.
  * runshell: Use system locales when built with 
    GIT_ANNEX_PACKAGE_INSTALL set. (For Neurodebian packages.)
  * Fix database inconsistency that could cause git-annex to
    get confused about whether a locked file's content was present.
  * Fix concurrency bug that occurred on the first download from an
    exporttree remote.
  * init --version=6 will still work, but the repository is auto-upgraded
    immediately to v7.
  * When annex.thin is set, allow hard links to be made between executable
    work tree files and annex objects.
  * addurl: Removed undocumented special case in handling of a CHECKURL-MULTI
    response with only a single file listed. Rather than ignoring the url that
    was in the response, use it.
  * webapp: Fixed a crash when adding a git remote.
    (Reversion introduced in version 6.20180112)
  * migrate: Fix failure to migrate from URL keys.
    (Reversion introduced in version 6.20180926)
  * Cache high-resolution mtimes for improved detection of modified files
    in v7 (and direct mode).

 -- Joey Hess <id@joeyh.name>  Wed, 31 Oct 2018 09:21:50 -0400

git-annex (6.20181011) upstream; urgency=medium

  * sync: Warn when a remote's export is not updated to the current
    tree because export tracking is not configured.
  * Improve display when git config download from a http remote fails.
  * Added annex.jobs setting, which is like using the -J option.
  * Fix reversion in support of annex.web-options.
  * rmurl: Fix a case where removing the last url left git-annex thinking
    content was still present in the web special remote.
  * SETURLPRESENT, SETURIPRESENT, SETURLMISSING, and SETURIMISSING
    used to update the presence information of the external special remote
    that called them; this was not documented behavior and is no longer done.
  * export: Fix false positive in export conflict detection, that occurred
    when the same tree was exported by multiple clones.
  * Fix potential crash in exporttree database due to failure to honor
    uniqueness constraint.
  * Fix crash when exporttree is set to a bad value.
  * Linux standalone: Avoid using bundled cp before envionment is fully set up.
  * Added arm64 Linux standalone build.
  * Improved termux installation process.

 -- Joey Hess <id@joeyh.name>  Thu, 11 Oct 2018 13:41:10 -0400

git-annex (6.20180926) upstream; urgency=medium

  [ Joey Hess ]
  * Fixes a reversion in the last release that broke interoperation with
    older versions of git-annex-shell.
  * init: Improve generated post-receive hook, so it won't fail when
    run on a system whose git-annex is too old to support git-annex post-receive
  * init: Update the post-receive hook when re-run in an existing repository.
  * S3: Fix url construction bug when the publicurl has been set to an url
    that does not end with a slash.
  * --debug shows urls accessed by git-annex, like it used to do when 
    git-annex used wget and curl.
  * Fix support for filenames containing newlines when querying git
    cat-file, though less efficiently than other filenames.
    This should make git-annex fully support filenames containing newlines
    as the rest of git's interface is used in newline-safe ways.
  * Added -z option to git-annex commands that use --batch, useful for
    supporting filenames containing newlines.
  * Added annex.maxextensionlength for use cases where extensions longer
    than 4 characters are needed.
  * Added remote.name.annex-security-allow-unverified-downloads, a
    per-remote setting for annex.security.allow-unverified-downloads.
  * More FreeBSD build fixes.

  [ Yaroslav Halchenko ]
  * debian/control
    + add netbase to Depends: since required for basic tcp interactions
      (see e.g. https://github.com/nipy/heudiconv/issues/260)

 -- Joey Hess <id@joeyh.name>  Wed, 26 Sep 2018 12:56:49 -0400

git-annex (6.20180913) upstream; urgency=medium

  * When --batch is used with matching options like --in, --metadata,
    etc, only operate on the provided files when they match those options.
    Otherwise, a blank line is output in the batch protocol.
    Affected commands: find, add, whereis, drop, copy, move, get
  * Make metadata --batch combined with matching options refuse to run,
    since it does not seem worth supporting that combination.
  * v6 add: Take advantage of improved SIGPIPE handler in git 2.5 to
    speed up the clean filter by not reading the file content from the
    pipe. This also avoids git buffering the whole file content in memory.
  * v6: After updating the worktree for an add/drop, update git's index,
    so git status will not show the files as modified.
  * v6: When annex.largefiles is not configured for a file, running git
    add or git commit, or otherwise using git to stage a file
    will add it to the annex if the file was in the annex before,
    and to git otherwise. This is to avoid accidental conversion.
    Note that git-annex add's behavior has not changed.
  * v6: Update associated files database when git has staged changes
    to pointer files.
  * v6: Fix some race conditions.
  * v6: Fix annex object file permissions when git-annex add is run
    on a modified unlocked file, and in some related cases.
  * v6: When a file is unlocked but has not been modified,
    and the unlocking is only staged, git-annex add did not lock it.
    Now it will, for consistency with how modified files are handled and
    with v5.
  * Fix git command queue to be concurrency safe.
  * linux standalone: When LOCPATH is already set, use it instead of the
    bundled locales. It can be set to an empty string to use the system
    locales too.
  * Stop using external hash programs, since cryptonite is faster.
  * Fix build on FreeBSD.
  * S3: Support buckets with versioning enabled. When a remote
    is configured with exporttree=yes versioning=yes, git-annex can
    download past versions of exported files from it.
  * S3: Multipart uploads are now only supported when git-annex is built
    with aws-0.16.0 or later, as earlier versions of the library don't
    support versioning with multipart uploads.
  * S3: Support AWS_SESSION_TOKEN.
  * Don't use GIT_PREFIX when GIT_WORK_TREE=. because it seems git
    does not intend GIT_WORK_TREE to be relative to GIT_PREFIX in that
    case, despite GIT_WORK_TREE=.. being relative to GIT_PREFIX.
  * Don't use GIT_PREFIX to fix up a relative GIT_DIR, because
    git 2.11 sets GIT_PREFIX to a path it's not relative to.
    and apparently GIT_DIR is never relative to GIT_PREFIX.
  * git-annex.cabal: Fix build without assistant, and some other refinements.
    Thanks fftehnik.

 -- Joey Hess <id@joeyh.name>  Thu, 13 Sep 2018 15:50:38 -0400

git-annex (6.20180807) upstream; urgency=medium

  * S3: Support credential-less download from remotes configured
    with public=yes exporttree=yes.
  * Fix reversion in display of http 404 errors.
  * Added remote.name.annex-speculate-present config that can be used to
    make cache remotes.
  * Added --accessedwithin matching option.
  * Added annex.commitmessage config that can specify a commit message
    for the git-annex branch instead of the usual "update".
  * Fix wrong sorting of remotes when using -J, it was sorting by uuid,
    rather than cost.
  * addurl: Include filename in --json-progress output.
  * Fix git-annex branch data loss that could occur after
    git-annex forget --drop-dead.

 -- Joey Hess <id@joeyh.name>  Tue, 07 Aug 2018 16:22:05 -0400

git-annex (6.20180719) upstream; urgency=medium

  * Support working trees set up by git-worktree.
  * Improve support for repositories created with --separate-git-dir.
  * Support configuring remote.web.annex-cost and remote.bittorrent.annex-cost
  * addurl: When security configuration prevents downloads with youtube-dl,
    still check if the url is one that it supports, and fail downloading
    it, instead of downloading the raw web page.
  * Send User-Agent and any configured annex.http-headers when downloading
    with http, fixes reversion introduced when switching to http-client.
  * Fix reversion introduced in version 6.20180316 that caused git-annex to
    stop processing files when unable to contact a ssh remote.
  * v6: Work around git bug that runs smudge/clean filters at the top of the
    repository while passing them a relative GIT_WORK_TREE that may point
    outside of the repository, by using GIT_PREFIX to get back to the
    subdirectory where a relative GIT_WORK_TREE is valid.
  * p2p --pair: Fix interception of the magic-wormhole pairing code,
    which since 0.8.2 it has sent to stderr rather than stdout.
  * info: Display uuid and description when a repository is identified by
    uuid, and for "here".
  * unused --from: Allow specifiying a repository by uuid or description.
  * linux standalone: Generate locale files in ~/.cache/git-annex/locales/
    so they're available even when the standalone tarball is installed
    in a directory owned by root. Note that this prevents using the
    standalone bundle in environments where HOME is not writable.
  * Include uname command in standalone builds since git-annex uses it.
  * git-annex.cabal: Fix network version.

 -- Joey Hess <id@joeyh.name>  Thu, 19 Jul 2018 13:53:45 -0400

git-annex (6.20180626) upstream; urgency=high

  Security fix release for CVE-2018-10857 and CVE-2018-10859
  https://git-annex.branchable.com/security/CVE-2018-10857_and_CVE-2018-10859/

  * Refuse to download content, that cannot be verified with a hash, 
    from encrypted special remotes (for CVE-2018-10859),
    and from all external special remotes and glacier (for CVE-2018-10857).
    In particular, URL and WORM keys stored on such remotes won't
    be downloaded. If this affects your files, you can run
    `git-annex migrate` on the affected files, to convert them
    to use a hash.
  * Added annex.security.allow-unverified-downloads, which can override
    the above.
  * Added annex.security.allowed-url-schemes setting, which defaults
    to only allowing http, https, and ftp URLs. Note especially that file:/
    is no longer enabled by default.
  * Removed annex.web-download-command, since its interface does not allow
    supporting annex.security.allowed-url-schemes across redirects.
    If you used this setting, you may want to instead use annex.web-options
    to pass options to curl.
  * git-annex will refuse to download content from http servers on
    localhost, or any private IP addresses, to prevent accidental
    exposure of internal data. This can be overridden with the
    annex.security.allowed-http-addresses setting.
  * Local http proxies will not be used unless allowed by the
    annex.security.allowed-http-addresses setting.
  * Since the interfaces to curl and youtube-dl do not have a way to
    prevent them from accessing localhost or private IP addresses,
    they default to not being used for url downloads.
    Only when annex.security.allowed-http-addresses=all will curl and
    youtube-dl be used.
 
  Non-security fix changes:

  * Fix build with ghc 8.4+, which broke due to the Semigroup Monoid change. 
  * version: Show operating system and repository version list 
    when run outside a git repo too.
  * Fix annex-checkuuid implementation, so that remotes configured that
    way can be used.
  * Fix problems accessing repositories over http when annex.tune.*
    is configured.
  * External special remotes can now add info to `git annex info $remote`,
    by replying to the GETINFO message.
  * adb: Android serial numbers are not all 16 characters long, so accept
    other lengths.
  * Display error messages that come from git-annex-shell when the p2p
    protocol is used, so that diskreserve messages, IO errors, etc from
    the remote side are visible again.
  * When content has been lost from an export remote and 
    git-annex fsck --from remote has noticed it's gone, re-running
    git-annex export or git-annex sync --content will re-upload it.

 -- Joey Hess <id@joeyh.name>  Fri, 22 Jun 2018 10:36:22 -0400

git-annex (6.20180529) upstream; urgency=medium

  * Prevent haskell http-client from decompressing gzip files, so downloads
    of such files works the same as it used to with wget and curl.
  * Workaround for bug in an old version of cryptonite that broke https
    downloads, by using curl for downloads when git-annex is built with it.
  * view, vadd: Fix crash when a git submodule has a name starting with a dot.
  * Don't allow entering a view with staged or unstaged changes.
  * move: --force was accidentially enabling two unrelated behaviors
    since 6.20180427. The older behavior, which has never been well
    documented and seems almost entirely useless, has been removed.
  * copy: --force no longer does anything.
  * migrate: Fix bug in migration between eg SHA256 and SHA256E, 
    that caused the extension to be included in SHA256 keys,
    and omitted from SHA256E keys.
    (Bug introduced in version 6.20170214)
  * migrate: Check for above bug when migrating from SHA256 to SHA256
    (and same for SHA1 to SHA1 etc), and remove the extension that should
    not be in the SHA256 key.
  * fsck: Detect and warn when keys need an upgrade, either to fix up
    from the above migrate bug, or to add missing size information
    (a long ago transition), or because of a few other past key related
    bugs.
  * git-annex-shell: GIT_ANNEX_SHELL_APPENDONLY makes it allow writes,
    but not deletion of annexed content. Note that securing pushes to
    the git repository is left up to the user.
  * setpresentkey: Added --batch support.

 -- Joey Hess <id@joeyh.name>  Tue, 29 May 2018 13:05:26 -0400

git-annex (6.20180509) upstream; urgency=medium

  * The old git-annex Android app is now deprecated in favor of running
    git-annex in termux.
  * runshell: Use proot when running on Android, to work around
    Android 8's ill-advised seccomp filtering of system calls,
    including ones crucial for reliable thread locking.
    (This will only work with termux's version of proot.)
  * Fix bug in last release that crashes when using
    --all or running git-annex in a bare repository. May have also
    affected git-annex unused and git-annex info.
  * Fix bug in last release that prevented the webapp opening on
    non-Linux systems.
  * Support building with hinotify-0.3.10.
  * Display error message when http download fails.
  * Avoid forward retry when 0 bytes were received.

 -- Joey Hess <id@joeyh.name>  Wed, 09 May 2018 16:20:26 -0400

git-annex (6.20180427) upstream; urgency=medium

  * move: Now takes numcopies configuration, and required content
    configuration into account, and refuses to reduce the current
    number of copies of a file, or remove content that a repository
    requires. --force can override these checks.
    Note that it's still allowed to move the content of a file
    from one repository to another when numcopies is not satisfied, as long
    as the move does not result in there being fewer copies.
  * Fix mangling of --json output of utf-8 characters when not
    running in a utf-8 locale.
  * Fix build with yesod 1.6.
  * Clean up some build warnings with newer versions of ghc and haskell
    libraries.
  * runshell: Unset LD_PRELOAD since preloaded libraries from the host
    system may not get along with the bundled linker.
  * runshell: Added some tweaks to make git-annex work in termux on
    Android. The regular arm standalone tarball now works in termux.
  * Webapp: Support being run inside termux on Android, and offer to set up
    a repository on the sdcard.
  * Assistant: Integrate with Termux:Boot, so when it's installed, the
    assistant is autostarted on boot.
  * Assistant: Fix installation of menus, icons, etc when run
    from within runshell.
  * import: Avoid buffering all filenames to be imported in memory.
  * Improve memory use and speed of --all and git-annex info remote,
    by not buffering list of all keys.

 -- Joey Hess <id@joeyh.name>  Fri, 27 Apr 2018 12:36:20 -0400

git-annex (6.20180409) upstream; urgency=medium

  * Added adb special remote which allows exporting files to Android devices.
  * For url downloads, git-annex now defaults to using a http library,
    rather than wget or curl. But, if annex.web-options is set, it will
    use curl. To use the .netrc file, run: 
      git config annex.web-options --netrc
  * git-annex no longer uses wget (and wget is no longer shipped with
    git-annex builds).
  * Enable HTTP connection reuse across multiple files for improved speed.
  * Fix calculation of estimated completion for progress meter.
  * OSX app: Work around libz/libPng/ImageIO.framework version skew
    by not bundling libz, assuming OSX includes a suitable libz.1.dylib.
  * Added annex.retry, annex.retry-delay, and per-remote versions
    to configure transfer retries.
  * Also do forward retrying in cases where no exception is thrown,
    but the transfer failed.
  * When adding a new version of a file, and annex.genmetadata is enabled,
    don't copy the data metadata from the old version of the file,
    instead use the mtime of the file.
  * Avoid running annex.http-headers-command more than once.
  * info: Added "combined size of repositories containing these files"
    stat when run on a directory.
  * info: Changed sorting of numcopies stats table, so it's ordered
    by the variance from the desired number of copies.
  * Fix resuming a download when using curl.

 -- Joey Hess <id@joeyh.name>  Mon, 09 Apr 2018 13:03:15 -0400

git-annex (6.20180316) upstream; urgency=medium

  * New protocol for communicating with git-annex-shell increases speed
    of operations involving ssh remotes. When not transferring large files,
    git-annex is between 200% and 400% faster using the new protocol,
    and it's just as fast as before when transferring large files.
    (When the remote has an old git-annex-shell, git-annex falls back
    to the old slower code. This fallback is planned to be removed 
    after 5 years or so.)
  * Note that, due to not using rsync to transfer files over ssh
    any longer, permissions and other file metadata of annexed files
    will no longer be preserved when copying them to and from ssh remotes.
    Other remotes never supported preserving that information, so
    this is not considered a regression.
  * Fix data loss bug in content locking over tor, when the remote
    repository is in direct mode, it neglected to check that the content
    was actually present when locking it. This could cause git annex drop
    to remove the only copy of a file when it thought the tor remote had
    a copy.
  * Fix data loss bug when the local repository uses direct mode, and a
    locally modified file is dropped from a remote repsitory. The bug
    caused the modified file to be counted as a copy of the original file.
    (This is not a severe bug because in such a situation, dropping
    from the remote and then modifying the file is allowed and has the same
    end result.)
  * Some downloads will be verified, even when annex.verify=false.
    This is done in some edge cases where there's a likelyhood than an
    object was downloaded incorrectly.
  * Support exporttree=yes for rsync special remotes.
  * Added backends for the BLAKE2 family of hashes, when built with
    a new enough version of cryptonite.
  * Improve SHA*E extension extraction code to not treat parts of the
    filename that contain punctuation or other non-alphanumeric characters
    as extensions. Before, such characters were filtered out.
  * Better ssh connection warmup when using -J for concurrency.
    Avoids ugly messages when forced ssh command is not git-annex-shell.
  * Fix race condition in ssh warmup that caused git-annex to get
    stuck and never process some files when run with high levels of
    concurrency.
  * Fix reversion introduced in 6.20171214 that caused concurrent
    transfers to incorrectly fail with "transfer already in progress".
  * Note that Remote/Git.hs now contains AGPL licensed code,
    thus the license of git-annex as a whole is AGPL. This was already
    the case when git-annex was built with the webapp enabled.
  * Include amount of data transferred in progress display.
  * Dial back optimisation when building on arm, which prevents
    ghc and llc from running out of memory when optimising some files.
    (Unfortunately this fix is incomplete due to a ghc bug.)

 -- Joey Hess <id@joeyh.name>  Fri, 16 Mar 2018 12:10:40 -0400

git-annex (6.20180227) upstream; urgency=medium

  * inprogress: Avoid showing failures for files not in progress. 
  * Added INFO to external special remote protocol.
  * Added EXTENSIONS to external special remote protocol.
  * datalad < 0.9.1 had a problem in its special remote protocol handling
    which is broken by EXTENSIONS. Make the debian git-annex package
    conflict with the problem version of datalad.
  * fsck: Warn when required content is not present in the repository that
    requires it.
  * Add gpg-agent to Build-Depends.
    Needed to run the test suite.
  * --json: When there are multiple lines of notes about a file, make the note
    field multiline, rather than the old behavior of only including the
    last line.
  * git-annex.cabal: Once more try to not build the assistant on the hurd,
    hopefully hackage finally recognises that OS.
  * Split Test.hs and avoid optimising it much, to need less memory to
    compile.
  * Fix behavior of --json-progress followed by --json, the latter option
    used to disable the former.
  * Added --json-error-messages option, which makes messages
    that would normally be output to standard error be included in
    the json output.
  * Remove temporary code added in 6.20160619 to prime the mergedrefs
    log.
  * importfeed: Fix a failure when downloading with youtube-dl
    and the destination subdirectory does not exist yet.
  * Added annex.merge-annex-branches config setting which
    can be used to disable automatic merge of git-annex branches.
  * tips/automatically_adding_metadata/pre-commit-annex: Fix to not
    silently skip filenames containing non-ascii characters.
  * sync: Fix bug that prevented pulling changes into direct mode
    repositories that were committed to remotes using git commit
    rather than git-annex sync.
  * Makefile: Remove chrpath workaround for bug in cabal, 
    which is no longer needed.

 -- Joey Hess <id@joeyh.name>  Tue, 27 Feb 2018 12:04:52 -0400

git-annex (6.20180112) upstream; urgency=medium

  * Added inprogress command for accessing files as they are being
    downloaded.
  * Fix bug introduced in version 6.20171018 that caused some commands
    to print out "ok" twice after processing a file.
  * addurl: When the file youtube-dl will download is already an annexed
    file, don't download it again and fail to overwrite it, instead just do
    nothing, like it used to when quvi was used.
  * addurl: Fix encoding of filename queried from youtube-dl when in
    --fast mode.
  * Fix several places where files in .git/annex/ were written with modes
    that did not take the core.sharedRepository config into account.
  * Improve startup time for commands that do not operate on remotes,
    and for tab completion, by not unnessessarily statting paths to
    remotes, which used to cause eg, spin-up of removable drives.
  * Added remote.<name>.annex-checkuuid config, which can be set to false
    to disable the default checking of the uuid of remotes that point to
    directories. This can be useful to avoid unncessary drive spin-ups and
    automounting.
  * git-annex.cabal: Add back custom-setup stanza, so cabal new-build works.
  * git-annex.cabal: Removed the testsuite build flag; test suite is always
    included.

 -- Joey Hess <id@joeyh.name>  Fri, 12 Jan 2018 15:45:48 -0400

git-annex (6.20171214) upstream; urgency=medium

  * Use youtube-dl rather than quvi to download media from web pages,
    since quvi is not being actively developed and youtube-dl supports
    many more sites.
  * addurl --relaxed got slower, since youtube-dl has to hit the network
    to check for embedded media. If you relied on --relaxed not hitting the
    network for speed reasons, using --relaxed --raw will get the old level
    of speed, but can't be used for urls with embedded videos.
  * importfeed now downloads things linked to by feeds, even when they are
    not media files.
  * Removed no longer needed dependency on yesod-default.
  * Allow exporttree remotes to be marked as dead.
  * initremote, enableremote: Really support gpg subkeys suffixed with an
    exclamation mark, which forces gpg to use a specific subkey.
    (Previous try had a bug.)
  * lookupkey: Support being given an absolute filename to a file
    within the current git repository.
  * A top-level .noannex file will prevent git-annex init from being used
    in a repository. This is useful for repositories that have a policy
    reason not to use git-annex. The content of the file will be displayed
    to the user who tries to run git-annex init.

 -- Joey Hess <id@joeyh.name>  Thu, 14 Dec 2017 11:50:48 -0400

git-annex (6.20171124) unstable; urgency=medium

  * Display progress meter when uploading a key without size information,
    getting the size by statting the content file.
  * Fix build with dns-3.0.

 -- Joey Hess <id@joeyh.name>  Fri, 24 Nov 2017 10:49:36 -0400

git-annex (6.20171109) unstable; urgency=medium

  * Fix export of subdir of a branch.
  * Fix exporting of non-annexed files to external special remotes.
  * unlock, lock: Support --json.
  * When there are multiple urls for a file, still treat it as being present
    in the web when some urls don't work, as long as at least one url does
    work.
  * Makefile improvement for sudo make install.
    Thanks, Eric Siegerman 
  * Makefile improvement for BUILDER=stack, use stack to run ghc.
  * testremote: Test exporttree.
  * Fix directory special remote's cleanup of empty export directories.

 -- Joey Hess <id@joeyh.name>  Thu, 09 Nov 2017 12:21:49 -0400

git-annex (6.20171026) unstable; urgency=medium

  * Windows: Fix reversion that caused the path used to link
    to annexed content to include the drive letter and full path, rather
    than being relative. (`git annex fix` will fix up after this problem).
  * Windows build fixed, and changed to use stack for more reliable build
    environment.
  * Windows: Remove wget from bundle; it needs libraries that are not
    included, and git for windows includes curl which git-annex will use
    instead.
  * Add day to metadata when annex.genmetadata is enabled.
    Thanks, Sean T Parsons
  * stack.yaml: Added nix packages section.
    Thanks, Sean T Parsons 

 -- Joey Hess <id@joeyh.name>  Thu, 26 Oct 2017 13:56:18 -0400

git-annex (6.20171018) unstable; urgency=medium

  * add: Replace work tree file atomically on systems supporting hard
    links. Avoids a window where interrupting an add could result in
    the file being moved into the annex, with no symlink yet created.
  * webdav: Avoid unncessisarily creating the collection at the top
    of the repository when storing files there, since that collection
    is created by initremote.
    (This seems to work around some brokenness of the box.com webdav
    server, which caused uploads to be very slow or sometimes fail.)
  * webdav: Make --debug show all webdav operations.
  * get -J/move -J/copy -J/mirror -J/sync -J: Avoid "transfer already in
    progress" errors when two files use the same key.
  * Konqueror desktop file location changed to one used by plasma 5.
    Thanks, Félix Sipma.
  * Avoid repeated checking that files passed on the command line exist.
  * Fix build with aws-0.17.
  * stack.yaml: Update to lts-9.9.

 -- Joey Hess <id@joeyh.name>  Wed, 18 Oct 2017 15:40:06 -0400

git-annex (6.20171003) unstable; urgency=medium

  * webdav: Improve error message for failed request to include the request
    method and path.
  * metadata: Added --remove-all.
  * Warn when metadata is inherited from a previous version of a file,
    to avoid the user being surprised in cases where that behavior is not
    desired or expected.
  * sync: Added --cleanup, which removes local and remote synced/ branches.
  * external: When the external special remote program crashed, a newline
    could be output, which messed up the expected output for --batch mode.
  * external: Avoid checking EXPORTSUPPORTED for special remotes that are
    not configured to use exports.
  * test: Fix reversion that made it only run inside a git repository.
  * copy, move: Behave same with --fast when sending to remotes located
    on a local disk as when sending to other remotes.
  * Fix process and file descriptor leak that was exposed when
    git-annex was built with ghc 8.2.1. Broke git-annex test on OSX
    due to running out of FDs, and may have also leaked in other situations.
  * info: Improve cleanup of stale transfer info files.

 -- Joey Hess <id@joeyh.name>  Tue, 03 Oct 2017 13:18:15 -0400

git-annex (6.20170925) unstable; urgency=medium

  * git-annex export: New command, can create and efficiently update
    exports of trees to special remotes.
  * Use git-annex initremote with exporttree=yes to set up a special remote
    for use by git-annex export.
  * Implemented export to directory, S3, and webdav special remotes.
  * External special remote protocol extended to support export.
    Developers of external special remotes should consider if export makes
    sense for them and add support.
  * sync, assistant: Update tracking exports.
  * Support building with feed-1.0, while still supporting older versions.
  * init: Display an additional message when it detects a filesystem that
    allows writing to files whose write bit is not set.
  * S3: Allow removing files from IA.
  * webdav: Checking if a non-existent file is present on Box.com
    triggered a bug in its webdav support that generates an infinite series
    of redirects. Deal with such problems by assuming such behavior means
    the file is not present.
  * webdav: Fix lack of url-escaping of filenames. Mostly impacted exports
    of filenames containing eg spaces.
  * webdav: Changed path used on webdav server for temporary files.

 -- Joey Hess <id@joeyh.name>  Mon, 25 Sep 2017 11:13:58 -0400

git-annex (6.20170818) unstable; urgency=high

  * Security fix: Disallow hostname starting with a dash, which
    would get passed to ssh and be treated an option. This could
    be used by an attacker who provides a crafted repository url
    to cause the victim to execute arbitrary code via -oProxyCommand.
    CVE-2017-12976
    (The same class of security hole recently affected git itself.)
  * git-annex.cabal: Deal with breaking changes in Cabal 2.0.
  * Fix build with QuickCheck 2.10.
  * fsck: Support --json.
  * move, copy: Support --batch.
  * Added GIT_ANNEX_VECTOR_CLOCK environment variable, which can be used to
    override the default timestamps used in log files in the git-annex
    branch. This is a dangerous environment variable; use with caution.
  * Fix a git-annex test failure when run on NFS due to NFS lock files
    preventing directory removal.
  * test: Avoid most situations involving failure to delete test
    directories, by forking a worker process and only deleting the test
    directory once it exits.
  * Disable http-client's default 30 second response timeout when HEADing
    an url to check if it exists. Some web servers take quite a long time
    to answer a HEAD request.
  * Added remote configuration settings annex-ignore-command and
    annex-sync-command, which are dynamic equivilants of the annex-ignore
    and annex-sync configurations.
  * Prevent spaces from being embedded in the name of new WORM keys,
    as that handing spaces in keys would complicate things like the
    external special remote protocol.
  * migrate: WORM keys containing spaces will be migrated to not contain
    spaces anymore.
  * External special remotes will refuse to operate on keys with spaces in
    their names. That has never worked correctly due to the design of the
    external special remote protocol. Display an error message suggesting
    migration.
  * Fix incorrect external special remote documentation, which said that
    the filename parameter to the TRANSFER command could not contain
    spaces. It can in fact contain spaces. Special remotes implementors
    that relied on that may need to fix bugs in their special remotes.
  * Fix the external special remotes git-annex-remote-ipfs, 
    git-annex-remote-torrent and the example.sh template to correctly
    support filenames with spaces.
  * Windows: Win32 package has subsumed Win32-extras; update dependency.

 -- Joey Hess <id@joeyh.name>  Fri, 18 Aug 2017 11:19:06 -0400

git-annex (6.20170520) unstable; urgency=medium

  * move --to=here moves from all reachable remotes to the local repository.
  * initremote, enableremote: Support gpg subkeys suffixed with an
    exclamation mark, which forces gpg to use a specific subkey.
  * Improve progress display when watching file size, in cases where
    a transfer does not resume.
  * Fix transfer log file locking problem when running concurrent
    transfers.
  * Avoid concurrent git-config setting problem when running concurrent
    threads.
  * metadata: When setting metadata of a file that did not exist,
    no error message was displayed, unlike getting metadata and most other
    git-annex commands. Fixed this oversight.
  * Added annex.resolvemerge configuration, which can be set to false to 
    disable the usual automatic merge conflict resolution done by git-annex
    sync and the assistant.
  * sync: Added --no-resolvemerge option.
  * Avoid error about git-annex-shell not being found when
    syncing with -J with a git remote where git-annex-shell is not
    installed.
  * Fix bug that prevented transfer locks from working when
    run on SMB or other filesystem that does not support fcntl locks
    and hard links.
  * assistant: Merge changes from refs/remotes/foo/master into master.
    Previously, only sync branches were merged. This makes regular git push
    into a repository watched by the assistant auto-merge.
  * Makefile: Install completions for the fish and zsh shells
    when git-annex is built with optparse-applicative-0.14.
  * assistant: Don't trust OSX FSEvents's eventFlagItemModified to be called
    when the last writer of a file closes it; apparently that sometimes
    does not happen, which prevented files from being quickly added.

 -- Joey Hess <id@joeyh.name>  Mon, 12 Jun 2017 13:37:16 -0400

git-annex (6.20170519) unstable; urgency=medium

  * Ssh password prompting improved when using -J for concurrency.
    When ssh connection caching is enabled (and when GIT_ANNEX_USE_GIT_SSH
    is not set), only one ssh password prompt will be made per host, and
    only one ssh password prompt will be made at a time.
  * When built with concurrent-output 1.9, ssh password prompts will no
    longer interfere with the -J display.
  * Removed dependency on MissingH, instead depending on the split library.
  * Progress is displayed for transfers of files of unknown size.
  * Work around bug in git 2.13.0 involving GIT_COMMON_DIR that broke
    merging changes into adjusted branches.

 -- Joey Hess <id@joeyh.name>  Fri, 19 May 2017 10:37:57 -0400

git-annex (6.20170510) unstable; urgency=medium

  * When a http remote does not expose an annex.uuid config, only warn
    about it once, not every time git-annex is run.
  * multicast: New command, uses uftp to multicast annexed files, for eg
    a classroom setting.
  * Added remote.<name>.annex-push and remote.<name>.annex-pull
    which can be useful to make remotes that don't get fully synced with
    local changes.
  * Disable git-annex's support for GIT_SSH and GIT_SSH_COMMAND, unless
    GIT_ANNEX_USE_GIT_SSH=1 is also set in the environment. This is
    necessary because as feared, the extra -n parameter that git-annex
    passes breaks uses of these environment variables that expect exactly
    the parameters that git passes.
  * enableremote: When enabling a non-special remote, param=value
    parameters can't be used, so error out if any are provided.
  * enableremote: Fix re-enabling of special remotes that have a git
    url, so that eg, encryption key changes take effect. They were silently
    ignored, a reversion introduced in 6.20160527.
  * gcrypt: Support re-enabling to change eg, encryption parameters.
    This was never supported before.
  * git annex add -u now supported, analagous to git add -u
  * version: Added "dependency versions" line.
  * Keys marked as dead are now skipped by --all.
  * annex.backend is the new name for what was annex.backends, and takes
    a single key-value backend, rather than the unncessary and confusing
    list. The old option still works if set.

 -- Joey Hess <id@joeyh.name>  Wed, 10 May 2017 15:05:22 -0400

git-annex (6.20170321) unstable; urgency=medium

  * Bugfix: Passing a command a filename that does not exist sometimes
    did not display an error, when a path to a directory was also passed.
  * status: Propigate nonzero exit code from git status.
  * Linux standalone builds put the bundled ssh last in PATH,
    so any system ssh will be preferred over it.
  * assistant: Add 1/200th second delay between checking each file
    in the full transfer scan, to avoid using too much CPU.
  * get -J: Improve distribution of jobs amoung remotes when there are more
    jobs than remotes.
  * fsck -q: When a file has bad content, include the name of the file
    in the warning message.
  * Windows: Improve handling of shebang in external special remote
    program, searching for the program in the PATH.
  * Drop support for building with old versions of dns, http-conduit,
    directory, feed, and http-types.
  * Windows: Fix bug in shell script shebang lookup code that
    caused a "delayed read on closed handle" error.
  * git-annex-shell: Fix bug when used with a recently cloned repository,
    where "merging" messages were included in the output of configlist
    (and perhaps other commands) and caused a "Failed to get annex.uuid
    configuration" error.
  * Support GIT_SSH and GIT_SSH_COMMAND, which are handled close the same
    as they are by git. However, unlike git, git-annex sometimes needs to
    pass the -n parameter when using these.
  * sync --content-of=path (-C path) added for when you want to sync
    only some files' contents, not the whole working tree.

 -- Joey Hess <id@joeyh.name>  Tue, 21 Mar 2017 11:27:38 -0400

git-annex (6.20170301.1) unstable; urgency=medium

  * Fix reversion in yesterday's release that made SHA1E and MD5E backends
    not work.

 -- Joey Hess <id@joeyh.name>  Wed, 01 Mar 2017 12:46:03 -0400

git-annex (6.20170301) unstable; urgency=medium

  * No changes from 6.20170228; a new version number was needed due
    to a problem with Hackage.

 -- Joey Hess <id@joeyh.name>  Wed, 01 Mar 2017 12:06:02 -0400

git-annex (6.20170228) unstable; urgency=medium

  * Cryptographically secure hashes can be forced to be used in a
    repository, by setting annex.securehashesonly.
    This does not prevent the git repository from containing links
    to insecure hashes, but it does prevent the content of such files
    from being added to .git/annex/objects by any method.
  * Tighten key parser to prevent SHA1 collision attacks generating
    two keys that have the same SHA1. (Only done for keys that contain
    a hash). This ensures that signed git commits of annexed files
    will remain secure, as long as git-annex is using a secure hashing
    backend.
  * fsck: Warn about any files whose content is present, that don't
    use secure hashes, when annex.securehashesonly is set.
  * init: When annex.securehashesonly has been set with git-annex config,
    copy that value to the annex.securehashesonly git config.
  * Added --securehash option to match files using a secure hash function,
    and corresponding securehash preferred content expression.
  * sync, merge: Fail when the current branch has no commits yet, instead
    of not merging in anything from remotes and appearing to succeed.
  * Run ssh with -n whenever input is not being piped into it,
    to avoid it consuming stdin that it shouldn't.
    This fixes git-annex-checkpresentkey --batch remote,
    which didn't output results for all keys passed into it. Other
    git-annex commands that communicate with a remote over ssh may also
    have been consuming stdin that they shouldn't have, which could have
    impacted using them in eg, shell scripts.
  * sync: Improve integration with receive.denyCurrentBranch=updateInstead,
    displaying error messages from the remote then it fails to update
    its checked out branch.
  * Added post-recieve hook, which makes updateInstead work with direct
    mode and adjusted branches.
  * init: Set up the post-receive hook.
  * sync: When syncing with a local repository located on a crippled
    filesystem, run the post-receive hook there, since it wouldn't get run
    otherwise. This makes pushing to repos on FAT-formatted removable
    drives update them when receive.denyCurrentBranch=updateInstead.
  * config group groupwanted numcopies schedule wanted required: 
    Avoid displaying extraneous messages about repository auto-init,
    git-annex branch merging, etc, when being used to get information.
  * adjust: Fix behavior when used in a repository that contains
    submodules.
  * Run wget with -nv instead of -q, so it will display HTTP errors.
  * Run curl with -S, so HTTP errors are displayed, even when
    it's otherwise silent.
  * When downloading in --json or --quiet mode, use curl in preference
    to wget, since curl is able to display only errors to stderr, unlike
    wget.
  * status: Pass --ignore-submodules=when option on to git status.
  * config --set: As well as setting value in git-annex branch,
    set local gitconfig. This is needed especially for
    annex.securehashesonly, which is read only from local gitconfig and not
    the git-annex branch.
  * Removed support for building with the old cryptohash library.
    Building with that library made git-annex not support SHA3; it's time
    for that to always be supported in case SHA2 dominoes.
  * git-annex.cabal: Make crypto-api a dependency even when built w/o
    webapp and test suite.

 -- Joey Hess <id@joeyh.name>  Tue, 28 Feb 2017 14:39:47 -0400

git-annex (6.20170214) unstable; urgency=medium

  * Increase default cost for p2p remotes from 200 to 1000.
    This makes git-annex prefer transferring data from special
    remotes when possible.
  * Remove -j short option for --json-progress; that option was already
    taken for --json.
  * vicfg: Include the numcopies configuation.
  * config: New command for storing configuration in the git-annex branch.
  * annex.autocommit can be configured via git-annex config, to control
    the default behavior in all clones of a repository.
  * New annex.synccontent config setting, which can be set to true to make
    git annex sync default to --content. This may become the default at
    some point in the future. As well as being configuable by git config,
    it can be configured by git-annex config to control the default
    behavior in all clones of a repository.
  * stack.yaml: Update to lts-7.18.
  * Some optimisations to string splitting code.
  * unused: When large files are checked right into git, avoid buffering
    their contents in memory.
  * unused: Improved memory use significantly when there are a lot
    of differences between branches.
  * Wormhole pairing will start to provide an appid to wormhole on
    2021-12-31. An appid can't be provided now because Debian stable is going
    to ship a older version of git-annex that does not provide an appid.
    Assumption is that by 2021-12-31, this version of git-annex will be
    shipped in a Debian stable release. If that turns out to not be the
    case, this change will need to be cherry-picked into the git-annex in
    Debian stable, or its wormhole pairing will break.
  * Fix build with aws 0.16. Thanks, aristidb.
  * assistant: Make --autostart --foreground wait for the children it
    starts. Before, the --foreground was ignored when autostarting.
  * initremote: When a uuid= parameter is passed, use the specified
    UUID for the new special remote, instead of generating a UUID.
    This can be useful in some situations, eg when the same data can be
    accessed via two different special remote backends.
  * import: Changed how --deduplicate, --skip-duplicates, and
    --clean-duplicates determine if a file is a duplicate.
    Before, only content known to be present somewhere was considered
    a duplicate. Now, any content that has been annexed before will be
    considered a duplicate, even if all annexed copies of the data have
    been lost.
    Note that --clean-duplicates and --deduplicate still check
    numcopies, so won't delete duplicate files unless there's an annexed
    copy.
  * import: --deduplicate and --skip-duplicates were implemented
    inneficiently; they unncessarily hashed each file twice. They have
    been improved to only hash once.
  * import: Added --reinject-duplicates.
  * Added git template directory to Linux standalone tarball and OSX
    app bundle.
  * Improve pid locking code to work on filesystems that don't support hard
    links.
  * S3: Fix check of uuid file stored in bucket, which was not working.
  * Work around sqlite's incorrect handling of umask when creating
    databases.

 -- Joey Hess <id@joeyh.name>  Tue, 14 Feb 2017 14:22:00 -0400

git-annex (6.20170101) unstable; urgency=medium

  * XMPP support has been removed from the assistant in this release.
    If your repositories used XMPP to keep in sync, that will no longer
    work, and you should enable some other remote to keep them in sync.
    A ssh server is one way, or use the new Tor pairing feature.
  * p2p --pair makes it easy to pair repositories, over Tor, using
    Magic Wormhole codes to find the other repository.
    See http://git-annex.branchable.com/tips/peer_to_peer_network_with_tor/
  * webapp: The "Share with a friend" and "Share with your other devices"
    pages have been changed to pair repositories using Tor and Magic Wormhole.
  * metadata --batch: Fix bug when conflicting metadata changes were
    made in the same batch run.
  * Pass annex.web-options to wget and curl after other options, so that
    eg --no-show-progress can be set by the user to disable the default
    --show-progress.
  * Revert ServerAliveInterval change in 6.20161111, which caused problems
    with too many old versions of ssh and unusual ssh configurations.
    It should have not been needed anyway since ssh is supposted to
    have TCPKeepAlive enabled by default.
  * Make all --batch input, as well as fromkey and registerurl stdin
    be processed without requiring it to be in the current encoding.
  * p2p: --link no longer takes a remote name, instead the --name
    option can be used.
  * Linux standalone: Improve generation of locale definition files,
    supporting locales such as en_GB.UTF-8.
  * rekey --force: Incorrectly marked the new key's content as being
    present in the local repo even when it was not.
  * enable-tor: Put tor sockets in /var/lib/tor-annex/, rather
    than in /etc/tor/hidden_service/.
  * enable-tor: No longer needs to be run as root.
  * enable-tor: When run as a regular user, also tests a connection back to 
    the hidden service over tor.
  * Support all common locations of the torrc file.
  * Always use filesystem encoding for all file and handle reads and
    writes.
  * Fix build with directory-1.3.
  * Debian: Suggest tor and magic-wormhole.
  * Debian: Build webapp on armel.

 -- Joey Hess <id@joeyh.name>  Sat, 31 Dec 2016 15:11:04 -0400

git-annex (6.20161210) unstable; urgency=medium

  * Linux standalone: Updated ghc to fix its "unable to decommit memory"
    bug, which may have resulted in data loss when these builds were used
    with Linux kernels older than 4.5.
  * enable-tor: New command, enables tor hidden service for P2P syncing.
  * p2p: New command, allows linking repositories using a P2P network.
  * remotedaemon: Serve tor hidden service.
  * Added git-remote-tor-annex, which allows git pull and push to the tor
    hidden service.
  * remotedaemon: Fork to background by default. Added --foreground switch
    to enable old behavior.
  * addurl: Fix bug in checking annex.largefiles expressions using
    largerthan, mimetype, and smallerthan; the first two always failed
    to match, and the latter always matched.
  * Relicense 5 source files that are not part of the webapp from AGPL to GPL.
  * map: Run xdot if it's available in PATH. On OSX, the dot command
    does not support graphical display, while xdot does.
  * Debian: xdot is a better interactive viewer than dot, so Suggest
    xdot, rather than graphviz.
  * rmurl: Multiple pairs of files and urls can be provided on the
    command line.
  * rmurl: Added --batch mode.
  * fromkey: Accept multiple pairs of files and keys.
    Thanks, Daniel Brooks.
  * rekey: Added --batch mode.
  * add: Stage modified non-large files when running in indirect mode. 
    (This was already done in v6 mode and direct mode.)
  * git-annex-shell, remotedaemon, git remote: Fix some memory DOS attacks.
  * Fix build with http-client 0.5.
    Thanks, Alper Nebi Yasak.

 -- Joey Hess <id@joeyh.name>  Sat, 10 Dec 2016 11:56:25 -0400

git-annex (6.20161118) unstable; urgency=medium

  * git-annex.cabal: Loosen bounds on persistent to allow 2.5, which
    on Debian has been patched to work with esqueleto.
    This may break cabal's resolver on non-Debian systems;
    if so, either use stack to build, or run cabal with 
    --constraint='persistent ==2.2.4.1'
    Hopefully this mess with esqueleto will be resolved soon.
  * sync: Pass --allow-unrelated-histories to git merge when used with git
    git 2.9.0 or newer. This makes merging a remote into a freshly created
    direct mode repository work the same as it works in indirect mode.
  * Avoid backtraces on expected failures when built with ghc 8;
    only use backtraces for unexpected errors.
  * fsck --all --from was checking the existence and content of files
    in the local repository, rather than on the special remote. Oops.
  * Linux arm standalone: Build with a 32kb page size, which is needed
    on several ARM NAS devices, including Drobo 5N, and WD NAS.

 -- Joey Hess <id@joeyh.name>  Fri, 18 Nov 2016 11:43:14 -0400

git-annex (6.20161111) unstable; urgency=medium

  * Restarting a crashing git process could result in filename encoding
    issues when not in a unicode locale, as the restarted processes's
    handles were not read in raw mode.
  * Make .git/annex/ssh.config file work with versions of ssh older than
    7.3, which don't support Include. When used with an older version
    of ssh, any ServerAliveInterval in ~/.ssh/config will be overridden
    by .git/annex/ssh.config.
  * S3: Support the special case endpoint needed for the cn-north-1 region.
  * Webapp: Don't list the Frankfurt S3 region, as this (and some other new
    regions) need V4 authorization which the aws library does not yet use.
  * reinject --known: Avoid second, unncessary checksum of file.
  * OSX: Remove RPATHs from git-annex binary, which are not needed,
    slow down startup, and break the OSX Sierra linker.
  * webapp: Explicitly avoid checking for auth in static subsite
    requests. Yesod didn't used to do auth checks for that, but this may
    have changed.
  * Linux standalone: Avoid using hard links in the tarball so it can be
    untarred on eg, afs which does not support them.

 -- Joey Hess <id@joeyh.name>  Fri, 11 Nov 2016 14:46:39 -0400

git-annex (6.20161031) unstable; urgency=medium

  * Assistant, repair: Fix ignoring of git fsck errors due to
    duplicate file entries in tree objects.
  * Linux standalone: Fix location of locale files in the bundle.
  * Fix reversion in 6.20161012 that prevented adding files with a space
    in their name.

 -- Joey Hess <id@joeyh.name>  Mon, 31 Oct 2016 18:55:59 -0400

git-annex (6.20161027) unstable; urgency=medium

  * lock, smudge: Fix edge cases where data loss could occur in v6 mode
    when the keys database was not populated.
  * upgrade: Handle upgrade to v6 when the repository already contains
    v6 unlocked files whose content is already present.
  * Improve style of offline html build of website.
  * importfeed: Drop URL parameters from file extension.
    Thanks, James MacMahon.
  * Assistant, repair: Improved filtering out of git fsck lines about
    duplicate file entries in tree objects.
  * test: Deal with gpg-agent behavior change that broke the test suite.
  * Improve ssh socket cleanup code to skip over the cruft that
    NFS sometimes puts in a directory when a file is being deleted.
  * If a transfer fails for some reason, but some data managed to be sent,
    the transfer will be retried. (The assistant already did this.)
  * Run ssh with ServerAliveInterval 60, so that stalled transfers will
    be noticed within about 3 minutes.
    (Any setting in your ~/.ssh/config or /etc/ssh/ssh_config 
    overrides this.)

 -- Joey Hess <id@joeyh.name>  Thu, 27 Oct 2016 15:21:58 -0400

git-annex (6.20161012) unstable; urgency=medium

  * Optimisations to time it takes git-annex to walk working tree and find
    files to work on. Sped up by around 18%.
  * Optimisations to git-annex branch query and setting, avoiding repeated
    copies of the environment. Speeds up commands like 
    "git-annex find --in remote" by over 50%.
  * Optimised git-annex branch log file timestamp parsing.
  * Add "total-size" field to --json-progress output.
  * Make --json-progress output be shown even when the size of a object
    is not known.
  * Multiple external special remote processes for the same remote will be
    started as needed when using -J. This should not beak any existing
    external special remotes, because running multiple git-annex commands
    at the same time could already start multiple processes for the same
    external special remotes.
  * Linux standalone: Include locale files in the bundle, and generate
    locale definition files for the locales in use when starting runshell.
    (Currently only done for utf-8 locales.)
  * Avoid using a lot of memory when large objects are present in the git
    repository and have to be checked to see if they are a pointed to an
    annexed file. Cases where such memory use could occur included, but
    were not limited to:
    - git commit -a of a large unlocked file (in v5 mode)
    - git-annex adjust when a large file was checked into git directly
  * When auto-upgrading a v3 remote, avoid upgrading to version 6,
    instead keep it at version 5.
  * Support using v3 repositories without upgrading them to v5.
  * sync: Fix bug in adjusted branch merging that could cause recently
    added files to be lost when updating the adjusted branch.

 -- Joey Hess <id@joeyh.name>  Wed, 12 Oct 2016 09:37:41 -0400

git-annex (6.20160923) unstable; urgency=medium

  * Rate limit console progress display updates to 10 per second.
    Was updating as frequently as changes were reported, up to hundreds of
    times per second, which used unncessary bandwidth when running git-annex
    over ssh etc.
  * Make --json and --quiet work when used with -J.
    Previously, -J override the other options.
  * addurl, get: Added --json-progress option, which adds progress
    objects to the json output.
  * Remove key:null from git-annex add --json output.
  * copy, move, mirror: Support --json and --json-progress.
  * Improve gpg secret key list parser to deal with changes in gpg 2.1.15.
    Fixes key name display in webapp.
  * info: Support being passed a treeish, and show info about the annexed
    files in it similar to how a directory is handled.
  * sync: Previously, when run in a branch with a slash in its name,
    such as "foo/bar", the sync branch was "synced/bar". That conflicted
    with the sync branch used for branch "bar", so has been changed to
    "synced/foo/bar".
  * Note that if you're using an old version of git-annex to sync with
    a branch with a slash in its name, it won't see some changes synced by
    this version, and this version won't see some changes synced by the older
    version. This is not a problem if there's a central bare repository,
    but may impact other configurations until git-annex is upgraded to this
    version.
  * adjust: Previously, when adjusting a branch with a slash in its name,
    such as "foo/bar", the adjusted branch was "adjusted/bar(unlocked)".
    That conflicted with the adjusted branch used for branch "bar",
    so has been changed to "adjusted/foo/bar(unlocked)"
  * Also, running sync in an adjusted branch did not correctly sync
    changes back to the parent branch when it had a slash in its name.
    This bug has been fixed.
  * addurl, importfeed: Improve behavior when file being added is gitignored.

 -- Joey Hess <id@joeyh.name>  Fri, 23 Sep 2016 09:43:26 -0400

git-annex (6.20160907) unstable; urgency=medium

  * Windows: Handle shebang in external special remote program.
  * Fix formatting of git-annex-smudge man page, and improve mdwn2man.
    Thanks, Jim Paris.
  * examimekey: Allow being run in a git repo that is not initialized by
    git-annex yet.
  * Android: Fix disabling use of cp --reflink=auto, curl, sha224, and sha384.
  * Make --json and --quiet suppress automatic init messages, and any
    other messages that might be output before a command starts.
    Fixes a reversion introduced in version 5.20150727.
  * Assistant, repair: Filter out git fsck lines about duplicate file
    entries in tree objects.
  * get -J, sync --content -J: Download different files from different
    remotes when the remotes have the same costs.

 -- Joey Hess <id@joeyh.name>  Wed, 07 Sep 2016 11:12:11 -0400

git-annex (6.20160808) unstable; urgency=medium

  * metadata --json output format has changed, adding a inner json object
    named "fields" which contains only the fields and their values.
    This should be easier to parse than the old format, which mixed up
    metadata fields with other keys in the json object.
    Any consumers of the old format will need to be updated.
  * Added metadata --batch option, which allows getting, setting, deleting,
    and modifying metadata for multiple files/keys.
  * Added --branch option to copy, drop, fsck, get, metadata, mirror, move,
    and whereis commands. This option makes git-annex operate on files that
    are included in a specified branch (or other treeish).
  * git-annex.cabal: Temporarily limit to http-conduit <2.2.0
    since aws 0.14.0 is not compatible with the newer version.
  * git-annex.cabal: Temporarily limit to persistent <2.5
    since esqueleto 2.4.3 is not compatible with the newer version.
  * Removed dependency on json library; all JSON is now handled by aeson.
  * When built with uuid-1.3.12, generate more random UUIDs than before.
    (However, this did not impact git-annex much, so a hard depedency has
    not been added on uuid-1.3.12.)
  * info: When run on a file now includes an indication of whether
    the content is present locally.
  * get, move, copy, mirror: Added --failed switch which retries
    failed copies/moves.
  * Re-enable accumulating transfer failure log files for command-line
    actions (disabled in 5.20150522), and remove the log files after
    successful transfers.

 -- Joey Hess <id@joeyh.name>  Mon, 08 Aug 2016 11:42:17 -0400

git-annex (6.20160619) unstable; urgency=medium

  * get, drop: Add --batch and --json options.
  * testremote: Fix crash when testing a freshly made external special remote.
  * Remove unnecessary rpaths in the git-annex binary, but only when
    it's built using make, not cabal. 
    This speeds up git-annex startup time by around 50%.
  * Speed up startup time by caching the refs that have been merged into
    the git-annex branch.
    This can speed up git-annex commands by as much as a second,
    depending on the number of remotes.
  * fsck: Fix a reversion in direct mode fsck of a file that is
    present when the location log thinks it is not. Reversion introduced
    in version 5.20151208.
  * uninit: Fix crash due to trying to write to deleted keys db.
    Reversion introduced by v6 mode support, affects v5 too.
  * Fix a similar crash when the webapp is used to delete a repository.
  * Support checking presence of content at a http url that redirects to
    a ftp url.
  * log: Added --all option.
  * New url for git-remote-gcrypt, now maintained by spwhitton.
  * webapp: Don't allow deleting a remote that has syncing disabled,
    as such a deletion will never finish.
    Thanks, Farhan Kathawala.
  * webapp: Escape unusual characters in ssh hostnames when generating
    mangled hostnames. This allows IPv6 addresses to be used on filesystems
    not supporting : in filenames.
  * Avoid any access to keys database in v5 mode repositories, which 
    are not supposed to use that database.
  * Remove the EKG build flag, since Gentoo for some reason decided to
    enable this flag, depsite it not being intended for production use and
    so disabled by default.

 -- Joey Hess <id@joeyh.name>  Tue, 19 Jul 2016 14:17:54 -0400

git-annex (6.20160613) unstable; urgency=medium

  * Improve SHA*E extension extraction code.
  * Windows: Avoid terminating git-annex branch lines with \r\n when
    union merging and performing transitions.
  * Remove Makefile from cabal tarball; man page building is now handled by
    a small haskell program.
  * sync --content: Fix bug that caused transfers of files to be made 
    to a git remote that does not have a UUID. This particularly impacted
    clones from gcrypt repositories.
  * Pass -S to git commit-tree when commit.gpgsign is set and when
    making a non-automatic commit, in order to preserve current behavior
    when used with git 2.9, which has stopped doing this itself.
  * remotedaemon: Fixed support for notifications of changes to gcrypt
    remotes, which was never tested and didn't quite work before.
  * list: Do not include dead repositories.
  * move --to: Better behavior when system is completely out of disk space;
    drop content from disk before writing location log.
  * Avoid a crash if getpwuid does not work, when querying the user's full
    name.
  * Automatically enable v6 mode when initializing in a clone from a repo
    that has an adjusted branch checked out.
  * v6: Fix initialization of a bare clone of a repo that has an adjusted
    branch checked out.
  * v6: Fix bad automatic merge conflict resolution between an annexed file
    and a directory with the same name when in an adjusted branch.
  * v6: Fix bad merge in an adjusted branch that resulted in an empty tree.
  * v6: Fix bug in initialization of clone from a repo with an adjusted branch
    that had not been synced back to master. 
    (This bug caused broken tree objects to get built by a later git annex
    sync.)
  * v6: Make lock and unlock work on files whose content is not present.
  * v6: Fix update of associated files db when unlocking a file.
  * v6: Make git clean filter preserve the backend that was used for a file.

 -- Joey Hess <id@joeyh.name>  Mon, 13 Jun 2016 14:57:38 -0400

git-annex (6.20160527) unstable; urgency=medium

  * Split lines in the git-annex branch on \r as well as \n, to deal
    with \r\n terminated lines written by some versions of git-annex on
    Windows. This fixes strange displays in some cases.
  * assistant: Fix bug that caused v6 pointer files to be annexed by the
    assistant.
  * assistant: Fix race in v6 mode that caused downloaded file content to
    sometimes not replace pointer files.
  * add: Adding a v6 pointer file used to annex it; now the pointer file is
    added to git as-is. (git add of a pointer file already did the right
    thing)
  * enableremote: Can now be used to explicitly enable git-annex to use
    git remotes. Using the command this way prevents other git-annex
    commands from probing new git remotes to auto-enable them.
  * enableremote: Remove annex-ignore configuration from a remote.
  * Change git annex info remote encryption description to use wording
    closer to what's used in initremote.
  * Pass the various gnupg-options configs to gpg in several cases where
    they were not before. Most notably, gnupg-decrypt-options is now
    passed when decrypting an encrypted cipher.
  * adjust: Add --fix adjustment, which is useful when the git directory
    is in a nonstandard place.
  * adjust: If the adjusted branch already exists, avoid overwriting it,
    since it might contain changes that have not yet been propigated to the
    original branch.
  * Work around git weirdness in handling of relative path to GIT_INDEX_FILE
    when in a subdirectory of the repository. This affected git annex view.
  * Fix crash when entering/changing view in a subdirectory of a repo that
    has a dotfile in its root.
  * webapp: Avoid confusing display of dead remotes.
  * Support building with ghc 8.0.1.
  * Updated cabal file explicitly lists source files. The tarball
    on hackage will include only the files needed for cabal install;
    it is NOT the full git-annex source tree.
  * debian/changelog, debian/NEWS, debian/copyright: Converted to symlinks
    to CHANGELOG, NEWS, and COPYRIGHT, which used to symlink to these instead.

 -- Joey Hess <id@joeyh.name>  Fri, 27 May 2016 11:48:36 -0400

git-annex (6.20160511) unstable; urgency=medium

  * Fix bug that sometimes prevented git-annex smudge --clean from consuming
    all its input, which resulted in git add bypassing git-annex.
  * Fix build with directory-1.2.6.2.
  * Improve behavior when a just added http remote is not available
    during uuid probe. Do not mark it as annex-ignore, so it will be tried
    again later.
  * Android: Icon refresh.
    Thanks, freewheelinfranks.
  * Added DIRHASH-LOWER to external special remote protocol.
  * git-annex.cabal: Add Setup-Depends.
  * stack.yaml: Enable explicit-setup-deps.
  * Windows: Fix several bugs in propigation of changes from the adjusted
    branch back to the master branch.
  * Windows: Fix an over-long temp directory name.
  * map: Hide dead repositories that are not connected to the graph.
  * map: Changed colors; red is used for untrusted repositories and grey
    for dead.
  * version: Display OS version and architecture too.
  * Propigate GIT_DIR and GIT_WORK_TREE environment to external special
    remotes.
  * Added annex.gnupg-decrypt-options and
    remote.<name>.annex-gnupg-decrypt-options, which are passed to gpg
    when it's decrypting data.
  * fsck: When a key is not previously known in the location log,
    record something so that reinject --known will work.
  * In the unusual configuration where annex.crippledfilesystem=true but
    core.symlinks=true, store object contents in mixed case hash
    directories so that symlinks will point to them.
  * Added new encryption=sharedpubkey mode for special remotes.
    This is useful for makking a special remote that anyone with a clone
    of the repo and your public keys can upload files to, but only you can
    decrypt the files stored in it.

 -- Joey Hess <id@joeyh.name>  Wed, 11 May 2016 12:41:42 -0400

git-annex (6.20160419) unstable; urgency=medium

  * Fix bug that prevented resuming of uploads to encrypted special remotes
    that used chunking.
  * That bug could also expose the names of keys to such remotes, so it is a
    minor security issue.
  * Fix duplicate progress meter display when downloading from a git remote
    over http with -J.
  * reinject: When src file's content cannot be verified, leave it alone,
    instead of deleting it.
  * reinject: Added new mode which can reinject known files into the annex.
    For example: git-annex reinject --known /mnt/backup/*
  * calckey: New plumbing command, calculates the key that would be used
    to refer to a file.
  * Fix bug that prevented annex.sshcaching=false configuration from taking
    effect when on a crippled filesystem. Thanks, divergentdave.
  * git 2.9.0 is going to prevent git merge from merging in unrelated
    branches. Since the webapp's pairing etc features often combine
    together repositories with unrelated histories, work around
    this behavior change when the assistant merges, by passing
    --allow-unrelated-histories. Note though that this is not done
    for git annex sync's merges, so it will follow git's default or
    configured behavior.
  * When git-annex is used with a git version older than 2.2.0, disable
    support for adjusted branches, since GIT_COMMON_DIR is needed to update
    them and was first added in that version of git.
  * Avoid setting LOCPATH in linux standalone builds that are built with
    a ghc that has been fixed to not hang when it cannot find locale files.
  * Isolate test suite from global git config settings.

 -- Joey Hess <id@joeyh.name>  Thu, 28 Apr 2016 09:31:14 -0400

git-annex (6.20160418) unstable; urgency=medium

  * smudge: Print a warning when annex.thin is set, as git's smudge
    interface does not allow honoring that configuration.
  * webapp: When $HOME is a git repository, and has been initialized for
    use by git-annex, opening the webapp went ahead and ran the assistant
    there, annexing all files. Since this is almost certianly not
    desirable, especially when the user is just opening the webapp from
    a dekstop menu which happens to run it in $HOME, the webapp will now not
    treat such a $HOME git repository as a git-annex repository.
  * webapp: Update url to add gitlab.com ssh key.
  * Fix bug in v6 mode that prevented treating unlocked executable files
    as annexed. If you have such files, run git annex init --version=6
    to update the cache after upgrading to this version of git-annex.
  * Preserve execute bits of unlocked files in v6 mode.
  * fsck: Warn when core.sharedRepository is set and an annex object file's
    write bit is not set and cannot be set due to the file being owned
    by a different user.
  * Fix hang when dropping content needs to lock the content on a
    ssh remote, which occurred when the remote has git-annex version
    5.20151019 or newer. (The bug was in the client side; the remote
    git-annex-shell does not need to be upgraded.)

 -- Joey Hess <id@joeyh.name>  Mon, 18 Apr 2016 18:33:52 -0400

git-annex (6.20160412) unstable; urgency=medium

  * adjust --unlock: Enters an adjusted branch in which all annexed files
    are unlocked. The v6 equivilant of direct mode, but much cleaner!
  * Upgrading a direct mode repository to v6 has changed to enter
    an adjusted unlocked branch. This makes the direct mode to v6 upgrade
    able to be performed in one clone of a repository without affecting
    other clones, which can continue using v5 and direct mode.
  * init --version=6: Automatically enter the adjusted unlocked branch
    when filesystem doesn't support symlinks.
  * ddar remote: fix ssh calls
    Thanks, Robie Basak
  * log: Display time with time zone.
  * log --raw-date: Use to display seconds from unix epoch.
  * v6: Close pointer file handles more quickly, to avoid problems on Windows.
  * sync: Show output of git commit.
  * annex.thin and annex.hardlink are now supported on Windows.
  * unannex --fast now makes hard links on Windows.
  * Fix bug in annex.largefiles mimetype= matching when git-annex
    is run in a subdirectory of the repository.
  * Fix build with ghc v7.11. Thanks, Gabor Greif.

 -- Joey Hess <id@joeyh.name>  Tue, 12 Apr 2016 14:53:22 -0400

git-annex (6.20160318) unstable; urgency=medium

  * metadata: Added -r to remove all current values of a field.
  * Fix data loss that can occur when annex.pidlock is set in a repository.
  * Fix bug preventing moving files to/from a repository with annex.pidlock set.
  * Fix shared lock file FD leak.
  * Fix metadata hook behavior when multiple files are added at once.
    Thanks, Klaus Ethgen.
  * Added dependencies on haskell mountpoints and disk-free-space
    libraries, removing FFI code from git-annex.
  * dropkey: Add --batch and --json.
  * Fix OSX dmg to include libraries needed by bundled gpg,
    lost in last release.
  * Always try to thaw content, even when annex.crippledfilesystem is set.
  * Correct git-annex info to include unlocked files in v6 repository.
  * Sped up git-annex add in direct mode and v6 by using
    git hash-object --stdin-paths.
  * Sped up git-annex merge by using git hash-object --stdin-paths.

 -- Joey Hess <id@joeyh.name>  Fri, 18 Mar 2016 11:30:36 -0400

git-annex (6.20160229) unstable; urgency=medium

  * Update perlmagick build dependency. Closes: #789225
  * Fix memory leak in last release, which affected commands like
    git-annex status when a large non-annexed file is present in the work
    tree.
  * fsck: When the only copy of a file is in a dead repository, mention
    the repository.
  * info: Mention when run in a dead repository.
  * Linux and OSX standalone builds put the bundled gpg last in PATH,
    so any system gpg will be preferred over it.
  * Avoid crashing when built with MagicMime support, but when the magic
    database cannot be loaded.
  * Include magic database in the linux and OSX standalone builds.
  * Fix memory leak when hashing files, which triggered during fsck
    when an external hash program was not used.
    (This leak was introduced in version 6.20160114.)
  * Support --metadata field<number, --metadata field>number etc
    to match ranges of numeric values.
  * Similarly, support preferred content expressions like
    metadata=field<number and metadata=field>number
  * The pre-commit-annex hook script that automatically extracts
    metadata has been updated to also use exiftool.
    Thanks, Klaus Ethgen.

 -- Joey Hess <id@joeyh.name>  Mon, 29 Feb 2016 12:41:49 -0400

git-annex (6.20160217) unstable; urgency=medium

  * Support getting files from read-only repositories.
  * checkpresentkey: Allow to be run without an explicit remote.
  * checkpresentkey: Added --batch.
  * Work around problem with concurrent-output when in a non-unicode locale
    by avoiding use of it in such a locale. Instead -J will behave as if
    it was built without concurrent-output support in this situation.
  * Fix storing of filenames of v6 unlocked files when the filename is not
    representable in the current locale.
  * fsck: Detect and fix missing associated file mappings in v6 repositories.
  * fsck: Populate unlocked files in v6 repositories whose content is
    present in annex/objects but didn't reach the work tree.
  * When initializing a v6 repo on a crippled filesystem, don't force it
    into direct mode.
  * Windows: Fix v6 unlocked files to actually work.
  * add, addurl, import, importfeed: When in a v6 repository on a crippled
    filesystem, add files unlocked.
  * annex.addunlocked: New configuration setting, makes files always be
    added unlocked. (v6 only)
  * Improve format of v6 unlocked pointer files to support keys containing
    slashes.

 -- Joey Hess <id@joeyh.name>  Wed, 17 Feb 2016 14:48:51 -0400

git-annex (6.20160211) unstable; urgency=medium

  * annex.addsmallfiles: New option controlling what is done when
    adding files not matching annex.largefiles.
  * Fix reversion in lookupkey, contentlocation, and examinekey which
    caused them to sometimes output side messages.
  * webapp: Fix deletion of current repository directory.
  * Added "nothing" to preferred content expression syntax.
  * annex.largefiles can be configured in .gitattributes too;
    this is particulary useful for v6 repositories, since the
    .gitattributes configuration will apply in all clones of the
    repository.
  * Limit annex.largefiles parsing to the subset of preferred content
    expressions that make sense in its context. So, not "standard"
    or "lackingcopies", etc.
  * annex.largefiles: Add support for mimetype=text/* etc, when git-annex
    is linked with libmagic.
  * matchexpression: Added --largefiles option to parse an annex.largefiles
    expression.
  * Brought back the dbus and xmpp build flags, so build from source can be
    done without C libraries that may be hard to install.
  * init: Fix bugs in submodule .git symlink fixup, that occurred when
    initializing in a subdirectory of a submodule and a submodule of a
    submodule.
  * WebDAV: Set depth 1 in PROPFIND request, for better compatibility with
    some servers. Thanks, wzhd.
  * WebDAV: Remove a bogus trailing slash from the end of the url to the
    temporary store location for a key. Thanks, wzhd.
  * S3: Allow configuring with requeststyle=path to use path-style bucket
    access instead of the default DNS-style access.

 -- Joey Hess <id@joeyh.name>  Thu, 11 Feb 2016 11:42:19 -0400

git-annex (6.20160126) unstable; urgency=medium

  * Fix nasty reversion in the last release that broke sync --content's
    handling of many preferred content expressions.
  * whereis --json: Urls are now listed inside the remote that claims them,
    rather than all together at the end.
  * info, add, whereis, find: Support --batch mode.
  * Force output to be line-buffered, even when it's not connected to the
    terminal. This is particuarly important for commands with --batch
    output, which was not always being flushed at an appropriate time.
  * add, import: Support --json output.
  * addurl --json: Include field for added key (unless the file was
    added directly to git due to annex.largefiles configuration.)
    (Also done by add --json and import --json)
  * registerurl: Check if a remote claims the url, same as addurl does.
  * Bug fix: Git config settings passed to git-annex -c did not always take
    effect.
  * assistant: Use udisks2 dbus events to detect when disks are mounted,
    instead of relying on gnome/kde stuff that is not stable.
  * Fix build with QuickCheck 2.8.2
  * matchexpression: New plumbing command to check if a preferred content
    expression matches some data.
  * Removed the webapp-secure build flag, rolling it into the webapp build
    flag.
  * Removed the quvi, tahoe, feed, and tfds build flags, adding
    aeson feed and regex-tdfa to the core dependencies.
  * Roll the dns build flag into the assistant build flag.
  * Debian: Avoid building debug package, since gdb is not often useful
    to debug haskell programs.

 -- Joey Hess <id@joeyh.name>  Tue, 26 Jan 2016 14:57:42 -0400

git-annex (6.20160114) unstable; urgency=medium

  "hexapodia as the key insight"

  * Added v6 repository mode, but v5 is still the default for now.
  * unlock, lock: In v6 mode, unlocking a file changes it from a symlink to a
    pointer file, and this change can be committed to the git repository.
    For details, see http://git-annex.branchable.com/tips/unlocked_files/
  * The upgrade to version 6 is not done fully automatically yet, because
    upgrading a direct mode repository to version 6 will prevent old
    versions of git-annex from working in other clones of that repository.
    For details, see http://git-annex.branchable.com/upgrades/
  * init: --version parameter added to control which supported repository
    version to use.
  * init, upgrade: Configure .git/info/attributes to use git-annex
    as a smudge filter. In v6 repository mode, this makes git add
    add files to the annex in unlocked mode, unless overridden by
    annex.largefiles configuration.
  * assistant: In v6 mode, adds files in unlocked mode, so they can
    continue to be modified.
  * Added annex.thin setting, which makes unlocked files in v6 repositories
    be hard linked to their content, instead of a copy. This saves disk
    space but means any modification of an unlocked file will lose the local
    (and possibly only) copy of the old version.
  * Enable annex.thin by default on upgrade from direct mode to v6, since
    direct mode made the same tradeoff.
  * fix: Adjusts unlocked files as configured by annex.thin.
  * persistent-sqlite is now a hard build dependency, since v6 repository
    mode needs it.


  * status: On crippled filesystems, was displaying M for all annexed files
    that were present. Probably caused by a change to what git status
    displays in this situation. Fixed by treating files git thinks are
    modified the same as typechanged files.
  * addurl: Added --batch and --with-files options.
  * addurl: Support --json, particularly useful in --batch mode.
  * addurl: Refuse to overwrite any existing, non-annexed file.
  * Debian: Adjust build dependencies for webapp, DAV. Now available on
    mips, mipsel, but temporarily removed armel since build is failing
    there.
  * info: Fix "backend usage" numbers, which were counting present keys
    twice.
  * info --json: Improve json for "backend usage", using a nested object
    with fields for each backend instead of the previous weird nested lists.
    This may break existing parsers of this json output, if there were any.
  * whereis --json: Make url list be included in machine-parseable form.
  * test: Added --keep-failures option.
  * unused: Bug fix when a new file was added to the annex, and then
    removed (but not git rmed). git still has the add staged in this case,
    so the content should not be unused and was wrongly treated as such.
  * migrate: Copy over metadata to new key.
  * rekey: No longer copies over urls from the old to the new key.
    It makes sense for migrate to do that, but not for this low-level
    (and little used) plumbing command to.
  * view: Fix crash in non-unicode capable locale when entering a view
    of metadata containing a slash or backslash.
  * When annex.http-headers is used to set the User-Agent header, avoid
    sending User-Agent: git-annex
  * Windows: Fix rsync cross-drive hack to work with msys2 rsync.
    Thanks, Pieter Kitslaar.

 -- Joey Hess <id@joeyh.name>  Thu, 14 Jan 2016 10:14:19 -0400

git-annex (5.20151218) unstable; urgency=medium

  * Add S3 features to git-annex version output.
  * webdav: When testing the WebDAV server, send a file with content.
    The empty file it was sending tickled bugs in some php WebDAV server.
  * fsck: Failed to honor annex.diskreserve when checking a remote.
  * Debian: Build depend on concurrent-output.
  * Fix insecure temporary permissions when git-annex repair is used in
    in a corrupted git repository.
  * Fix potential denial of service attack when creating temp dirs.

 -- Joey Hess <id@joeyh.name>  Fri, 18 Dec 2015 12:09:33 -0400

git-annex (5.20151208) unstable; urgency=medium

  * Build with -j1 again to get reproducible build.
  * Display progress meter in -J mode when copying from a local git repo,
    to a local git repo, and from a remote git repo.
  * Display progress meter in -J mode when downloading from the web.
  * map: Improve display of git remotes with non-ssh urls, including http
    and gcrypt. 
  * When core.sharedRepository is set, annex object files are not made mode
    444, since that prevents a user other than the file owner from locking
    them. Instead, a mode such as 664 is used in this case.
  * tahoe: Include tahoe capabilities in whereis display.
  * import: Changed to honor annex.largefiles settings.
  * addurl, importfeed: Changed to honor annex.largefiles settings,
    when the content of the url is downloaded. (Not when using --fast or
    --relaxed.)
  * webapp: Fix bugs that could result in a relative path such as "."
    being written to ~/.config/git-annex/autostart, and ignore any such 
    relative paths in the file.
    This was a reversion caused by the relative path changes in 5.20150113.
  * dropunused: Make more robust when trying to drop an object that has
    already been dropped.
  * Fix reversion in handling of long filenames, particularly when using
    addurl/importfeed, which was introduced in the previous release.

 -- Joey Hess <id@joeyh.name>  Tue, 08 Dec 2015 11:14:03 -0400

git-annex (5.20151116) unstable; urgency=medium

  * Use concurrent-output library when configured with -fConcurrentOutput.
    This allows nicely displayed messages when using the -J flag.
  * Additional commands now support the -J flag: 
    fsck, drop, add, addurl, import
  * import: Avoid very ugly error messages when the directory files
    are imported to is not a directort, but perhaps an annexed file.
  * Concurrent progress bars are now displayed when using -J with a command
    that moves file contents around.
  * Fix race that could result in an annexed file's symlink not being
    created, when eg, running concurrent git-annex adds.
  * add: Fix error recovery rollback to not move the injested file content
    out of the annex back to the file, because other files may point to
    that same content. Instead, copy the injected file content out to
    recover.
  * quvi may output utf-8 encoded data when the conifigured locale doesn't
    support that; avoid crashing on such invalid encoding.
  * runshell: Avoid failing when $HOME/.ssh does not exist and cannot be
    created.
  * Make the git-annex-standalone.deb prevent runshell from installing
    wrappers into $HOME/.ssh
  * Make git-annex-standalone.deb include the git-annex html documentation,
    desktop file, and base completion file, same as the regular git-annex.deb.
  * fsck: When fscking a dead repo, avoid incorrect "fixing location log"
    message, and display a warning about it being dead, since it's unusual
    to have access to a dead repo.
  * assistant: Pass ssh-options through 3 more git pull/push calls
    that were missed before.
  * Added annex.pidlock and annex.pidlocktimeout configuration to support
    filesystems where POSIX fcntl locks cannot be used.
  * init: Automatically enable annex.pidlock when necessary.

 -- Joey Hess <id@joeyh.name>  Mon, 16 Nov 2015 14:17:40 -0400

git-annex (5.20151102.1) unstable; urgency=medium

  * Avoid installing desktop file and program file if cabal install
    git-annex is run as root, since that is not a systemwide install,
    but to /root, and so generating a systemwide desktop file is not right.
  * When cabal install is run with the desktop file location not writable,
    display a warning, but continue successfully.

 -- Joey Hess <id@joeyh.name>  Tue, 03 Nov 2015 12:08:38 -0400

git-annex (5.20151102) unstable; urgency=medium

  * Use statvfs on OSX.
  * Symlink timestamp preservation code uses functions
    from unix-2.7.0 when available, which should be more portable.
  * enableremote: List uuids and descriptions of remotes that can be
    enabled, and accept either the uuid or the description in leu if the
    name.
  * Catch up with current git behavior when both repo and repo.git exist;
    it seems it now prefers repo in this case, although historically it may
    have preferred repo.git.
  * Fix failure to build with aws-0.13.0.
  * When built with aws-0.13.0, the S3 special remote can be used to create
    google nearline buckets, by setting storageclass=NEARLINE.

 -- Joey Hess <id@joeyh.name>  Mon, 02 Nov 2015 12:41:20 -0400

git-annex (5.20151019) unstable; urgency=medium

  * Fix a longstanding, but unlikely to occur bug, where dropping
    a file from a remote could race with other drops of the same file,
    and result in all copies of its content being lost.
  * git-annex-shell: Added lockcontent command, to prevent dropping of
    a key's content. This is necessary due to the above bugfix.
  * In some cases, the above bugfix changes what git-annex allows you to
    drop:
    - When a file is present in several special remotes,
      but not in any accessible git repositories, dropping it from one of
      the special remotes will now fail. Instead, the file has to be
      moved from one of the special remotes to the git repository, and can
      then safely be dropped from the git repository.
    - If a git remote has too old a version of git-annex-shell installed,
      git-annex won't trust it to hold onto a copy of a file when dropping
      that file from the local git repository.
  * Changed drop ordering when using git annex sync --content or the
    assistant, to drop from remotes first and from the local repo last.
    This works better with the behavior changes to drop in many cases.
  * Do verification of checksums of annex objects downloaded from remotes.
  * When annex objects are received into git repositories from other git
    repos, their checksums are verified then too.
  * To get the old, faster, behavior of not verifying checksums, set
    annex.verify=false, or remote.<name>.annex-verify=false.
  * setkey, rekey: These commands also now verify that the provided file
    matches the expected checksum of the key, unless annex.verify=false.
  * reinject: Already verified content; this can now be disabled by
    setting annex.verify=false.
  * sync, merge, assistant: When git merge failed for a reason other
    than a conflicted merge, such as a crippled filesystem not allowing
    particular characters in filenames, git-annex would make a merge commit
    that could omit such files or otherwise be bad. Fixed by aborting the
    whole merge process when git merge fails for any reason other than a
    merge conflict.
  * Allow building with S3 disabled again.
  * Ported disk free space checking code to work on Solaris.
  * Windows webapp: Fix support for entering password when setting
    up a ssh remote.
  * copy --auto was checking the wrong repo's preferred content.
    (--from was checking what --to should, and vice-versa.)
    Fixed this bug, which was introduced in version 5.20150727.
  * Avoid unncessary write to the location log when a file is unlocked
    and then added back with unchanged content.
  * S3: Fix support for using https.
  * Avoid displaying network transport warning when a ssh remote
    does not yet have an annex.uuid set.
  * Debian: Add torrent library to build-depends as it's packaged now,
    and stop recommending bittornado | bittorrent.
  * Debian: Remove build dependency on transformers library, as it is now
    included in ghc.
  * Debian: Remove menu file, since a desktop file is provided and
    lintian says there can be only one.

 -- Joey Hess <id@joeyh.name>  Mon, 19 Oct 2015 13:59:01 -0400

git-annex (5.20150930) unstable; urgency=medium

  * Added new linux standalone "ancient" build to support kernels
    like 2.6.32.
  * info: Don't allow use in a non-git-annex repository, since it
    uses the git-annex branch and would create it if it were missing.
  * assistant: When updating ~/.ssh/config, preserve any symlinks.
  * webapp: Remove the "disable remote" feature from the UI.
  * S3: When built with aws-0.13.0, supports using more storage classes.
    In particular, storageclass=STANDARD_IA to use Amazon's
    new Infrequently Accessed storage, and storageclass=NEARLINE
    to use Google's NearLine storage.
  * Improve ~/.ssh/config modification code to not add trailing spaces
    to lines it cannot parse.
  * Fix a crash at direct mode merge time when .git/index doesn't exist
    yet. Triggered by eg, git-annex sync --no-commit in a fresh clone of
    a repository.
  * status: Show added but not yet committed files.
  * Added stack.yaml to support easy builds from source with stack.

 -- Joey Hess <id@joeyh.name>  Wed, 30 Sep 2015 14:31:52 -0400

git-annex (5.20150916) unstable; urgency=medium

  * Fix Windows build to work with ghc 7.10.
  * init: Fix reversion in detection of repo made with git clone --shared
  * info: Support querying info of individual files in direct mode.
  * unused: Fix reversion in 5.20150727 that broke parsing of the
    --unused-refspec option. Thanks, Øyvind A. Holm.
  * Make full option parsing be done when not in a git repo, so --help
    can be displayed for commands that require a git repo, etc.
  * fsck: Work around bug in persistent that broke display of
    problematically encoded filenames on stderr when using --incremental.
  * When gpg.program is configured, it's used to get the command to run
    for gpg. Useful on systems that have only a gpg2 command or want to
    use it instead of the gpg command.
  * Windows: Switched to using git for Windows, rather than msysgit.
    Using msysgit with git-annex is no longer supported.
  * Windows: Even when the user neglects to tell the git installer to
    add git to PATH, git-annex will still work from within the git bash
    shell, and the webapp can be used too.
  * sync: Add --no-commit, --no-pull, --no-push options to turn off parts of
    the sync process, as well as supporting --commit, --pull, --push, and
    --no-content options to specify the (current) default behavior.
  * annex.hardlink extended to also try to use hard links when copying from
    the repository to a remote.
  * Improve bash completion, so it completes names of remotes and backends
    in appropriate places.
  * Special remotes configured with autoenable=true will be automatically
    enabled when git-annex init is run.
  * Fix bug in combination of preferred and required content settings.
    When one was set to the empty string and the other set to some expression,
    this bug caused all files to be wanted, instead of only files matching
    the expression.

 -- Joey Hess <id@joeyh.name>  Wed, 16 Sep 2015 10:31:24 -0400

git-annex (5.20150824) unstable; urgency=medium

  * Sped up downloads of files from ssh remotes, reducing the
    non-data-transfer overhead 6x.
  * sync: Support --jobs
  * sync --content: Avoid unnecessary second pull from remotes when 
    no file transfers are made.
  * External special remotes can now be built that can be used in readonly
    mode, where git-annex downloads content from the remote using regular
    http.
  * Added WHEREIS to external special remote protocol.
  * importfeed --relaxed: Avoid hitting the urls of items in the feed.
  * Fix reversion in init when ran as root, introduced in version 5.20150731.
  * Reorder declaration to fix build with yesod-core > 1.4.13.
    Thanks, Michael Alan Dorman.
  * Fix building without quvi and without database.
    Thanks, Ben Boeckel.
  * Avoid building the assistant on the hurd, since an inotify equivalent
    is not yet implemented in git-annex for the hurd.
  * --debug log messages are now timestamped with fractional seconds.
  * --debug is passed along to git-annex-shell when git-annex is in debug mode.
  * Makefile: Pass LDFLAGS, CFLAGS, and CPPFLAGS through ghc and on to
    ld, cc, and cpp.
  * As a result of the Makefile changes, the Debian package is built
    with various hardening options. Although their benefit to a largely
    haskell program is unknown.

 -- Joey Hess <id@joeyh.name>  Mon, 24 Aug 2015 14:11:05 -0700

git-annex (5.20150812) unstable; urgency=medium

  * Added support for SHA3 hashed keys (in 8 varieties), when git-annex is
    built using the cryptonite library.
  * metadata: Fix reversion introduced in 5.20150727 that caused recursive
    display of metadata to not work.
  * Windows: Fix bug that caused git-annex sync to fail due to missing
    environment variable.
  * Fix setting/setting/viewing metadata that contains unicode or other
    special characters, when in a non-unicode locale.
  * Simplify setup process for a ssh remote. Now it suffices to run git
    remote add, followed by git-annex sync. Now the remote is automatically
    initialized for use by git-annex, where before the git-annex branch had
    to manually be pushed before using git-annex sync. Note that this
    involved changes to git-annex-shell, so if the remote is using an old
    version, the manual push is still needed.
  * git-annex-shell: Don't let configlist auto-init repository when in
    readonly mode.
  * Perform a clean shutdown when --time-limit is reached.
    This includes running queued git commands, and cleanup actions normally
    run when a command is finished.
  * fsck: Commit incremental fsck database when --time-limit is reached.
    Previously, some of the last files fscked did not make it into the
    database when using --time-limit.
  * fsck: Commit incremental fsck database after every 1000 files
    fscked, or every 5 minutes, whichever comes first. Previously,
    commits were made every 1000 files fscked.
  * Linux standalone: Work around problem that prevented it from working
    properly if unpacked into a directory that contains ":" or ";" in its
    name.
  * proxy: Fix proxy git commit of non-annexed files in direct mode. 
  * proxy: If a non-proxied git command, such as git revert
    would normally fail because of unstaged files in the work tree,
    make the proxied command fail the same way.
  * proxy: Fix removal of files deleted by the proxied command.
  * proxy: Fix behavior when run in subdirectory of git repo.
  * Improve Setup.hs file so that cabal copy --destdir works.
    Thanks, Magnus Therning.
  * Tighten dependency on optparse-applicative to 0.11.0.
  * Added back debian/cabal-wrapper, since it still seems needed after all.

 -- Joey Hess <id@joeyh.name>  Wed, 12 Aug 2015 11:14:58 -0400

git-annex (5.20150731) unstable; urgency=medium

  * webapp: Support enabling known gitlab.com remotes.
  * Fix rsync special remote to work when -Jn is used for concurrent
    uploads.
  * The last release accidentally removed a number of options from the
    copy command. (-J, file matching options, etc). These have been added
    back.
  * init: Detect when the filesystem is crippled such that it ignores
    attempts to remove the write bit from a file, and enable direct mode.
    Seen with eg, NTFS fuse on linux.
  * Fix man page installation by cabal install; all the new man pages are
    now installed.

 -- Joey Hess <id@joeyh.name>  Fri, 31 Jul 2015 11:34:36 -0400

git-annex (5.20150727) unstable; urgency=medium

  * Fix bug that prevented uploads to remotes using new-style chunking
    from resuming after the last successfully uploaded chunk.
  * Switched option parsing to use optparse-applicative. This was a very large
    and invasive change, and may have caused some minor behavior changes to
    edge cases of option parsing. (For example, the metadata command no
    longer accepts the combination of --get and --set, which never actually
    worked.)
  * Bash completion file is now included in the git-annex source tree, 
    and installed into Debian package (and any other packages built using make
    install). This bash completion is generated by the option parser, so it
    covers all commands, all options, and will never go out of date!
  * As well as tab completing "git-annex" commands, "git annex" will also tab
    complete. However, git's bash completion script needs a patch,
    which I've submitted, for this to work prefectly.
  * version --raw now works when run outside a git repository.
  * assistant --startdelay now works when run outside a git repository.
  * dead now accepts multiple --key options.
  * addurl now accepts --prefix and --suffix options to adjust the
    filenames used.
  * sync --content: Fix bug that caused files to be uploaded to eg,
    more archive remotes than wanted copies, only to later be dropped
    to satisfy the preferred content settings.
  * importfeed: Improve detection of known items whose url has changed,
    and avoid adding redundant files. Where before this only looked at
    permalinks in rss feeds, it now also looks at guids.
  * importfeed: Look at not only permalinks, but now also guids
    to identify previously downloaded files.
  * Webapp: Now features easy setup of git-annex repositories on gitlab.com.
  * Adjust debian build deps: The webapp can now build on arm64, s390x
    and hurd-i386. WebDAV support is also available on those architectures.
  * Debian package now maintained by Richard Hartmann.
  * Support building without persistent database on for systems that
    lack TH. This removes support for incremental fsck.

 -- Joey Hess <id@joeyh.name>  Mon, 27 Jul 2015 12:24:49 -0400

git-annex (5.20150710) unstable; urgency=medium

  * add: Stage symlinks the same as git add would, even if they are not a
    link to annexed content.
  * sync: When annex.autocommit=false, avoid making any commit of local
    changes, while still merging with remote to the extent possible.
  * unused: --used-refspec can now be configured to look at refs in the
    reflog. This provides a way to not consider old versions of files to be
    unused after they have reached a specified age, when the old refs in
    the reflog expire.
  * log: Fix reversion introduced in version 5.20150528 that broke this command.
  * assistant --autostart: First stop any daemons that are already running,
    which might be left over from a previous login session and so unable to
    use the ssh agent of a new login session.
  * assistant: Fix local pairing to not include newline in ssh pubkey,
    which is rejected on the other end for security reasons.
  * assistant: Fix ANNEX_SHELL_DIR written to ~/.ssh/authorized_keys 
    in local pairing to be the absolute path to the repository, not "."
    This was a reversion caused by the relative path changes in 5.20150113.
  * Brought back the setkey plumbing command that was removed in 2011, since
    we found a use case for it. Note that the command's syntax was changed
    for consistency.
  * bugfix: Pass --full-tree when using git ls-files to get a list of files
    on the git-annex branch, so it works when run in a subdirectory.
    This bug affected git-annex unused, and potentially also transitions
    running code and other things.
  * Support git's undocumented core.sharedRepository=2 value, which
    is equivalent to "world", and is set when a repo was created using
    git init --shared=world.
  * When building on linux, pass --as-needed to linker to avoid linking
    with unused shared libraries including libyaml.
  * import: Fix failure of cross-device import on Windows.
  * merge: Avoid creating the synced/master branch.
  * Removed support for optparse-applicative versions older than 0.10.

 -- Joey Hess <id@joeyh.name>  Fri, 10 Jul 2015 16:36:42 -0400

git-annex (5.20150617) unstable; urgency=medium

  * Now supports git annex sync --all --content to sync all versions of all
    files with all repos that want them.
  * Added new "anything" preferred content expression, which matches all
    versions of all files.
  * Standard preferred content for client, backup, incremental backup,
    and unwanted groups have been adjusted to work better when used
    with git annex sync --all --content.
  * fromkey, registerurl: Improve handling of urls that happen to also
    be parsable as strange keys.
  * sync, remotedaemon: Pass configured ssh-options even when
    annex.sshcaching is disabled.
  * assistant: Consume systemd-networkd dbus events to learn about
    changes to network connections, as was already done with
    network-manager and wicd.
    Thanks to Sebastian Reuße for the patches.
  * get --incomplete: New option to resume any interrupted downloads.
  * dead --key: Can be used to mark a key as dead.
  * fsck: Ignore keys that are known to be dead when running in
    --all/--unused/--key mode or a in a bare repo. Closes: #753888
    Otherwise, still reports files with lost contents, even if the content
    is dead.
  * S3: Special remotes can be configured with public=yes to allow
    the public to access the bucket's content.
  * S3: Publically accessible buckets can be used without creds.
  * import --clean-duplicates: Fix bug that didn't count local or trusted
    repo's copy of a file as one of the necessary copies to allow removing
    it from the import location.
  * tahoe: Use ~/.tahoe-git-annex/ rather than ~/.tahoe/git-annex/
    when setting up a tahoe special remote to avoid old versions of
    tahoe create-client choking.
  * Fix bug that prevented enumerating locally present objects in repos
    tuned with annex.tune.objecthash1=true.
    Fixes: unused, object count in info, unannex.
  * Improve url parsing to handle some urls containing illegal []
    characters in their paths.
  * info: Added json output for "backend usage", "numcopies stats",
    "repositories containing these files", and "transfers in progress".
  * Fix incremental backup standard preferred content expression to match
    its documentation, which says it does not want files that have reached
    a backup repository.
  * Increased the default annex.bloomaccuracy from 1000 to 10000000.
    This makes git annex unused use up to 16 mb more memory than it did
    before, but the massive increase in accuracy makes this worthwhile
    for all but the smallest systems.
  * Build documentation with deterministic=1 for reproducible builds.
    (A new ikiwiki feature.) Closes: #785736
  * Re-remove dependency on obsolete hamlet package. Closes: #786659
  * debian/cabal-wrapper: Removed this hack which should not be needed anymore.

 -- Joey Hess <id@joeyh.name>  Wed, 17 Jun 2015 13:50:35 -0400

git-annex (5.20150528) unstable; urgency=medium

  * fromkey, registerurl: Allow urls to be specified instead of keys,
    and generate URL keys.
  * Linux standalone, OSX app: Improve runshell script to always quote
    shell vars, so that it will work when eg, untarred into a directory
    path with spaces in its name.
  * Revert removal dependency on obsolete hamlet package, since the
    autobuilders are not ready for this change yet and it prevented them
    from building the webapp. Reopens: #786659
  * fsck: When checksumming a file fails due to a hardware fault,
    the file is now moved to the bad directory, and the fsck proceeds.
    Before, the fsck immediately failed.
  * Linux standalone: The webapp was not built in the previous release,
    this release fixes that oversight.

 -- Joey Hess <id@joeyh.name>  Thu, 28 May 2015 10:48:03 -0400

git-annex (5.20150522) unstable; urgency=medium

  * import: Refuse to import files that are within the work tree, as that
    does not make sense and could cause data loss.
  * drop: Now supports --all, --unused, and --key.
  * drop: Now defaults to --all when run in a bare repository.
    (Previously, did nothing when run in a bare repository.)
  * get, move, copy, mirror: Concurrent transfers are now supported!
    For example: git-annex get -J10
    However, progress bars are not yet displayed for concurrent transfers,
    pending an updated version of the ascii-progress library.
  * --quiet now makes progress output by rsync, wget, etc be quiet too.
  * Take space that will be used by other running downloads into account when
    checking annex.diskreserve.
  * Avoid accumulating transfer failure log files unless the assistant is
    being used.
  * Fix an unlikely race that could result in two transfers of the same key
    running at once.
  * Stale transfer lock and info files will be cleaned up automatically
    when get/unused/info commands are run.
  * unused: Add --used-refspec option and annex.used-refspec, which can
    specify a set of refs to consider used, rather than the default of
    considering all refs used.
  * webapp: Fix zombie xdg-open process left when opening file browser.
    Closes: #785498
  * Safer posix fctnl locking implementation, using lock pools and STM.
  * Build documentation with TZ=UTC for reproducible builds. See #785736.
  * OSX: Corrected the location of trustedkeys.gpg, so the built-in
    upgrade code will find it. Fixes OSX upgrade going forward, but
    older versions won't upgrade themselves due to this problem.
  * Remove dependency on obsolete hamlet package. Closes: #786659

 -- Joey Hess <id@joeyh.name>  Fri, 22 May 2015 14:20:18 -0400

git-annex (5.20150508.1) unstable; urgency=medium

  * Now builds cleanly using ghc 7.10 (as well as ghc back to 7.6).
  * Imrovements to the git-annex-standalone.deb build process.
    (Thanks, Yaroslav Halchenko)

 -- Joey Hess <id@joeyh.name>  Mon, 11 May 2015 12:08:58 -0400

git-annex (5.20150508) unstable; urgency=medium

  * Improve behavior when a git-annex command is told to operate
    on a file that doesn't exist. It will now continue to other
    files specified after that on the command line, and only error out at
    the end.
  * S3: Enable debug logging when annex.debug or --debug is set.
  * S3: git annex info will show additional information about a S3 remote
    (endpoint, port, storage class)
  * S3: Let git annex enableremote be used, without trying to recreate
    a bucket that should already exist.
  * S3: Fix incompatibility with bucket names used by hS3; the aws library
    cannot handle upper-case bucket names. git-annex now converts them to
    lower case automatically.
  * import: Check for gitignored files before moving them into the tree.
    (Needs git 1.8.4 or newer.)
  * import: Don't stop entire import when one file fails due to being
    gitignored or conflicting with something in the work tree.
  * import: Before removing a duplicate file in --deduplicate or
    --clean-duplicates mode, verify that enough copies of its content still
    exist.
  * Improve integration with KDE's file manager to work with dolphin
    version 14.12.3 while still being compatable with 4.14.2.
    Thanks, silvio.
  * assistant: Added --autostop to complement --autostart.
  * Work around wget bug #784348 which could cause it to clobber git-annex
    symlinks when downloading from ftp.
  * Support checking ftp urls for file presence.
  * Fix bogus failure of fsck --fast.
  * fsck: Ignore error recording the fsck in the activity log,
    which can happen when running fsck in a read-only repository.
    Closes: #698559
    (fsck can still need to write to the repository if it find problems,
    but a successful fsck can be done read-only)
  * Improve quvi 0.4 output parsing to handle cases wher there is no known
    filename extension. This is currently the case when using quvi with
    youtube. In this case, the extension ".m" will be used.
  * Dropped support for older versions of yesod, warp, and dbus than the ones
    in Debian Jessie.
  * Switch from the obsolete dataenc library for base64 encoding to sandi.
    (Thanks, Magnus Therning)
  * Debian's ghc now supports TH on arm! Adjust build dependencies
    to build the webapp on arm, and enable DAV support on arm. \o/
  * Adjust some other arch specific build dependencies that are now
    available on more architectures in Devian unstable.
  * Windows: Remove cygwin ssh, the newer version of which has stopped
    honoring the setting of HOME. Instead, copy msysgit's ssh into PATH.
    Note that setting up a remote ssh server using password authentication
    is known to be broken in this release on Windows.
  * Windows: Roll back to an older version of rsync from cygwin.
    The newer version has some dependency on a newer ssh from cygwin.

 -- Joey Hess <id@joeyh.name>  Fri, 08 May 2015 13:42:30 -0400

git-annex (5.20150420) unstable; urgency=medium

  * Fix activity log parsing, which caused the log to not retain
    activity from other uuids.
  * Union merge could fall over if there was a file in the repository
    with the same name as a git ref. Now fixed.
  * info dir: Added information about repositories that
    contain files in the specified directory.
  * info: Added --bytes option.
  * bittorrent: Fix handling of magnet links.
  * When a key's size is unknown, still check the annex.diskreserve,
    and avoid getting content if the disk is too full.
  * Fix fsck --from a git remote in a local directory, and from
    a directory special remote.
    This was a reversion caused by the relative path changes in 5.20150113.
  * fsck --from remote: When bad content is found in the remote,
    and the local repo does not have a copy of the content, preserve
    the bad content in .git/annex/bad/ to avoid further data loss.
  * fsck --from remote: Avoid downloading a key if it would go over
    the annex.diskreserve limit.
  * required: New command, like wanted, but for required content.
  * Removed dependency on haskell SHA library,
    instead using cryptohash >= 0.11.0.
  * Make repo init more robust.
  * New debian/rules build-standalone target, which generates a
    git-annex-standalone.deb that should work on many old Debian etc
    systems. Thanks, Yaroslav Halchenko.
  * Windows: Renamed start menu file to avoid loop in some versions
    of Windows where the menu file is treated as a git-annex program.
  * Windows: Fixed support of remotes on other drives.
    (A reversion introduced in version 5.20150113.)
  * Windows: Bundled versions of rsync, wget, ssh, and gpg from
    cygwin all updated. Thanks, Yury V. Zaytsev.

 -- Joey Hess <id@joeyh.name>  Mon, 20 Apr 2015 14:44:04 -0400

git-annex (5.20150409) unstable; urgency=medium

  * This fixes a bug in the assistant introduced by the literal pathspec
    changes in version 5.20150406.
  * --quiet now suppresses progress displays from eg, rsync.
    (Second time's the charm..)
  * fromkey, registerurl: When reading from stdin, allow the
    filename and url, respectively, to contain whitespace.
  * add: If annex.largefiles is set and does not match a file that's being
    added, the file will be checked into git rather than being added to the
    annex. Previously, git annex add skipped over such files; this new
    behavior is more useful in direct mode.
  * proxy: Made it work when run in a new repository before initial
    commit.
  * info: Display repository mode: bare when in a bare (non-direct mode)
    repo.
  * importfeed: Fix feed download when curl is used.
  * importfeed: Error out when passed a non-url.
  * webapp: When adding another local repository, and combining it
    with the current repository, the new repository's remote path
    was set to "." rather than the path to the current repository.
    This was a reversion caused by the relative path changes in 5.20150113.
  * contentlocationn: New plumbing command.

 -- Joey Hess <id@joeyh.name>  Thu, 09 Apr 2015 15:06:38 -0400

git-annex (5.20150406.1) unstable; urgency=medium

  * Fixes a bug in the last release that caused rsync and possibly
    other commands to hang at the end of a file transfer.
    (--quiet is back to not blocking progress displays until
    that code can be fixed properly.)

 -- Joey Hess <id@joeyh.name>  Mon, 06 Apr 2015 17:13:13 -0400

git-annex (5.20150406) unstable; urgency=medium

  * Prevent git-ls-files from double-expanding wildcards when an
    unexpanded wildcard is passed to a git-annex command like add or find.
  * Fix make build target. Thanks, Justin Geibel.
  * Fix GETURLS in external special remote protocol to strip
    downloader prefix from logged url info before checking for the
    specified prefix.
  * importfeed: Avoid downloading a redundant item from a feed whose
    permalink has been seen before, even when the url has changed.
  * importfeed: Always store itemid in metadata; before this was only
    done when annex.genmetadata was set.
  * Relax debian package dependencies to git >= 1:1.8.1 rather
    than needing >= 1:2.0.
  * test: Fix --list-tests
  * addurl --file: When used with a special remote that claims
    urls and checks their contents, don't override the user's provided
    filename with filenames that the special remote suggests. Also,
    don't allow adding the url if the special remote says it contains
    multiple files.
  * import: --deduplicate and --cleanduplicates now output the keys
    corresponding to duplicated files they process.
  * expire: New command, for expiring inactive repositories.
  * fsck: Record fsck activity for use by expire command.
  * Fix truncation of parameters that could occur when using xargs git-annex.
  * Significantly sped up processing of large numbers of directories
    passed to a single git-annex command.
  * version: Add --raw
  * init: Improve fifo test to detect NFS systems that support fifos
    but not well enough for sshcaching.
  * --quiet now suppresses progress displays from eg, rsync.
    (The option already suppressed git-annex's own built-in progress
    displays.)

 -- Joey Hess <id@joeyh.name>  Mon, 06 Apr 2015 12:48:48 -0400

git-annex (5.20150327) unstable; urgency=medium

  * readpresentkey: New plumbing command for checking location log.
  * checkpresentkey: New plumbing command to check if a key can be verified
    to be present on a remote.
  * Added a post-update-annex hook, which is run after the git-annex branch
    is updated. Needed for git update-server-info.
  * migrate: --force will force migration of keys already using the
    destination backend. Useful in rare cases.
  * Man pages for individual commands now available, and can be
    opened using "git annex help <command>"
  * --auto is no longer a global option; only get, drop, and copy
    accept it. (Not a behavior change unless you were passing it to a
    command that ignored it.)
  * Improve error message when --in @date is used and there is no
    reflog for the git-annex branch.
  * assistant: Committing a whole lot of files at once could overflow
    command-line length limits and cause the commit to fail. This
    only happened when using the assistant in an indirect mode repository.
  * Work around curl bug when asked to download an empty url to a file.
  * Fix bug introduced in the last release that broke git-annex sync
    when git-annex was installed from the standalone tarball.

 -- Joey Hess <id@joeyh.name>  Fri, 27 Mar 2015 13:10:59 -0400

git-annex (5.20150317) unstable; urgency=medium

  * fsck: Incremental fsck uses sqlite to store its records, instead
    of abusing the sticky bit. Existing sticky bits are ignored;
    incremental fscks started by old versions won't be resumed by
    this version.
  * fsck: Multiple incremental fscks of different repos (including remotes)
    can now be running at the same time in the same repo without it
    getting confused about which files have been checked for which remotes.
  * unannex: Refuse to unannex when repo is too new to have a HEAD,
    since in this case there must be staged changes in the index
    (if there is anything to unannex), and the unannex code path
    needs to run with a clean index.
  * Linux standalone: Set LOCPATH=/dev/null to work around
    https://ghc.haskell.org/trac/ghc/ticket/7695
    This prevents localization from working, but git-annex
    is not localized anyway.
  * sync: As well as the synced/git-annex push, attempt a
    git-annex:git-annex push, as long as the remote branch
    is an ancestor of the local branch, to better support bare git repos.
    (This used to be done, but it forgot to do it since version 4.20130909.)
  * When re-execing git-annex, use current program location, rather than
    ~/.config/git-annex/program, when possible.
  * Submodules are now supported by git-annex!
  * metadata: Fix encoding problem that led to mojibake when storing
    metadata strings that contained both unicode characters and a space
    (or '!') character.
  * Also potentially fixes encoding problem when embedding credentials
    that contain unicode characters.
  * sync: Fix committing when in a direct mode repo that has no HEAD ref.
    (For example, a newly checked out git submodule.)
  * Added SETURIPRESENT and SETURIMISSING to external special remote protocol,
    useful for things like ipfs that don't use regular urls.
  * addurl: Added --raw option, which bypasses special handling of quvi,
    bittorrent etc urls.
  * git-annex-shell: Improve error message when the specified repository
    doesn't exist or git config fails for some reason.
  * fromkey --force: Skip test that the key has its content in the annex.
  * fromkey: Add stdin mode.
  * registerurl: New plumbing command for mass-adding urls to keys.
  * remotedaemon: Fixed support for notifications of changes to gcrypt
    remotes, which was never tested and didn't quite work before.

 -- Joey Hess <id@joeyh.name>  Tue, 17 Mar 2015 13:02:36 -0400

git-annex (5.20150219) unstable; urgency=medium

  * glacier: Detect when the glacier command in PATH is the wrong one,
    from boto, rather than from glacier-cli, and refuse to use it,
    since the boto program fails to fail when passed
    parameters it does not understand.
  * groupwanted: New command to set the groupwanted preferred content
    expression.
  * import: Support file matching options such as --exclude, --include, 
    --smallerthan, --largerthan
  * The file matching options are now only accepted by commands that
    can actually use them, instead of by all commands.
  * import: Avoid checksumming file twice when run in the default
    or --duplicate mode.
  * Windows: Fix bug in dropping an annexed file, which
    caused a symlink to be staged that contained backslashes.
  * webapp: Fix reversion in opening webapp when starting it manually
    inside a repository.
  * assistant: Improve sanity check for control characters when pairing.
  * Improve race recovery code when committing to git-annex branch.
  * addurl: Avoid crash if quvi is not installed, when git-annex was
    built with process-1.2
  * bittorrent: Fix mojibake introduced in parsing arai2c progress output.
  * fsck --from: If a download from a remote fails, propagate the failure.
  * metadata: When setting metadata, do not recurse into directories by
    default, since that can be surprising behavior and difficult to recover
    from. The old behavior is available by using --force.
  * sync, assistant: Include repository name in head branch commit message.
  * The ssh-options git config is now used by gcrypt, rsync, and ddar
    special remotes that use ssh as a transport.
  * sync, assistant: Use the ssh-options git config when doing git pull
    and push.
  * remotedaemon: Use the ssh-options git config.
  * Linux standalone: Improved process names of linker shimmed programs.

 -- Joey Hess <id@joeyh.name>  Thu, 19 Feb 2015 14:16:03 -0400

git-annex (5.20150205) unstable; urgency=medium

  * info: Can now display info about a given uuid.
  * Added to remote/uuid info: Count of the number of keys present
    on the remote, and their size. This is rather expensive to calculate,
    so comes last and --fast will disable it.
  * info remote: Include the date of the last sync with the remote.
  * sync: Added --message/-m option like git commit.
  * remotedaemon: Fix problem that could prevent ssh connections being
    made after two LOSTNET messages were received in a row (perhaps due to
    two different network interfaces being brought down).
  * Fix build failure when wget is not installed.
  * Fix wording of message displayed when unable to get a file that
    is available in untrusted repositories.
  * addurl: When a Content-Disposition header suggests a filename to use,
    addurl will consider using it, if it's reasonable and doesn't conflict
    with an existing file. (--file overrides this)
  * Fix default repository description created by git annex init,
    which got broken by the relative path changes in the last release.
  * init: Repository tuning parameters can now be passed when initializing a
    repository for the first time. For details, see
    http://git-annex.branchable.com/tuning/
  * merge: Refuse to merge changes from a git-annex branch of a repo
    that has been tuned in incompatible ways.
  * Support annex.tune.objecthash1, annex.tune.objecthashlower, and
    annex.tune.branchhash1.
  * Remove support for building without cryptohash.
  * Added MD5 and MD5E backends.
  * assistant: Fix local pairing when ssh pubkey comment contains spaces.
  * Avoid using fileSize which maxes out at just 2 gb on Windows.
    Instead, use hFileSize, which doesn't have a bounded size.
    Fixes support for files > 2 gb on Windows.
  * Windows: Fix running of the pre-commit-annex hook.
  * Windows: Fix S3 special remote; need to call withSocketsDo. Thanks, Trent.

 -- Joey Hess <id@joeyh.name>  Thu, 05 Feb 2015 14:08:33 -0400

git-annex (5.20150113) unstable; urgency=medium

  * unlock: Don't allow unlocking files that have never been committed to git
    before, to avoid an intractable problem that prevents the pre-commit
    hook from telling if such a file is intended to be an annexed file or not.
  * Avoid re-checksumming when migrating from hash to hashE backend.
    Closes: #774494
  * Fix build with process 1.2.1.0.
  * Android: Provide a version built with -fPIE -pie to support Android 5.0.
  * sync: Fix an edge case where syncing in a bare repository would try to
    merge and so fail.
  * Check git version at runtime, rather than assuming it will be the same
    as the git version used at build time when running git-checkattr and
    git-branch remove.
  * Switch to using relative paths to the git repository.
    - This allows the git repository to be moved while git-annex is running in
      it, with fewer problems.
    - On Windows, this avoids some of the problems with the absurdly small
      MAX_PATH of 260 bytes. In particular, git-annex repositories should
      work in deeper/longer directory structures than before.
  * Generate shorter keys for WORM and URL, avoiding keys that are longer
    than used for SHA256, so as to not break on systems like Windows that
    have very small maximum path length limits.
  * Bugfix: A file named HEAD in the work tree could confuse some git commands
    run by git-annex.

 -- Joey Hess <id@joeyh.name>  Tue, 13 Jan 2015 12:10:08 -0400

git-annex (5.20141231) unstable; urgency=medium

  * vicfg: Avoid crashing on badly encoded config data.
  * Work around statfs() overflow on some XFS systems.
  * sync: Now supports remote groups, the same way git remote update does.
  * setpresentkey: A new plumbing-level command.
  * Run shutdown cleanup actions even if there were failures processing
    the command. Among other fixes, this means that addurl will stage
    added files even if adding one of the urls fails.
  * bittorrent: Fix locking problem when using addurl file://
  * Windows: Fix local rsync filepath munging (fixes 26 test suite failures).
  * Windows: Got the rsync special remote working.
  * Windows: Fix handling of views of filenames containing '%'
  * OSX: Switched away from deprecated statfs64 interface.

 -- Joey Hess <id@joeyh.name>  Wed, 31 Dec 2014 15:15:46 -0400

git-annex (5.20141219) unstable; urgency=medium

  * Webapp: When adding a new box.com remote, use the new style chunking.
    Thanks, Jon Ander Peñalba.
  * External special remote protocol now includes commands for setting
    and getting the urls associated with a key.
  * Urls can now be claimed by remotes. This will allow creating,
    for example, a external special remote that handles magnet: and
    *.torrent urls.
  * Use wget -q --show-progress for less verbose wget output,
    when built with wget 1.16.
  * Added bittorrent special remote.
  * addurl behavior change: When downloading an url ending in .torrent,
    it will download files from bittorrent, instead of the old behavior
    of adding the torrent file to the repository.
  * Added Recommends on aria2.
  * When possible, build with the haskell torrent library for parsing
    torrent files. As a fallback, can instead use btshowmetainfo from
    bittornado | bittorrent.
  * Fix build with -f-S3.

 -- Joey Hess <id@joeyh.name>  Fri, 19 Dec 2014 16:53:26 -0400

git-annex (5.20141203) unstable; urgency=medium

  * proxy: New command for direct mode repositories, allows bypassing
    the direct mode guard in a safe way to do all sorts of things
    including git revert, git mv, git checkout ...
  * undo: New command to undo the most recent change to a file
    or to the contents of a directory.
  * Add undo action to nautilus and konqueror integration.
  * diffdriver: New git-annex command, to make git external diff drivers
    work with annexed files.
  * pre-commit: Block partial commit of unlocked annexed file, since
    that left a typechange staged in index due to some infelicity of git's
    handling of partial commits.
  * Work around behavior change in lsof 4.88's -F output format.
  * S3: Switched to using the haskell aws library.
  * S3: No longer buffers entire files in memory when uploading without
    chunking.
  * S3: When built with a new enough version of the haskell aws library,
    supports doing multipart uploads, in order to store extremely large
    files in S3 when not using chunking.
  * Don't show "(gpg)" when decrypting the remote encryption cipher,
    since this could be taken to read that's the only time git-annex
    runs gpg, which is not the case.
  * Debian package is now maintained by Gergely Nagy.
  * Windows: Remove Alt+A keyboard shortcut, which turns out to have scope
    outside the menus.
  * Windows: Install ssh and other bundled programs to Git/cmd,
    instead of Git/bin, since the latter is not in the default msysgit PATH.

 -- Joey Hess <id@joeyh.name>  Wed, 03 Dec 2014 15:16:52 -0400

git-annex (5.20141125) unstable; urgency=medium

  * Remove fixup code for bad bare repositories created by
    versions 5.20131118 through 5.20131127. That fixup code would
    accidentally fire when --git-dir was incorrectly
    pointed at the working tree of a git-annex repository,
    possibly resulting in data loss. Closes: #768093
  * Windows: Fix crash when user.name is not set in git config.

 -- Joey Hess <joeyh@debian.org>  Wed, 05 Nov 2014 11:41:51 -0400

git-annex (5.20141024) unstable; urgency=medium

  * vicfg: Deleting configurations now resets to the default, where
    before it has no effect.
  * Remove hurd stuff from cabal file, since hackage currently rejects
    it, and the test suite fails on hurd.
  * initremote: Don't allow creating a special remote that has the same
    name as an existing git remote.
  * Windows: Use haskell setenv library to clean up several ugly workarounds
    for inability to manipulate the environment on windows. This includes
    making git-annex not re-exec itself on start on windows, and making the
    test suite on Windows run tests without forking.
  * glacier: Fix pipe setup when calling glacier-cli to retrieve an object.
  * info: When run on a single annexed file, displays some info about the 
    file, including its key and size.
  * info: When passed the name or uuid of a remote, displays info about that
    remote. Remotes that support encryption, chunking, or embedded
    creds will include that in their info.
  * enableremote: When the remote has creds, update the local creds cache
    file. Before, the old version of the creds could be left there, and
    would continue to be used.

 -- Joey Hess <joeyh@debian.org>  Fri, 24 Oct 2014 13:03:29 -0400

git-annex (5.20141013) unstable; urgency=medium

  * Adjust cabal file to support building w/o assistant on the hurd.
  * Support building with yesod 1.4.
  * S3: Fix embedcreds=yes handling for the Internet Archive.
  * map: Handle .git prefixed remote repos. Closes: #614759
  * repair: Prevent auto gc from happening when fetching from a remote.

 -- Joey Hess <joeyh@debian.org>  Mon, 13 Oct 2014 10:13:06 -0400

git-annex (5.20140927) unstable; urgency=medium

  * Really depend (not just build-depend) on new enough git for --no-gpg-sign
    to work. Closes: #763057
  * Add temporary workaround for bug #763078 which broke building on armel
    and armhf.

 -- Joey Hess <joeyh@debian.org>  Sat, 27 Sep 2014 14:25:09 -0400

git-annex (5.20140926) unstable; urgency=high

  * Depend on new enough git for --no-gpg-sign to work. Closes: #762446
  * Work around failure to build on mips by using cabal, not Setup,
    to build in debian/rules.

 -- Joey Hess <joeyh@debian.org>  Fri, 26 Sep 2014 15:09:02 -0400

git-annex (5.20140919) unstable; urgency=high

  * Security fix for S3 and glacier when using embedcreds=yes with
    encryption=pubkey or encryption=hybrid. CVE-2014-6274
    The creds embedded in the git repo were *not* encrypted.
    git-annex enableremote will warn when used on a remote that has
    this problem. For details, see:
    https://git-annex.branchable.com/upgrades/insecure_embedded_creds/
  * assistant: Detect when repository has been deleted or moved, and
    automatically shut down the assistant. Closes: #761261
  * Windows: Avoid crashing trying to list gpg secret keys, for gcrypt
    which is not yet supported on Windows.
  * WebDav: Fix enableremote crash when the remote already exists.
    (Bug introduced in version 5.20140817.)
  * add: In direct mode, adding an annex symlink will check it into git,
    as was already done in indirect mode.

 -- Joey Hess <joeyh@debian.org>  Fri, 19 Sep 2014 12:53:42 -0400

git-annex (5.20140915) unstable; urgency=medium

  * New annex.hardlink setting. Closes: #758593
  * init: Automatically detect when a repository was cloned with --shared,
    and set annex.hardlink=true, as well as marking the repository as
    untrusted.
  * Fix parsing of ipv6 address in git remote address when it was not
    formatted as an url.
  * The annex-rsync-transport configuration is now also used when checking
    if a key is present on a rsync remote, and when dropping a key from
    the remote.
  * Promote file not found warning message to an error.
  * Fix transfer lock file FD leak that could occur when two separate
    git-annex processes were both working to perform the same set of
    transfers.
  * sync: Ensure that pending changes to git-annex branch are committed
    before push when in direct mode. (Fixing a very minor reversion.)
  * WORM backend: Switched to include the relative path to the file inside
    the repository, rather than just the file's base name. Note that if you're
    relying on such things to keep files separate with WORM, you should really
    be using a better backend.
  * Rather than crashing when there's a problem with the requested bloomfilter
    capacity/accuracy, fall back to a reasonable default bloom filter size.
  * Fix build with optparse-applicative 0.10. Closes: #761484
  * webapp: Fixed visual glitch in xmpp pairing that was reported live by a
    user who tracked me down in front of a coffee cart in Portland. 
    (New bug reporting method of choice?)

 -- Joey Hess <joeyh@debian.org>  Mon, 15 Sep 2014 10:45:00 -0400

git-annex (5.20140831) unstable; urgency=medium

  * Make --help work when not in a git repository. Closes: #758592
  * Ensure that all lock fds are close-on-exec, fixing various problems with
    them being inherited by child processes such as git commands.
  * When accessing a local remote, shut down git-cat-file processes
    afterwards, to ensure that remotes on removable media can be unmounted.
    Closes: #758630
  * Fix handing of autocorrection when running outside a git repository.
  * Fix stub git-annex test support when built without tasty.
  * Do not preserve permissions and acls when copying files from
    one local git repository to another. Timestamps are still preserved
    as long as cp --preserve=timestamps is supported. Closes: #729757

 -- Joey Hess <joeyh@debian.org>  Sun, 31 Aug 2014 12:30:08 -0700

git-annex (5.20140817) unstable; urgency=medium

  * New chunk= option to chunk files stored in special remotes.
    Supported by: directory, S3, webdav, gcrypt, rsync, and all external
    and hook special remotes.
  * Partially transferred files are automatically resumed when using
    chunked remotes!
  * The old chunksize= option is deprecated. Do not use for new remotes.
  * Legacy code for directory remotes using the old chunksize= option
    will keep them working, but more slowly than before.
  * webapp: Automatically install Konqueror integration scripts
    to get and drop files.
  * repair: Removing bad objects could leave fsck finding no more
    unreachable objects, but some branches no longer accessible.
    Fix this, including support for fixing up repositories that
    were incompletely repaired before.
  * Fix cost calculation for non-encrypted remotes.
  * Display exception message when a transfer fails due to an exception.
  * WebDAV: Sped up by avoiding making multiple http connections
    when storing a file.
  * WebDAV: Avoid buffering whole file in memory when uploading and
    downloading.
  * WebDAV: Dropped support for DAV before 1.0.
  * testremote: New command to test uploads/downloads to a remote.
  * Dropping an object from a bup special remote now deletes the git branch
    for the object, although of course the object's content cannot be deleted
    due to the nature of bup.
  * unlock: Better error handling; continue past files that are not available
    or cannot be unlocked due to disk space, and try all specified files.
  * Windows: Now uses actual inode equivilants in new direct mode
    repositories, for safer detection of eg, renaming of files with the same
    size and mtime.
  * direct: Fix ugly warning messages.
  * WORM backend: When adding a file in a subdirectory, avoid including the
    subdirectory in the key name.
  * S3, Glacier, WebDAV: Fix bug that prevented accessing the creds
    when the repository was configured with encryption=shared embedcreds=yes.
  * direct: Avoid leaving file content in misctemp if interrupted.
  * git-annex-shell sendkey: Don't fail if a remote asks for a key to be sent
    that already has a transfer lock file indicating it's being sent to that
    remote. The remote may have moved between networks, or reconnected.
  * Switched from the old haskell HTTP library to http-conduit.

 -- Joey Hess <joeyh@debian.org>  Sun, 17 Aug 2014 10:30:58 -0400

git-annex (5.20140717) unstable; urgency=high

  * Fix minor FD leak in journal code. Closes: #754608
  * direct: Fix handling of case where a work tree subdirectory cannot
    be written to due to permissions.
  * migrate: Avoid re-checksumming when migrating from hashE to hash backend.
  * uninit: Avoid failing final removal in some direct mode repositories
    due to file modes.
  * S3: Deal with AWS ACL configurations that do not allow creating or
    checking the location of a bucket, but only reading and writing content to
    it.
  * resolvemerge: New plumbing command that runs the automatic merge conflict
    resolver.
  * Deal with change in git 2.0 that made indirect mode merge conflict
    resolution leave behind old files.
  * sync: Fix git sync with local git remotes even when they don't have an
    annex.uuid set. (The assistant already did so.)
  * Set gcrypt-publish-participants when setting up a gcrypt repository,
    to avoid unncessary passphrase prompts.
    This is a security/usability tradeoff. To avoid exposing the gpg key
    ids who can decrypt the repository, users can unset
    gcrypt-publish-participants.
  * Install nautilus hooks even when ~/.local/share/nautilus/ does not yet
    exist, since it is not automatically created for Gnome 3 users.
  * Windows: Move .vbs files out of git\bin, to avoid that being in the
    PATH, which caused some weird breakage. (Thanks, divB)
  * Windows: Fix locking issue that prevented the webapp starting
    (since 5.20140707).

 -- Joey Hess <joeyh@debian.org>  Thu, 17 Jul 2014 11:27:25 -0400

git-annex (5.20140709) unstable; urgency=medium

  * Fix race in direct mode merge code that could cause all files in the
    repository to be removed. It should be able to recover repositories
    experiencing this bug without data loss. See:
    http://git-annex.branchable.com/bugs/bad_merge_commit_deleting_all_files/
  * Fix git version that supported --no-gpg-sign.
  * Fix bug in automatic merge conflict resolution, when one side is an
    annexed symlink, and the other side is a non-annexed symlink.
  * Really fix bug that caused the assistant to make many unncessary
    empty merge commits.

 -- Joey Hess <joeyh@debian.org>  Wed, 09 Jul 2014 15:28:03 -0400

git-annex (5.20140707) unstable; urgency=medium

  * assistant: Fix bug, introduced in last release, that caused the assistant
    to make many unncessary empty merge commits.
  * assistant: Fix one-way assistant->assistant sync in direct mode.
  * Fix bug in annex.queuesize calculation that caused much more
    queue flushing than necessary.
  * importfeed: When annex.genmetadata is set, metadata from the feed
    is added to files that are imported from it.
  * Support users who have set commit.gpgsign, by disabling gpg signatures
    for git-annex branch commits and commits made by the assistant.
  * Fix memory leak when committing millions of changes to the git-annex
    branch, eg after git-annex add has run on 2 million files in one go.
  * Support building with bloomfilter 2.0.0.
  * Run standalone install process when the assistant is started
    (was only being run when the webapp was opened).
  * Android: patch git to avoid fchmod, which fails on /sdcard.
  * Windows: Got rid of that pesky DOS box when starting the webapp.
  * Windows: Added Startup menu item so assistant starts automatically
    on login.
  * Windows: Fix opening file browser from webapp when repo is in a
    directory with spaces.
  * Windows: Assistant now logs to daemon.log.

 -- Joey Hess <joeyh@debian.org>  Mon, 07 Jul 2014 12:24:13 -0400

git-annex (5.20140613) unstable; urgency=medium

  * Ignore setsid failures.
  * Avoid leaving behind .tmp files when failing in some cases, including
    importing files to a disk that is full.
  * Avoid bad commits after interrupted direct mode sync (or merge).
  * Fix build with wai 0.3.0.
  * Deal with FAT's low resolution timestamps, which in combination with
    Linux's caching of higher res timestamps while a FAT is mounted, caused
    direct mode repositories on FAT to seem to have modified files after
    they were unmounted and remounted.
  * Windows: Fix opening webapp when repository is in a directory with
    spaces in the path.
  * Detect when Windows has lost its mind in a timezone change, and
    automatically apply a delta to the timestamps it returns, to get back to
    sane values.

 -- Joey Hess <joeyh@debian.org>  Fri, 13 Jun 2014 09:58:07 -0400

git-annex (5.20140606) unstable; urgency=medium

  * webapp: When adding a new local repository, fix bug that caused its
    group and preferred content to be set in the current repository,
    even when not combining.
  * webapp: Avoid stomping on existing description, group and
    preferred content settings when enabling or combining with
    an already existing remote.
  * assistant: Make sanity checker tmp dir cleanup code more robust.
  * unused: Avoid checking view branches for unused files.
  * webapp: Include ssh port in mangled hostname.
  * Windows: Fix bug introduced in last release that caused files
    in the git-annex branch to have lines teminated with \r.
  * Windows: Fix retrieving of files from local bare git repositories.

 -- Joey Hess <joeyh@debian.org>  Fri, 06 Jun 2014 12:54:06 -0400

git-annex (5.20140529) unstable; urgency=medium

  * Fix encoding of data written to git-annex branch. Avoid truncating
    unicode characters to 8 bits. Allow any encoding to be used, as with
    filenames (but utf8 is the sane choice). Affects metadata and repository
    descriptions, and preferred content expressions.
  * assistant: When there are multiple remotes giving different ways
    to access the same repository, honor remote cost settings and use
    the cheapest available.
  * webapp: More robust startup when annex directory is not a git repo.
  * initremote/enableremote: Basic support for using with regular git remotes;
    initremote stores the location of an already existing git remote,
    and enableremote setups up a remote using its stored location.
  * webapp: Support for enabling known git repositories on ssh servers.
    The repository must have been added using initremote.
  * webapp: When setting up a ssh remote, record it using initremote,
    so that it can be easily enabled elsewhere.
  * webapp: When setting up a ssh remote, if the user inputs ~/foo,
    normalize that to foo, since it's in the home directory by default.
  * Use exceptions in place of deprecated MonadCatchIO-transformers
    Thanks, Ben Gamari.
  * android: Run busybox install with -s, since some versions of Android
    prohibit making hard links.
  * Android webapp: Fix EvilSplicer bugs that mangled the css files,
    preventing icons from displaying, and also slightly broke the js files.

 -- Joey Hess <joeyh@debian.org>  Thu, 29 May 2014 14:41:56 -0400

git-annex (5.20140517) unstable; urgency=medium

  * webapp: Switched to bootstrap 3.
    Thanks, Sören Brunk.
  * Standalone builds now check gpg signatures before upgrading.
  * Simplified repository description line format. The remote name,
    if any, is always in square brackets after the description.
  * assistant: Clean up stale tmp files on startup.
  * webapp: Better ssh password prompting.
  * Depend on git-remote-gcrypt 0.20130908-6. Older versions
    fail when the assistant is run with no controlling tty.
  * Added ddar special remote.
    Thanks, Robie Basak.
  * webapp: Fixed drag and drop to reorder the list of remotes.
  * group: When no groups are specified to set, lists the current groups
    of a repository.
  * Add remote.$name.annex-shell configuration.
    Thanks, Fraser Tweedale 
  * Support symlinking git-annex and git-annex-shell
    from the Linux standalone bundle into PATH.
    Thanks, jlebar.

 -- Joey Hess <joeyh@debian.org>  Sat, 17 May 2014 13:30:39 -0400

git-annex (5.20140421) unstable; urgency=medium

  * assistant: Now detects immediately when other repositories push
    changes to a ssh remote, and pulls.
    ** XMPP is no longer needed in this configuration! **
    This requires the remote server have git-annex-shell with
    notifychanges support (>= 5.20140405)
  * webapp: Show a network signal icon next to ssh and xmpp remotes that
    it's currently connected with.
  * webapp: Rework xmpp nudge to prompt for either xmpp or a ssh remote 
    to be set up.
  * sync, assistant, remotedaemon: Use ssh connection caching for git pushes
    and pulls.
  * remotedaemon: When network connection is lost, close all cached ssh
    connections.
  * Improve handling of monthly/yearly scheduling.
  * Avoid depending on shakespeare except for when building the webapp.
  * uninit: Avoid making unncessary copies of files.
  * info: Allow use in a repository where annex.uuid is not set.
  * reinit: New command that can initialize a new repository using
    the configuration of a previously known repository.
    Useful if a repository got deleted and you want
    to clone it back the way it was.
  * drop --from: When local repository is untrusted, its copy of a file does
    not count.
  * Bring back rsync -p, but only when git-annex is running on a non-crippled
    file system. This is a better approach to fix #700282 while not
    unncessarily losing file permissions on non-crippled systems.
  * webapp: Start even if the current directory is listed in
    ~/.config/git-annex/autostart but no longer has a git repository in it.
  * findref: New command, like find but shows files in a specified git ref.
  * webapp: Fix UI for removing XMPP connection.
  * When init detects that git is not configured to commit, and sets
    user.email to work around the problem, also make it set user.name.
  * webapp: Support using git-annex on a remote server, which was installed
    from the standalone tarball or OSX app, and so does not have
    git-annex in PATH (and may also not have git or rsync in PATH).
  * standalone tarball, OSX app: Install a ~/.ssh/git-annex-wrapper, which
    can be used to run git-annex, git, rsync, etc.

 -- Joey Hess <joeyh@debian.org>  Sun, 20 Apr 2014 19:43:14 -0400

git-annex (5.20140412) unstable; urgency=high

  * Last release didn't quite fix the high cpu issue in all cases, this should.

 -- Joey Hess <joeyh@debian.org>  Fri, 11 Apr 2014 17:14:38 -0400

git-annex (5.20140411) unstable; urgency=high

  * importfeed: Filename template can now contain an itempubdate variable.
    Needs feed 0.3.9.2.
  * Fix rsync progress parsing in locales that use comma in number display.
    Closes: #744148
  * assistant: Fix high CPU usage triggered when a monthly fsck is scheduled,
    and the last time the job ran was a day of the month > 12. This caused a
    runaway loop. Thanks to Anarcat for his assistance, and to Maximiliano
    Curia for identifying the cause of this bug.
  * Remove wget from OSX dmg, due to issues with cert paths that broke
    git-annex automatic upgrading. Instead, curl is used, unless the
    OSX system has wget installed, which will then be used.

 -- Joey Hess <joeyh@debian.org>  Fri, 11 Apr 2014 14:59:49 -0400

git-annex (5.20140405) unstable; urgency=medium

  * git-annex-shell: Added notifychanges command.
  * Improve display of dbus notifications. Thanks, Johan Kiviniemi.
  * Fix nautilus script installation to not crash when the nautilus script dir
    does not exist. Instead, only install scripts when the directory already
    exists.

 -- Joey Hess <joeyh@debian.org>  Sat, 05 Apr 2014 16:54:33 -0400

git-annex (5.20140402) unstable; urgency=medium

  * unannex, uninit: Avoid committing after every file is unannexed,
    for massive speedup.
  * --notify-finish switch will cause desktop notifications after each 
    file upload/download/drop completes
    (using the dbus Desktop Notifications Specification)
  * --notify-start switch will show desktop notifications when each
    file upload/download starts.
  * webapp: Automatically install Nautilus integration scripts
    to get and drop files.
  * tahoe: Pass -d parameter before subcommand; putting it after
    the subcommand no longer works with tahoe-lafs version 1.10.
    (Thanks, Alberto Berti)
  * forget --drop-dead: Avoid removing the dead remote from the trust.log,
    so that if git remotes for it still exist anywhere, git annex info
    will still know it's dead and not show it.
  * git-annex-shell: Make configlist automatically initialize
    a remote git repository, as long as a git-annex branch has
    been pushed to it, to simplify setup of remote git repositories,
    including via gitolite.
  * add --include-dotfiles: New option, perhaps useful for backups.
  * Version 5.20140227 broke creation of glacier repositories,
    not including the datacenter and vault in their configuration.
    This bug is fixed, but glacier repositories set up with the broken
    version of git-annex need to have the datacenter and vault set
    in order to be usable. This can be done using git annex enableremote
    to add the missing settings. For details, see
    http://git-annex.branchable.com/bugs/problems_with_glacier/
  * Added required content configuration.
  * assistant: Improve ssh authorized keys line generated in local pairing
    or for a remote ssh server to set environment variables in an 
    alternative way that works with the non-POSIX fish shell, as well
    as POSIX shells.

 -- Joey Hess <joeyh@debian.org>  Wed, 02 Apr 2014 16:42:53 -0400

git-annex (5.20140320) unstable; urgency=medium

  * Fix zombie leak and general inneficiency when copying files to a
    local git repo.
  * Fix ssh connection caching stop method to work with openssh 6.5p1,
    which broke the old method.
  * webapp: Added a "Sync now" item to each repository's menu.
  * webapp: Use securemem for constant time auth token comparisons.
  * copy --fast --to remote: Avoid printing anything for files that
    are already believed to be present on the remote.
  * Commands that allow specifying which repository to act on using
    the repository's description will now fail when multiple repositories
    match, rather than picking a repository at random.
    (So will --in=)
  * Better workaround for problem umasks when eg, setting up ssh keys.
  * "standard" can now be used as a first-class keyword in preferred content
    expressions. For example "standard or (include=otherdir/*)"
  * groupwanted can be used in preferred content expressions.
  * vicfg: Allows editing preferred content expressions for groups.
  * Improve behavior when unable to parse a preferred content expression
    (thanks, ion).
  * metadata: Add --get
  * metadata: Support --key option (and some other ones like --all)
  * For each metadata field, there's now an automatically maintained
    "$field-lastchanged" that gives the date of the last change to that
    field. Also the "lastchanged" field for the date of the last change
    to any of a file's metadata.
  * unused: In direct mode, files that are deleted from the work tree
    and so have no content present are no longer incorrectly detected as
    unused.
  * Avoid encoding errors when using the unused log file.
  * map: Fix crash when one of the remotes of a repo is a local directory
    that does not exist, or is not a git repo.
  * repair: Improve memory usage when git fsck finds a great many broken
    objects.
  * Windows: Fix some filename encoding bugs.
  * rsync special remote: Fix slashes when used on Windows.

 -- Joey Hess <joeyh@debian.org>  Thu, 20 Mar 2014 13:21:12 -0400

git-annex (5.20140306) unstable; urgency=high

  * sync: Fix bug in direct mode that caused a file that was not
    checked into git to be deleted when there was a conflicting
    merge with a remote.
  * webapp: Now supports HTTPS.
  * webapp: No longer supports a port specified after --listen, since
    it was buggy, and that use case is better supported by setting up HTTPS.
  * annex.listen can be configured, instead of using --listen
  * annex.startupscan can be set to false to disable the assistant's startup
    scan.
  * Probe for quvi version at run time.
  * webapp: Filter out from Switch Repository list any
    repositories listed in autostart file that don't have a
    git directory anymore. (Or are bare)
  * webapp: Refuse to start in a bare git repository.
  * assistant --autostart: Refuse to start in a bare git repository.
  * webapp: Don't list the public repository group when editing a
    git repository; it only makes sense for special remotes.
  * view, vfilter: Add support for filtering tags and values out of a view,
    using !tag and field!=value.
  * vadd: Allow listing multiple desired values for a field.
  * view: Refuse to enter a view when no branch is currently checked out.
  * metadata: To only set a field when it's not already got a value, use
    -s field?=value
  * Run .git/hooks/pre-commit-annex whenever a commit is made.
  * sync: Automatically resolve merge conflict between and annexed file
    and a regular git file.
  * glacier: Pass --region to glacier checkpresent.
  * webdav: When built with a new enough haskell DAV (0.6), disable
    the http response timeout, which was only 5 seconds.
  * webapp: Include no-pty in ssh authorized_keys lines.
  * assistant: Smarter log file rotation, which takes free disk space
    into account.

 -- Joey Hess <joeyh@debian.org>  Thu, 06 Mar 2014 12:28:04 -0400

git-annex (5.20140227) unstable; urgency=medium

  * metadata: Field names limited to alphanumerics and a few whitelisted
    punctuation characters to avoid issues with views, etc.
  * metadata: Field names are now case insensative.
  * When constructing views, metadata is available about the location of the
    file in the view's reference branch. Allows incorporating parts of the
    directory hierarchy in a view.
    For example `git annex view tag=* podcasts/=*` makes a view in the form
    tag/showname.
  * --metadata field=value can now use globs to match, and matches
    case insensatively, the same as git annex view field=value does.
  * annex.genmetadata can be set to make git-annex automatically set
    metadata (year and month) when adding files.
  * Make annex.web-options be used in several places that call curl.
  * Fix handling of rsync remote urls containing a username,
    including rsync.net.
  * Preserve metadata when staging a new version of an annexed file.
  * metadata: Support --json
  * webapp: Fix creation of box.com and Amazon S3 and Glacier
    repositories, broken in 5.20140221.
  * webdav: When built with DAV 0.6.0, use the new DAV monad to avoid
    locking files, which is not needed by git-annex's use of webdav, and
    does not work on Box.com.
  * webdav: Fix path separator bug when used on Windows.
  * repair: Optimise unpacking of pack files, and avoid repeated error
    messages about corrupt pack files.
  * Add build dep on regex-compat to fix build on mipsel, which lacks
    regex-tdfa.
  * Disable test suite on sparc, which is missing optparse-applicative.
  * Put non-object tmp files in .git/annex/misctmp, leaving .git/annex/tmp
    for only partially transferred objects.

 -- Joey Hess <joeyh@debian.org>  Thu, 27 Feb 2014 11:34:19 -0400

git-annex (5.20140221) unstable; urgency=medium

  * metadata: New command that can attach metadata to files.
  * --metadata can be used to limit commands to acting on files
    that have particular metadata.
  * Preferred content expressions can use metadata=field=value
    to limit them to acting on files that have particular metadata.
  * view: New command that creates and checks out a branch that provides
    a structured view of selected metadata.
  * vfilter, vadd, vpop, vcycle: New commands for operating within views.
  * pre-commit: Update metadata when committing changes to locations
    of annexed files within a view.
  * Add progress display for transfers to/from external special remotes.
  * unused: Fix to actually detect unused keys when in direct mode.
  * fsck: When run with --all or --unused, while .gitattributes
    annex.numcopies cannot be honored since it's operating on keys
    instead of files, make it honor the global numcopies setting,
    and the annex.numcopies git config setting.
  * trust, untrust, semitrust, dead: Warn when the trust level is
    overridden in .git/config.
  * glacier: Do not try to run glacier value create when an existing glacier
    remote is enabled.
  * fsck: Refuse to do anything if more than one of --incremental, --more,
    and --incremental-schedule are given, since it's not clear which option
    should win.
  * Windows webapp: Can set up box.com, Amazon S3, and rsync.net remotes
  * Windows webapp: Can create repos on removable drives.
  * Windows: Ensure HOME is set, as needed by bundled cygwin utilities.

 -- Joey Hess <joeyh@debian.org>  Fri, 21 Feb 2014 11:23:59 -0400

git-annex (5.20140210) unstable; urgency=medium

  * --in can now refer to files that were located in a repository at
    some past date. For example, --in="here@{yesterday}"
  * Fixed direct mode annexed content locking code, which is used to
    guard against recursive file drops.
  * This is the first beta-level release of the Windows port with important
    fixes (see below).
    (The webapp and assistant are still alpha-level on Windows.)
  * sync --content: Honor annex-ignore configuration.
  * sync: Don't try to sync with xmpp remotes, which are only currently
    supported when using the assistant.
  * sync --content: Re-pull from remotes after downloading content,
    since that can take a while and other changes may be pushed in the
    meantime.
  * sync --content: Reuse smart copy code from copy command, including
    handling and repairing out of date location tracking info.
    Closes: #737480
  * sync --content: Drop files from remotes that don't want them after
    getting them.
  * sync: Fix bug in automatic merge conflict resolution code when used
    on a filesystem not supporting symlinks, which resulted in it losing
    track of the symlink bit of annexed files.
  * Added ways to configure rsync options to be used only when uploading
    or downloading from a remote. Useful to eg limit upload bandwidth.
  * Fix initremote with encryption=pubkey to work with S3, glacier, webdav,
    and external special remotes.
  * Avoid building with DAV 0.6 which is badly broken (see #737902).
  * Fix dropping of unused keys with spaces in their name.
  * Fix build on platforms not supporting the webapp.
  * Document in man page that sshcaching uses ssh ControlMaster.
    Closes: #737476
  * Windows: It's now safe to run multiple git-annex processes concurrently
    on Windows; the lock files have been sorted out.
  * Windows: Avoid using unix-compat's rename, which refuses to rename
    directories.
  * Windows: Fix deletion of repositories by test suite and webapp.
  * Windows: Test suite 100% passes again.
  * Windows: Fix bug in symlink calculation code.
  * Windows: Fix handling of absolute unix-style git repository paths.
  * Android: Avoid crashing when unable to set file mode for ssh config file
    due to Android filesystem horribleness.

 -- Joey Hess <joeyh@debian.org>  Mon, 10 Feb 2014 12:54:57 -0400

git-annex (5.20140127) unstable; urgency=medium

  * sync --content: New option that makes the content of annexed files be
    transferred. Similar to the assistant, this honors any configured
    preferred content expressions.
  * Remove --json option from commands not supporting it.
  * status: Support --json.
  * list: Fix specifying of files to list.
  * Allow --all to be mixed with matching options like --copies and --in
    (but not --include and --exclude).
  * numcopies: New command, sets global numcopies value that is seen by all
    clones of a repository.
  * The annex.numcopies git config setting is deprecated. Once the numcopies
    command is used to set the global number of copies, any annex.numcopies
    git configs will be ignored.
  * assistant: Make the prefs page set the global numcopies.
  * Add lackingcopies, approxlackingcopies, and unused to
    preferred content expressions.
  * Client, transfer, incremental backup, and archive repositories
    now want to get content that does not yet have enough copies.
  * Client, transfer, and source repositories now do not want to retain
    unused file contents.
  * assistant: Checks daily for unused file contents, and when possible
    moves them to a repository (such as a backup repository) that
    wants to retain them.
  * assistant: annex.expireunused can be configured to cause unused
    file contents to be deleted after some period of time.
  * webapp: Nudge user to see if they want to expire old unused file
    contents when a lot of them seem to be piling up in the repository.
  * repair: Check git version at run time.
  * assistant: Run the periodic git gc in batch mode.
  * added annex.secure-erase-command config option.
  * test suite: Use tasty-rerun, and expose tasty command-line options.
  * Optimise non-bare http remotes; no longer does a 404 to the wrong
    url every time before trying the right url. Needs annex-bare to be
    set to false, which is done when initially probing the uuid of a
    http remote.
  * webapp: After upgrading a git repository to git-annex, fix
    bug that made it temporarily not be synced with.
  * whereis: Support --all.
  * All commands that support --all also support a --key option,
    which limits them to acting on a single key.

 -- Joey Hess <joeyh@debian.org>  Mon, 27 Jan 2014 13:43:28 -0400

git-annex (5.20140117) unstable; urgency=medium

  * Really fix FTBFS on mipsel and sparc due to test suite not being available
    on those architectures.

 -- Joey Hess <joeyh@debian.org>  Fri, 17 Jan 2014 14:46:27 -0400

git-annex (5.20140116) unstable; urgency=medium

  * Added tahoe special remote.
  * external special remote protocol: Added GETGITDIR, and GETAVAILABILITY.
  * Refuse to build with git older than 1.7.1.1, which is needed for
    git checkout -B
  * map: Fix display of v5 direct mode repos.
  * repair: Support old git versions from before git fsck --no-dangling was
    implemented.
  * Fix a long-standing bug that could cause the wrong index file to be used
    when committing to the git-annex branch, if GIT_INDEX_FILE is set in the
    environment. This typically resulted in git-annex branch log files being
    committed to the master branch and later showing up in the work tree.
    (These log files can be safely removed.)
  * assistant: Detect if .git/annex/index is corrupt at startup, and
    recover.
  * repair: Fix bug in packed refs file exploding code that caused a .gitrefs
    directory to be created instead of .git/refs
  * Fix FTBFS on mipsel and sparc due to test suite not being available
    on those architectures.
  * Android: Avoid passing --clobber to busybox wget.

 -- Joey Hess <joeyh@debian.org>  Thu, 16 Jan 2014 11:34:54 -0400

git-annex (5.20140107) unstable; urgency=medium

  * mirror: Support --all (and --unused).
  * external special remote protocol: Added GETUUID, GETWANTED, SETWANTED,
    SETSTATE, GETSTATE, DEBUG.
  * Windows: Fix bug in direct mode merge code that could cause files
    in subdirectories to go missing.
  * Windows: Avoid eating stdin when running ssh to add a authorized key,
    since this is used for password prompting.
  * Avoid looping if long-running git cat-file or git hash-object crashes
    and keeps crashing when restarted.
  * Assistant: Remove stale MERGE_HEAD files in lockfile cleanup.
  * Remotes can now be made read-only, by setting remote.<name>.annex-readonly
  * wanted, schedule: Avoid printing "ok" after requested value.
  * assistant: Ensure that .ssh/config and .ssh/authorized_keys are not
    group or world writable when writing to those files, as that can make
    ssh refuse to use them, if it allows another user to write to them.
  * addurl, importfeed: Honor annex.diskreserve as long as the size of the
    url can be checked.
  * add: Fix rollback when disk is completely full.
  * assistant: Fixed several minor memory leaks that manifested when
    adding a large number of files.
  * assistant: Start a new git-annex transferkeys process
    after a network connection change, so that remotes that use a persistent
    network connection are restarted.
  * Adjust Debian build deps to match current state of sparc, mipsel.

 -- Joey Hess <joeyh@debian.org>  Tue, 07 Jan 2014 12:22:18 -0400

git-annex (5.20131230) unstable; urgency=medium

  * Added new external special remote interface.
  * importfeed: Support youtube playlists.
  * Add tasty to build-depends, so that test suite builds again.
    (tasty was stuck in incoming.)
  * Fix typo in test suite.
  * Fix bug in Linux standalone build's shimming that broke git-annex-shell.
  * Include git-receive-pack, git-upload-pack, git, and git-shell wrappers
    in the Linux standalone build, and OSX app, so they will be available
    when it's added to PATH.
  * addurl, importfeed: Sanitize | and some other symbols and special
    characters.
  * Auto-upgrade v3 indirect repos to v5 with no changes.
    This also fixes a problem when a direct mode repo was somehow set to v3
    rather than v4, and so the automatic direct mode upgrade to v5 was not
    done.
  * Android: Avoid trying to use Android's own ionice, which does not
    allow specifying a command to run. Fixes transferring files to/from
    android and probably a few other things.

 -- Joey Hess <joeyh@debian.org>  Mon, 30 Dec 2013 14:13:40 -0400

git-annex (5.20131221) unstable; urgency=low

  * assistant: Fix OSX-specific bug that caused the startup scan to try to
    follow symlinks to other directories, and add their contents to the annex.
  * assistant: Set StrictHostKeyChecking yes when creating ssh remotes,
    and add it to the configuration for any ssh remotes previously created
    by the assistant. This avoids repeated prompts by ssh if the host key
    changes, instead syncing with such a remote will fail. Closes: #732602
  * Fix test suite to cover lock --force change.
  * Add plumbing-level lookupkey and examinekey commands.
  * find --format: Added hashdirlower, hashdirmixed, keyname, and mtime
    format variables.
  * assistant: Always batch changes found in startup scan.
  * An armel Linux standalone build is now available, which includes the
    webapp.
  * Programs from Linux and OSX standalone builds can now be symlinked
    into a directory in PATH as an alternative installation method, and will
    use readlink to find where the build was unpacked.
  * Include man pages in Linux and OSX standalone builds.
  * Linux standalone build now includes its own glibc and forces the linker to
    use it, to remove dependence on the host glibc.

 -- Joey Hess <joeyh@debian.org>  Sat, 21 Dec 2013 12:00:17 -0400

git-annex (5.20131213) unstable; urgency=low

  * Avoid using git commit in direct mode, since in some situations
    it will read the full contents of files in the tree.
  * assistant: Batch jobs are now run with ionice and nocache, when
    those commands are available.
  * assistant: Run transferkeys as batch jobs.
  * Automatically fix up bad bare repositories created by
    versions 5.20131118 through 5.20131127.
  * rsync special remote: Fix fallback mode for rsync remotes that
    use hashDirMixed. Closes: #731142
  * copy --from, get --from: When --force is used, ignore the
    location log and always try to get the file from the remote.
  * Deal with box.com changing the url of their webdav endpoint.
  * Android: Fix SRV record lookups for XMPP to use android getprop
    command to find DNS server, since there is no resolv.conf.
  * import: Add --skip-duplicates option.
  * lock: Require --force. Closes: #731606
  * import: better handling of overwriting an existing file/directory/broken
    link when importing
  * Windows: assistant and webapp work! (very experimental)
  * Windows: Support annex.diskreserve.
  * Fix bad behavior in Firefox, which was caused by an earlier fix to
    bad behavior in Chromium.
  * repair: Improve repair of git-annex index file.
  * repair: Remove damaged git-annex sync branches.
  * status: Ignore new files that are gitignored.
  * Fix direct mode's handling when modifications to non-annexed files
    are pulled from a remote. A bug prevented the files from being updated
    in the work tree, and this caused the modification to be reverted.
  * OSX: Remove ssh and ssh-keygen from dmg as they're included in OSX by
    default.

 -- Joey Hess <joeyh@debian.org>  Fri, 13 Dec 2013 14:20:32 -0400

git-annex (5.20131130) unstable; urgency=low

  * init: Fix a bug that caused git annex init, when run in a bare
    repository, to set core.bare=false.

 -- Joey Hess <joeyh@debian.org>  Sat, 30 Nov 2013 16:32:35 -0400

git-annex (5.20131127.1) unstable; urgency=low

  * Rebuild that does not try to use quvi 0.9 from experimental.

 -- Joey Hess <joeyh@debian.org>  Thu, 28 Nov 2013 07:57:36 -0400

git-annex (5.20131127) unstable; urgency=low

  * webapp: Detect when upgrades are available, and upgrade if the user
    desires.
    (Only when git-annex is installed using the prebuilt binaries
    from git-annex upstream, not from eg Debian.)
  * assistant: Detect when the git-annex binary is modified or replaced,
    and either prompt the user to restart the program, or automatically
    restart it.
  * annex.autoupgrade configures both the above upgrade behaviors.
  * Added support for quvi 0.9. Slightly suboptimal due to limitations in its
    interface compared with the old version.
  * Bug fix: annex.version did not get set on automatic upgrade to v5 direct
    mode repo, so the upgrade was performed repeatedly, slowing commands down.
  * webapp: Fix bug that broke switching between local repositories
    that use the new guarded direct mode.
  * Android: Fix stripping of the git-annex binary.
  * Android: Make terminal app show git-annex version number.
  * Android: Re-enable XMPP support.
  * reinject: Allow to be used in direct mode.
  * Futher improvements to git repo repair. Has now been tested in tens
    of thousands of intentionally damaged repos, and successfully
    repaired them all.
  * Allow use of --unused in bare repository.

 -- Joey Hess <joeyh@debian.org>  Wed, 27 Nov 2013 18:41:44 -0400

git-annex (5.20131120) unstable; urgency=low

  * Fix Debian package to not try to run test suite, since haskell-tasty
    is not out of new or in Build-Depends yet.
  * dropunused, addunused: Allow "all" instead of a range to
    act on all unused data.
  * Ensure execute bit is set on directories when core.sharedrepository is set.
  * Ensure that core.sharedrepository is honored when creating the .git/annex
    directory.
  * Improve repair code in the case where the index file is corrupt,
    and this hides other problems from git fsck.

 -- Joey Hess <joeyh@debian.org>  Wed, 20 Nov 2013 12:54:18 -0400

git-annex (5.20131118) unstable; urgency=low

  * Direct mode repositories now have core.bare=true set, to prevent
    accidentally running git commands that try to operate on the work tree,
    and so do the wrong thing in direct mode.
  * annex.version is now set to 5 for direct mode repositories.
    This upgrade is handled fully automatically, no need to run
    git annex upgrade
  * The "status" command has been renamed to "info", to allow
    "git annex status" to be used in direct mode repositories, now that
    "git status" won't work in them.
  * The -c option now not only modifies the git configuration seen by
    git-annex, but it is passed along to every git command git-annex runs.
  * watcher: Avoid loop when adding a file owned by someone else fails
    in indirect mode because its permissions cannot be modified.
  * webapp: Avoid encoding problems when displaying the daemon log file.
  * webapp: Improve UI around remote that have no annex.uuid set,
    either because setup of them is incomplete, or because the remote
    git repository is not a git-annex repository.
  * Include ssh-keygen in standalone bundle.
  * Allow optionally configuring git-annex with -fEKG to enable awesome
    remote monitoring interfaceat http://localhost:4242/
  * Fix bug that caused bad information to be written to the git-annex branch
    when running describe or other commands with a remote that has no uuid.
  * Work around Android linker problem that had prevented git-annex from
    running on Android 4.3 and 4.4.
  * repair: Handle case where index file is corrupt, but all objects are ok.
  * assistant: Notice on startup when the index file is corrupt, and
    auto-repair.
  * Fix direct mode merge bug when a direct mode file was deleted and replaced
    with a directory. An ordering problem caused the directory to not get
    created in this case.
    Thanks to Tim for the test case.
  * Direct mode .git/annex/objects directories are no longer left writable,
    because that allowed writing to symlinks of files that are not present,
    which followed the link and put bad content in an object location.
    Thanks to Tim for the test case.
  * fsck: Fix up .git/annex/object directory permissions.
  * Switched to the tasty test framework.
  * Android: Adjust default .gitignore to ignore .thumbnails at any location
    in the tree, not just at its top.
  * webapp: Check annex.version.

 -- Joey Hess <joeyh@debian.org>  Mon, 18 Nov 2013 10:45:43 -0400

git-annex (4.20131106) unstable; urgency=low

  * Improve local pairing behavior when two computers both try to start
    the pairing process separately.
  * sync: Work even when the local git repository is new and empty,
    with no master branch.
  * gcrypt, bup: Fix bug that prevented using these special remotes
    with encryption=pubkey.
  * Fix enabling of gcrypt repository accessed over ssh;
    git-annex-shell gcryptsetup had a bug that caused it to fail
    with permission denied.
  * Fix zombie process that occurred when switching between repository
    views in the webapp.
  * map: Work when there are gcrypt remotes.
  * Fix build w/o webapp.
  * Fix exception handling bug that could cause .git/annex/index to be used
    for git commits outside the git-annex branch. Known to affect git-annex
    when used with the git shipped with Ubuntu 13.10.

 -- Joey Hess <joeyh@debian.org>  Wed, 06 Nov 2013 11:17:47 -0400

git-annex (4.20131101) unstable; urgency=low

  * The "git annex content" command is renamed to "git annex wanted".
  * New --want-get and --want-drop options which can be used to
    test preferred content settings.
    For example, "git annex find --in . --want-drop"
  * assistant: When autostarted, wait 5 seconds before running the startup
    scan, to avoid contending with the user's desktop login process.
  * webapp: When setting up a bare shared repository, enable non-fast-forward
    pushes.
  * sync: Show a hint about receive.denyNonFastForwards when a push fails.
  * directory, webdav: Fix bug introduced in version 4.20131002 that
    caused the chunkcount file to not be written. Work around repositories
    without such a file, so files can still be retreived from them.
  * assistant: Automatically repair damanged git repository, if it can
    be done without losing data.
  * assistant: Support repairing git remotes that are locally accessible
    (eg, on removable drives).
  * add: Fix reversion in 4.20130827 when adding unlocked files that have
    not yet been committed.
  * unannex: New, much slower, but more safe behavior: Copies files out of
    the annex. This avoids an unannex of one file breaking other files that
    link to the same content. Also, it means that the content
    remains in the annex using up space until cleaned up with 
    "git annex unused".
    (The behavior of unannex --fast has not changed; it still hard links
    to content in the annex. --fast was not made the default because it is
    potentially unsafe; editing such a hard linked file can unexpectedly
    change content stored in the annex.)

 -- Joey Hess <joeyh@debian.org>  Fri, 01 Nov 2013 11:34:27 -0400

git-annex (4.20131024) unstable; urgency=low

  * webapp: Fix bug when adding a remote and git-remote-gcrypt
    is not installed.
  * The assitant can now run scheduled incremental fsck jobs on the local
    repository and remotes. These can be configured using vicfg or with the
    webapp.
  * repair: New command, which can repair damaged git repositories
    (even ones not using git-annex).
  * webapp: When git repository damange is detected, repairs can be
    done using the webapp UI.
  * Automatically and safely detect and recover from dangling
    .git/annex/index.lock files, which would prevent git from
    committing to the git-annex branch, eg after a crash.
  * assistant: Detect stale git lock files at startup time, and remove them.
  * addurl: Better sanitization of generated filenames.
  * Better sanitization of problem characters when generating URL and WORM
    keys.
  * The control socket path passed to ssh needs to be 17 characters
    shorter than the maximum unix domain socket length, because ssh
    appends stuff to it to make a temporary filename. Closes: #725512
  * status: Fix space leak in local mode, introduced in version 4.20130920.
  * import: Skip .git directories.
  * Remove bogus runshell loop check.
  * addurl: Improve message when adding url with wrong size to existing file.
  * Fixed handling of URL keys that have no recorded size.
  * status: Fix a crash if a temp file went away while its size was
    being checked for status.
  * Deal with git check-attr -z output format change in git 1.8.5.
  * Work around sed output difference that led to version containing a newline
    on OSX.
  * sync: Fix automatic resolution of merge conflicts where one side is an
    annexed file, and the other side is a non-annexed file, or a directory.
  * S3: Try to ensure bucket name is valid for archive.org.
  * assistant: Bug fix: When run in a subdirectory, files from incoming merges
    were wrongly added to that subdirectory, and removed from their original
    locations.
  * Windows: Deal with strange msysgit 1.8.4 behavior of not understanding
    DOS formatted paths for --git-dir and --work-tree.
  * Removed workaround for bug in git 1.8.4r0.
  * Added git-recover-repository command to git-annex source
    (not built by default; this needs to move to someplace else).
  * webapp: Move sidebar to the right hand side of the screen.

 -- Joey Hess <joeyh@debian.org>  Thu, 24 Oct 2013 12:59:55 -0400

git-annex (4.20131002) unstable; urgency=low

  * Note that the layout of gcrypt repositories has changed, and
    if you created one you must manually upgrade it.
    See http://git-annex.branchable.com/upgrades/gcrypt/
  * webapp: Support setting up and using encrypted git repositories on
    any ssh server, as well as on rsync.net.
  * git-annex-shell: Added support for operating inside gcrypt repositories.
  * Disable receive.denyNonFastForwards when setting up a gcrypt special
    remote, since gcrypt needs to be able to fast-forward the master branch.
  * import: Preserve top-level directory structure.
  * Use cryptohash rather than SHA for hashing when no external hash program
    is available. This is a significant speedup for SHA256 on OSX, for
    example.
  * Added SKEIN256 and SKEIN512 backends.
  * Android build redone from scratch, many dependencies updated,
    and entire build can now be done using provided scripts.
  * assistant: Clear the list of failed transfers when doing a full transfer
    scan. This prevents repeated retries to download files that are not
    available, or are not referenced by the current git tree.
  * indirect, direct: Better behavior when a file is not owned by
    the user running the conversion.
  * add, import, assistant: Better preserve the mtime of symlinks,
    when when adding content that gets deduplicated.
  * Send a git-annex user-agent when downloading urls.
    Overridable with --user-agent option.
    (Not yet done for S3 or WebDAV due to limitations of libraries used.)
  * webapp: Fixed a bug where when a new remote is added, one file
    may fail to sync to or from it due to the transferrer process not
    yet knowing about the new remote.
  * OSX: Bundled gpg upgraded, now compatible with config files
    written by MacGPG.
  * assistant: More robust inotify handling; avoid crashing if a directory
    cannot be read.
  * Moved list of backends and remote types from status to version
    command.

 -- Joey Hess <joeyh@debian.org>  Wed, 02 Oct 2013 16:00:39 -0400

git-annex (4.20130920) unstable; urgency=low

  * webapp: Initial support for setting up encrypted removable drives.
  * Recommend using my patched gcrypt, which fixes some bugs:
    https://github.com/joeyh/git-remote-gcrypt
  * Support hot-swapping of removable drives containing gcrypt repositories.
  * list: New command, displays a compact table of remotes that
    contain files.
    (Thanks, anarcat for display code and mastensg for inspiration.)
  * fsck: Fix detection and fixing of present direct mode files that are
    wrongly represented as standin symlinks on crippled filesystems.
  * sync: Fix bug that caused direct mode mappings to not be updated
    when merging files into the tree on Windows.
  * sync: Don't fail if the directory it is run in gets removed by the
    sync.
  * addurl: Fix quvi audodetection, broken in last release.
  * status: In local mode, displays information about variance from configured
    numcopies levels. (--fast avoids calculating these)
  * gcrypt: Ensure that signing key is set to one of the participants keys.
  * webapp: Show encryption information when editing a remote.
  * Avoid unnecessarily catting non-symlink files from git, which can be
    so large it runs out of memory.

 -- Joey Hess <joeyh@debian.org>  Fri, 20 Sep 2013 10:34:51 -0400

git-annex (4.20130911) unstable; urgency=low

  * Fix problem with test suite in non-unicode locale.

 -- Joey Hess <joeyh@debian.org>  Wed, 11 Sep 2013 12:14:16 -0400

git-annex (4.20130909) unstable; urgency=low

  * initremote: Syntax change when setting up an encrypted special remote.
    Now use keyid=$KEYID rather than the old encryption=$KEYID
  * forget: New command, causes git-annex branch history to be forgotten
    in a way that will spread to other clones of the repository.
    (As long as they're running this version or newer of git-annex.)
  * forget --drop-dead: Completely removes mentions of repositories that
    have been marked as dead from the git-annex branch.
  * sync, assistant: Force push of the git-annex branch. Necessary
    to ensure it gets pushed to remotes after being rewritten by forget.
  * Added gcrypt support. This combines a fully encrypted git
    repository (using git-remote-gcrypt) with an encrypted git-annex special
    remote.
  * sync: Support syncing with gcrypt remotes.
  * importfeed: Also ignore transient problems with downloading content
    from feeds.
  * Honor core.sharedrepository when receiving and adding files in direct
    mode.
  * enableremote: gpg keys can be removed from those a remote encrypts
    to by passing "keyid-=$KEYID". keyid+= is also provided.
    (Thanks, guilhem for the patch.)
  * Added encryption=pubkey scheme, which encrypts to public keys directly
    rather than the hybrid approach. See documentation for advantages
    and disadvantages, but encryption=hybrid is the recommended scheme still.
    (Thanks, guilhem for the patch.)
  * Fix Feeds display in build flags.
  * Remind user when annex-ignore is set for some remotes, if unable to
    get or drop a file, possibly because it's on an ignored remote.
  * gpg: Force --no-textmode in case the user has it turned on in config.
  * webapp: Improve javascript's handling of longpolling connection
    failures, by reloading the current page in this case.
    Works around chromium behavior where ajax connections to urls
    that were already accessed are denied after navigating back to
    a previous page.
  * Allow building without quvi support.

 -- Joey Hess <joeyh@debian.org>  Mon, 09 Sep 2013 09:47:02 -0400

git-annex (4.20130827) unstable; urgency=low

  * Youtube support! (And 53 other video hosts). When quvi is installed,
    git-annex addurl automatically uses it to detect when an page is
    a video, and downloads the video file.
  * web special remote: Also support using quvi, for getting files,
    or checking if files exist in the web.
  * unused: Is now a minimum of 30 times faster, and typically many
    more times than that (when a repository has several branches).
    (Thanks, guilhem for the patch.)
  * unused: Fix bugs in two edge cases involving manually staged changes.
    (Thanks, guilhem for the patch.)
  * Android: Fix bug in terminal app that caused it to spin using much 
    CPU and battery. This problem was introduced in version 4.20130601.
  * sync, merge: Bug fix: Don't try to merge into master when in a bare repo.
  * import: Add options to control handling of duplicate files:
    --duplicate, --deduplicate, and --clean-duplicates
  * mirror: New command, makes two repositories contain the same set of files.
  * Set --clobber when running wget to ensure resuming works properly.
  * Unescape characters in 'file://...' URIs. (Thanks, guilhem for the patch.)
  * Better error message when trying to use a git remote that has annex.ignore
    set.
  * Fix bug that caused typechanged symlinks to be assumed to be unlocked
    files, so they were added to the annex by the pre-commit hook.
  * Debian: Run the builtin test suite as an autopkgtest.
  * Debian: Recommend ssh-askpass, which ssh will use when the assistant
    is run w/o a tty. Closes: #719832

 -- Joey Hess <joeyh@debian.org>  Tue, 27 Aug 2013 11:03:00 -0400

git-annex (4.20130815) unstable; urgency=low

  * assistant, watcher: .gitignore files and other git ignores are now
    honored, when git 1.8.4 or newer is installed.
    (Thanks, Adam Spiers, for getting the necessary support into git for this.)
  * importfeed: Ignores transient problems with feeds. Only exits nonzero
    when a feed has repeatedly had a problems for at least 1 day.
  * importfeed: Fix handling of dots in extensions.
  * Windows: Added support for encrypted special remotes.
  * Windows: Fixed permissions problem that prevented removing files
    from directory special remote. Directory special remotes now fully usable.

 -- Joey Hess <joeyh@debian.org>  Thu, 15 Aug 2013 10:14:33 +0200

git-annex (4.20130802) unstable; urgency=low

  * dropunused behavior change: Now refuses to drop the last copy of a
    file, unless you use the --force.
    This was the last place in git-annex that could remove data referred
    to by the git history, without being forced.
    Like drop, dropunused checks remotes, and honors the global
    annex.numcopies setting. (However, .gitattributes settings cannot
    apply to unused files.) 
  * Fix inverted logic in last release's fix for data loss bug,
    that caused git-annex sync on FAT or other crippled filesystems to add
    symlink standin files to the annex.
  * importfeed can be used to import files from podcast feeds.
  * webapp: When setting up a dedicated ssh key to access the annex
    on a host, set IdentitiesOnly to prevent the ssh-agent from forcing
    use of a different ssh key. That could result in unncessary password
    prompts, or prevent git-annex-shell from being run on the remote host.
  * webapp: Improve handling of remotes whose setup has stalled.
  * Add status message to XMPP presence tag, to identify to others that
    the client is a git-annex client. Closes: #717652
  * webapp: When creating a repository on a removable drive, set
    core.fsyncobjectfiles, to help prevent data loss when the drive is yanked.
  * Always build with -threaded, to avoid a deadlock when communicating with
    gpg.
  * unused: No longer shows as unused tmp files that are actively being
    transferred.
  * assistant: Fix NetWatcher to not sync with remotes that have
    remote.<name>.annex-sync set to false.
  * assistant: Fix deadlock that could occur when adding a lot of files
    at once in indirect mode.
  * assistant: Fix bug that caused it to stall when adding a very large
    number of files at once (around 5 thousand).
  * OSX: Make git-annex-webapp run in the background, so that the app icon
    can be clicked on the open a new webapp when the assistant is already
    running.
  * Improve test suite on Windows; now tests git annex sync.
  * Fix a few bugs involving filenames that are at or near the filesystem's
    maximum filename length limit.
  * find: Avoid polluting stdout with progress messages. Closes: #718186
  * Escape ':' in file/directory names to avoid it being treated
    as a pathspec by some git commands. Closes: #718185
  * Slow and ugly work around for bug #718517 in git 1.8.4~rc0, which broke
    git-cat-file --batch for filenames containing spaces.
    (Will be reverted after next git pre-release fixes the problem.)

 -- Joey Hess <joeyh@debian.org>  Fri, 02 Aug 2013 11:35:16 -0400

git-annex (4.20130723) unstable; urgency=low

  * Fix data loss bug when adding an (uncompressed) tarball of a
    git-annex repository, or other file that begins with something
    that can be mistaken for a git-annex link. Closes: #717456
  * New improved version of the git-annex logo, contributed by
    John Lawrence.
  * Rsync.net have committed to support git-annex and offer a special
    discounted rate for git-annex users. Updated the webapp to reflect this.
    http://www.rsync.net/products/git-annex-pricing.html
  * Install XDG desktop icon files.
  * Support unannex and uninit in direct mode.
  * Support import in direct mode.
  * webapp: Better display of added files.
  * fix: Preserve the original mtime of fixed symlinks.
  * uninit: Preserve .git/annex/objects at the end, if it still
    has content, so that old versions of files and deleted files
    are not deleted. Print a message with some suggested actions.
  * When a transfer is already being run by another process,
    proceed on to the next file, rather than dying.
  * Fix checking when content is present in a non-bare repository
    accessed via http.
  * Display byte sizes with more precision.
  * watcher: Fixed a crash that could occur when a directory was renamed
    or deleted before it could be scanned.
  * watcher: Partially worked around a bug in hinotify, no longer crashes
    if hinotify cannot process a directory (but can't detect changes in it)
  * directory special remote: Fix checking that there is enough disk space
    to hold an object, was broken when using encryption.
  * webapp: Differentiate between creating a new S3/Glacier/WebDav remote,
    and initializing an existing remote. When creating a new remote, avoid
    conflicts with other existing (or deleted) remotes with the same name.
  * When an XMPP server has SRV records, try them, but don't then fall
    back to the regular host if they all fail.
  * For long hostnames, use a hash of the hostname to generate the socket
    file for ssh connection caching.

 -- Joey Hess <joeyh@debian.org>  Tue, 23 Jul 2013 10:46:05 -0400

git-annex (4.20130709) unstable; urgency=low

  * --all: New switch that makes git-annex operate on all data stored
    in the git annex, including old versions of files. Supported by
    fsck, get, move, copy.
  * --unused: New switch that makes git-annex operate on all data found
    by the last run of git annex unused. Supported by fsck, move, copy.
  * get, move, copy: Can now be run in a bare repository,
    like fsck already could. --all is enabled automatically in this case.
  * merge: Now also merges synced/master or similar branches, which 
    makes it useful to put in a post-receive hook to make a repository
    automatically update its working copy when git annex sync or the assistant
    sync with it.
  * webapp: Fix ssh setup with nonstandard port, broken in last release.
  * init: Detect systems on which git commit fails due to not being able to
    determine the FQDN, and put in a workaround so committing to the git-annex
    branch works.
  * addurl --pathdepth: Fix failure when the pathdepth specified is deeper
    than the urls's path.
  * Windows: Look for .exe extension when searching for a command in path.
  * Pass -f to curl when downloading a file with it, so it propigates failure. 
  * Windows: Fix url to object when using a http remote.
  * webapp: Fix authorized_keys line added when setting up a rsync remote
    on a server that also supports git-annex, to not force running
    git-annex-shell.
  * OSX Mountain Lion: Fixed gpg bundled in dmg to not fail due to a missing
    gpg-agent.
  * Android: gpg is built without --enable-minimal, so it interoperates
    better with other gpg builds that may default to using other algorithms
    for encryption.
  * dropunused, addunused: Complain when asked to operate on a number that
    does not correspond to any unused key.
  * fsck: Don't claim to fix direct mode when run on a symlink whose content
    is not present.
  * Make --numcopies override annex.numcopies set in .gitattributes.

 -- Joey Hess <joeyh@debian.org>  Tue, 09 Jul 2013 13:55:39 -0400

git-annex (4.20130627) unstable; urgency=low

  * assistant --autostart: Automatically ionices the daemons it starts.
  * assistant: Daily sanity check thread is run niced.
  * bup: Handle /~/ in bup remote paths.
    Thanks, Oliver Matthews
  * fsck: Ensures that direct mode is used for files when it's enabled.
  * webapp: Fix bug when setting up a remote ssh repo repeatedly on the same
    server.
  * webapp: Ensure that ssh keys generated for different directories
    on a server are always different.
  * webapp: Fix bug setting up ssh repo if the user enters "~/" at the start 
    of the path.
  * assistant: Fix bug that prevented adding files written by gnucash, 
    and more generally support adding hard links to files. However,
    other operations on hard links are still unsupported.
  * webapp: Fix bug that caused the webapp to hang when built with yesod 1.2.

 -- Joey Hess <joeyh@debian.org>  Thu, 27 Jun 2013 14:21:55 -0400

git-annex (4.20130621) unstable; urgency=low

  * Supports indirect mode on encfs in paranoia mode, and other
    filesystems that do not support hard links, but do support
    symlinks and other POSIX filesystem features.
  * Android: Add .thumbnails to .gitignore when setting up a camera
    repository.
  * Android: Make the "Open webapp" menu item open the just created
    repository when a new repo is made.
  * webapp: When the user switches to display a different repository,
    that repository becomes the default repository to be displayed next time
    the webapp gets started.
  * glacier: Better handling of the glacier inventory, which avoids
    duplicate uploads to the same glacier repository by `git annex copy`.
  * Direct mode: No longer temporarily remove write permission bit of files
    when adding them.
  * sync: Better support for bare git remotes. Now pushes directly to the
    master branch on such a remote, instead of to synced/master. This
    makes it easier to clone from a bare git remote that has been populated
    with git annex sync or by the assistant.
  * Android: Fix use of cp command to not try to use features present
    only on build system.
  * Windows: Fix hang when adding several files at once.
  * assistant: In direct mode, objects are now only dropped when all
    associated files are unwanted. This avoids a repreated drop/get loop
    of a file that has a copy in an archive directory, and a copy not in an
    archive directory. (Indirect mode still has some buggy behavior in this
    area, since it does not keep track of associated files.)
    Closes: #712060
  * status: No longer shows dead repositories.
  * annex.debug can now be set to enable debug logging by default.
    The webapp's debugging check box does this.
  * fsck: Avoid getting confused by Windows path separators
  * Windows: Multiple bug fixes, including fixing the data written to the
    git-annex branch.
  * Windows: The test suite now passes on Windows (a few broken parts are
    disabled).
  * assistant: On Linux, the expensive transfer scan is run niced.
  * Enable assistant and WebDAV support on powerpc and sparc architectures,
    which now have the necessary dependencies built.

 -- Joey Hess <joeyh@debian.org>  Fri, 21 Jun 2013 10:18:41 -0400

git-annex (4.20130601) unstable; urgency=medium

  * XMPP: Git push over xmpp made much more robust.
  * XMPP: Avoid redundant and unncessary pushes. Note that this breaks
    compatibility with previous versions of git-annex, which will refuse
    to accept any XMPP pushes from this version.
  * XMPP: Send pings and use them to detect when contact with the server
    is lost.
  * hook special remote: Added combined hook program support.
  * Android app: Avoid using hard links to app's lib directory, which
    is sometimes on a different filesystem than the data directory.
  * Fix bug in parsing of parens in some preferred content expressions.
    This fixes the behavior of the manual mode group.
  * assistant: Work around git-cat-file's not reloading the index after files
    are staged.
  * Improve error handling when getting uuid of http remotes to auto-ignore,
    like with ssh remotes.
  * content: New command line way to view and configure a repository's
    preferred content settings.
  * sync: Fix double merge conflict resolution handling.
  * XMPP: Fix a file descriptor leak.
  * Android: Added an "Open WebApp" item to the terminal's menu.
  * Android: Work around Android devices where the `am` command doesn't work.
  * Can now restart certain long-running git processes if they crash, and
    continue working.

 -- Joey Hess <joeyh@debian.org>  Sat, 01 Jun 2013 19:16:04 -0400

git-annex (4.20130521) unstable; urgency=low

  * Sanitize debian changelog version before putting it into cabal file.
    Closes: #708619
  * Switch to MonadCatchIO-transformers for better handling of state while
    catching exceptions.
  * Fix a zombie that could result when running a process like gpg to
    read and write to it.
  * Allow building with gpg2.
  * Disable building with the haskell threaded runtime when the webapp
    is not built. This may fix builds on mips, s390x and sparc, which are
    failing to link -lHSrts_thr
  * Temporarily build without webapp on kfreebsd-i386, until yesod is
    installable there again.
  * Direct mode bug fix: After a conflicted merge was automatically resolved,
    the content of a file that was already present could incorrectly
    be replaced with a symlink.
  * Fix a bug in the git-annex branch handling code that could
    cause info from a remote to not be merged and take effect immediately.
  * Direct mode is now fully tested by the test suite.
  * Detect bad content in ~/.config/git-annex/program and look in PATH instead.
  * OSX: Fixed gpg included in dmg.
  * Linux standalone: Back to being built with glibc 2.13 for maximum
    portability.

 -- Joey Hess <joeyh@debian.org>  Tue, 21 May 2013 13:10:26 -0400

git-annex (4.20130516) unstable; urgency=low

  * Android: The webapp is ported and working.
  * Windows: There is a very rough Windows port. Do not trust it with
    important data.
  * git-annex-shell: Ensure that received files can be read. Files
    transferred from some Android devices may have very broken permissions
    as received.
  * direct mode: Direct mode commands now work on files staged in the index,
    they do not need to be committed to git.
  * Temporarily add an upper bound to the version of yesod that can be built
    with, since yesod 1.2 has a great many changes that will require extensive
    work on the webapp.
  * Disable building with the haskell threaded runtime when the assistant
    is not built. This may fix builds on s390x and sparc, which are failing
    to link -lHSrts_thr
  * Avoid depending on regex-tdfa on mips, mipsel, and s390, where it fails
    to build.
  * direct: Fix a bug that could cause some files to be left in indirect mode.
  * When initializing a directory special remote with a relative path,
    the path is made absolute.
  * SHA: Add a runtime sanity check that sha commands output something
    that appears to be a real sha.
  * configure: Better checking that sha commands output in the desired format.
  * rsync special remotes: When sending from a crippled filesystem, use
    the destination's default file permissions, as the local ones can
    be arbitrarily broken. (Ie, ----rwxr-x for files on Android)
  * migrate: Detect if a file gets corrupted while it's being migrated.
  * Debian: Add a menu file.

 -- Joey Hess <joeyh@debian.org>  Thu, 16 May 2013 11:03:35 -0400

git-annex (4.20130501) unstable; urgency=low

  * sync, assistant: Behavior changes: Sync with remotes that have
    annex-ignore set, so that git remotes on servers without git-annex
    installed can be used to keep clients' git repos in sync.
  * assistant: Work around misfeature in git 1.8.2 that makes
    `git commit --alow-empty -m ""` run an editor.
  * sync: Bug fix, avoid adding to the annex the 
    dummy symlinks used on crippled filesystems.
  * Add public repository group.
    (And inpreferreddir to preferred content expressions.)
  * webapp: Can now set up Internet Archive repositories.
  * S3: Dropping content from the Internet Archive doesn't work, but
    their API indicates it does. Always refuse to drop from there.
  * Automatically register public urls for files uploaded to the
    Internet Archive.
  * To enable an existing special remote, the new enableremote command
    must be used. The initremote command now is used only to create
    new special remotes.
  * initremote: If two existing remotes have the same name,
    prefer the one with a higher trust level.
  * assistant: Improved XMPP protocol to better support multiple repositories
    using the same XMPP account. Fixes bad behavior when sharing with a friend
    when you or the friend have multiple reposotories on an XMPP account.
    Note that XMPP pairing with your own devices still pairs with all
    repositories using your XMPP account.
  * assistant: Fix bug that could cause incoming pushes to not get
    merged into the local tree. Particularly affected XMPP pushes.
  * webapp: Display some additional information about a repository on
    its edit page.
  * webapp: Install FDO desktop menu file when started in standalone mode.
  * webapp: Don't default to making repository in cwd when started
    from within a directory containing a git-annex file (eg, standalone
    tarball directory).
  * Detect systems that have no user name set in GECOS, and also
    don't have user.name set in git config, and put in a workaround
    so that commits to the git-annex branch (and the assistant)
    will still succeed despite git not liking the system configuration.
  * webapp: When told to add a git repository on a remote server, and
    the repository already exists as a non-bare repository, use it,
    rather than initializing a bare repository in the same directory.
  * direct, indirect: Refuse to do anything when the assistant
    or git-annex watch daemon is running.
  * assistant: When built with git before 1.8.0, use `git remote rm`
    to delete a remote. Newer git uses `git remote remove`.
  * rmurl: New command, removes one of the recorded urls for a file.
  * Detect when the remote is broken like bitbucket is, and exits 0 when
    it fails to run git-annex-shell.
  * assistant: Several improvements to performance and behavior when
    performing bulk adds of a large number of files (tens to hundreds
    of thousands).
  * assistant: Sanitize XMPP presence information logged for debugging.
  * webapp: Now automatically fills in any creds used by an existing remote
    when creating a new remote of the same type. Done for Internet Archive,
    S3, Glacier, and Box.com remotes.
  * Store an annex-uuid file in the bucket when setting up a new S3 remote.
  * Support building with DAV 0.4.

 -- Joey Hess <joeyh@debian.org>  Wed, 01 May 2013 01:42:46 -0400

git-annex (4.20130417) unstable; urgency=low

  * initremote: Generates encryption keys with high quality entropy.
    This can be disabled using --fast to get the old behavior.
    The assistant still uses low-quality entropy when creating encrypted
    remotes, to avoid delays. (Thanks, guilhem for the patch.)
  * Bugfix: Direct mode no longer repeatedly checksums duplicated files.
  * assistant: Work around horrible, terrible, very bad behavior of
    gnome-keyring, by not storing special-purpose ssh keys in ~/.ssh/*.pub.
    Apparently gnome-keyring apparently will load and indiscriminately use
    such keys in some cases, even if they are not using any of the standard
    ssh key names. Instead store the keys in ~/.ssh/annex/,
    which gnome-keyring will not check.
  * addurl: Bugfix: Did not properly add file in direct mode.
  * assistant: Bug fix to avoid annexing the files that git uses
    to stand in for symlinks on FAT and other filesystem not supporting
    symlinks.
  * Adjust preferred content expressions so that content in archive
    directories is preferred until it has reached an archive or smallarchive
    repository.
  * webapp: New --listen= option allows running the webapp on one computer
    and connecting to it from another. (Note: Does not yet use HTTPS.)
  * Added annex.web-download-command setting.
  * Added per-remote annex-rsync-transport option. (guilhem again)
  * Ssh connection caching is now also used by rsync special remotes.
    (guilhem yet again)
  * The version number is now derived from git, unless built with
    VERSION_FROM_CHANGELOG.
  * assistant: Stop any transfers the assistant initiated on shutdown.
  * assistant: Added sequence numbers to XMPP git push packets. (Not yet used.)
  * addurl: Register transfer so the webapp can see it.
  * addurl: Automatically retry downloads that fail, as long as some
    additional content was downloaded.
  * webapp: Much improved progress bar display for downloads from encrypted
    remotes.
  * Avoid using runghc, as that needs ghci.
  * webapp: When a repository's group is changed, rescan for transfers.
  * webapp: Added animations.
  * webapp: Include the repository directory in the mangled hostname and
    ssh key name, so that a locked down ssh key for one repository is not
    re-used when setting up additional repositories on the same server.
  * Fall back to internal url downloader when built without curl.
  * fsck: Check content of direct mode files (only when the inode cache
    thinks they are unmodified).

 -- Joey Hess <joeyh@debian.org>  Wed, 17 Apr 2013 09:07:38 -0400

git-annex (4.20130405) unstable; urgency=low

  * Group subcommands into sections in usage. Closes: #703797
  * Per-command usage messages.
  * webapp: Fix a race that sometimes caused alerts or other notifications
    to be missed if they occurred while a page was loading.
  * webapp: Progess bar fixes for many types of special remotes.
  * Build debian package without using cabal, which writes to HOME.
    Closes: #704205
  * webapp: Run ssh server probes in a way that will work when the
    login shell is a monstrosity that should have died 25 years ago,
    such as csh.
  * New annex.largefiles setting, which configures which files
    `git annex add` and the assistant add to the annex.
  * assistant: Check small files into git directly.
  * Remotes can be configured to use other MAC algorithms than HMACSHA1
    to encrypt filenames.
    Thanks, guilhem for the patch.
  * git-annex-shell: Passes rsync --bwlimit options on rsync.
    Thanks, guilhem for the patch.
  * webapp: Added UI to delete repositories. Closes: #689847
  * Adjust built-in preferred content expressions to make most types
    of repositories want content that is only located on untrusted, dead,
    and unwanted repositories.
  * drop --auto: Fix bug that prevented dropping files from untrusted
    repositories.
  * assistant: Fix bug that could cause direct mode files to be unstaged
    from git.
  * Update working tree files fully atomically.
  * webapp: Improved transfer queue management.
  * init: Probe whether the filesystem supports fifos, and if not,
    disable ssh connection caching.
  * Use lower case hash directories for storing files on crippled filesystems,
    same as is already done for bare repositories.

 -- Joey Hess <joeyh@debian.org>  Fri, 05 Apr 2013 10:42:18 -0400

git-annex (4.20130323) unstable; urgency=low

  * webapp: Repository list is now included in the dashboard, and other
    UI tweaks.
  * webapp: Improved UI for pairing your own devices together using XMPP.
  * webapp: Display an alert when there are XMPP remotes, and a cloud
    transfer repository needs to be configured.
  * Add incrementalbackup repository group.
  * webapp: Encourage user to install git-annex on a server when adding
    a ssh server, rather than just funneling them through to rsync.
  * xmpp: --debug now enables a sanitized dump of the XMPP protocol
  * xmpp: Try harder to detect presence of clients when there's a git push
    to send.
  * xmpp: Re-enable XA flag, since disabling it did not turn out to help
    with the problems Google Talk has with not always sending presence
    messages to clients.
  * map: Combine duplicate repositories, for a nicer looking map.
  * Fix several bugs caused by a bad Ord instance for Remote.
  * webapp: Switch all forms to POST.
  * assistant: Avoid syncing with annex-ignored remotes when reconnecting
    to the network, or connecting a drive.
  * assistant: Fix OSX bug that prevented committing changed files to a
    repository when in indirect mode.
  * webapp: Improved alerts displayed when syncing with remotes, and 
    when syncing with a remote fails.
  * webapp: Force wrap long filenames in transfer display.
  * assistant: The ConfigMonitor left one zombie behind each time
    it checked for changes, now fixed.
  * get, copy, move: Display an error message when an identical transfer
    is already in progress, rather than failing with no indication why.
  * assistant: Several optimisations to file transfers.
  * OSX app and standalone Linux tarball now both support being added to
    PATH; no need to use runshell to start git-annex.
  * webapp: When adding a removable drive, you can now specify the
    directory inside it to use.
  * webapp: Confirm whether user wants to combine repositories when
    adding a removable drive that already has a repository on it.

 -- Joey Hess <joeyh@debian.org>  Fri, 22 Mar 2013 18:54:05 -0400

git-annex (4.20130314) unstable; urgency=low

  * Bugfix: git annex add, when ran without any file or directory specified,
    should add files in the current directory, but not act on unlocked files
    elsewhere in the tree.
  * Bugfix: drop --from an unavailable remote no longer updates the location
    log, incorrectly, to say the remote does not have the key.
  * Bugfix: If the UUID of a remote is not known, prevent --from, --to,
    and other ways of specifying remotes by name from selecting it,
    since it is not possible to sanely use it.
  * Bugfix: Fix bug in inode cache sentinal check, which broke
    copying to local repos if the repo being copied from had moved
    to a different filesystem or otherwise changed all its inodes

  * Switch from using regex-compat to regex-tdfa, as the C regex library
    is rather buggy.
  * status: Can now be run with a directory path to show only the
    status of that directory, rather than the whole annex.
  * Added remote.<name>.annex-gnupg-options setting.
    Thanks, guilhem for the patch.
  * addurl: Add --relaxed option.
  * addurl: Escape invalid characters in urls, rather than failing to
    use an invalid url.
  * addurl: Properly handle url-escaped characters in file:// urls.

  * assistant: Fix dropping content when a file is moved to an archive
    directory, and getting contennt when a file is moved back out.
  * assistant: Fix bug in direct mode that could occur when a symlink is
    moved out of an archive directory, and resulted in the file not being
    set to direct mode when it was transferred.
  * assistant: Generate better commits for renames.
  * assistant: Logs are rotated to avoid them using too much disk space.
  * assistant: Avoid noise in logs from git commit about typechanged
    files in direct mode repositories.
  * assistant: Set gc.auto=0 when creating repositories to prevent
    automatic commits from causing git-gc runs.
  * assistant: If gc.auto=0, run git-gc once a day, packing loose objects
    very non-aggressively.
  * assistant: XMPP git pull and push requests are cached and sent when
    presence of a new client is detected.
  * assistant: Sync with all git remotes on startup.
  * assistant: Get back in sync with XMPP remotes after network reconnection,
    and on startup.
  * assistant: Fix syncing after XMPP pairing.
  * assistant: Optimised handling of renamed files in direct mode,
    avoiding re-checksumming.
  * assistant: Detects most renames, including directory renames, and
    combines all their changes into a single commit.
  * assistant: Fix ~/.ssh/git-annex-shell wrapper to work when the
    ssh key does not force a command.
  * assistant: Be smarter about avoiding unncessary transfers.

  * webapp: Work around bug in Warp's slowloris attack prevention code,
    that caused regular browsers to stall when they reuse a connection
    after leaving it idle for 30 seconds.
    (See https://github.com/yesodweb/wai/issues/146)
  * webapp: New preferences page allows enabling/disabling debug logging
    at runtime, as well as configuring numcopies and diskreserve.
  * webapp: Repository costs can be configured by dragging repositories around
    in the repository list.
  * webapp: Proceed automatically on from "Configure jabber account"
    to pairing.
  * webapp: Only show up to 10 queued transfers.
  * webapp: DTRT when told to create a git repo that already exists.
  * webapp: Set locally paired repositories to a lower cost than other
    network remotes.

  * Run ssh with -T to avoid tty allocation and any login scripts that
    may do undesired things with it.
  * Several improvements to Makefile and cabal file. Thanks, Peter Simmons
  * Stop depending on testpack.
  * Android: Enable test suite. 

 -- Joey Hess <joeyh@debian.org>  Thu, 14 Mar 2013 15:29:20 -0400

git-annex (4.20130227) unstable; urgency=low

  * annex.version is now set to 4 for direct mode repositories.
  * Should now fully support git repositories with core.symlinks=false;
    always using git's pseudosymlink files in such repositories.
  * webapp: Allow creating repositories on filesystems that lack support for
    symlinks.
  * webapp: Can now add a new local repository, and make it sync with
    the main local repository.
  * Android: Bundle now includes openssh.
  * Android: Support ssh connection caching.
  * Android: Assistant is fully working. (But no webapp yet.)
  * Direct mode: Support filesystems like FAT which can change their inodes
    each time they are mounted.
  * Direct mode: Fix support for adding a modified file.
  * Avoid passing -p to rsync, to interoperate with crippled filesystems.
    Closes: #700282
  * Additional GIT_DIR support bugfixes. May actually work now.
  * webapp: Display any error message from git init if it fails to create
    a repository.
  * Fix a reversion in matching globs introduced in the last release,
    where "*" did not match files inside subdirectories. No longer uses
    the Glob library.
  * copy: Update location log when no copy was performed, if the location
    log was out of date.
  * Makefile now builds using cabal, taking advantage of cabal's automatic
    detection of appropriate build flags.
  * test: The test suite is now built into the git-annex binary, and can
    be run at any time.

 -- Joey Hess <joeyh@debian.org>  Wed, 27 Feb 2013 14:07:24 -0400

git-annex (3.20130216) unstable; urgency=low

  * Now uses the Haskell uuid library, rather than needing a uuid program.
  * Now uses the Haskell Glob library, rather than pcre-light, avoiding
    the need to install libpcre. Currently done only for Cabal or when
    the Makefile is made to use -DWITH_GLOB
  * Android port now available (command-line only).
  * New annex.crippledfilesystem setting, allows use of git-annex
    repositories on FAT and even worse filesystems; avoiding use of
    hard links and locked down permissions settings. (Support is incomplete.)
  * init: Detect when the repository is on a filesystem that does not
    support hard links, or symlinks, or unix permissions, and set
    annex.crippledfilesystem, as well as annex.direct.
  * add: Improved detection of files that are modified while being added.
  * Fix a bug in direct mode, introduced in the previous release, where
    if a file was dropped and then got back, it would be stored in indirect
    mode.

 -- Joey Hess <joeyh@debian.org>  Sat, 16 Feb 2013 10:03:26 -0400

git-annex (3.20130207) unstable; urgency=low

  * webapp: Now allows restarting any threads that crash.
  * Adjust debian package to only build-depend on DAV on architectures
    where it is available.
  * addurl --fast: Use curl, rather than haskell HTTP library, to support https.
  * annex.autocommit: New setting, can be used to disable autocommit
    of changed files by the assistant, while it still does data syncing
    and other tasks.
  * assistant: Ignore .DS_Store on OSX.
  * assistant: Fix location log when adding new file in direct mode.
  * Deal with stale mappings for deleted file in direct mode.
  * pre-commit: Update direct mode mappings. 
  * uninit, unannex --fast: If hard link creation fails, fall back to slow
    mode.
  * Clean up direct mode cache and mapping info when dropping keys.
  * dropunused: Clean up stale direct mode cache and mapping info not
    removed before.

 -- Joey Hess <joeyh@debian.org>  Thu, 07 Feb 2013 12:45:25 -0400

git-annex (3.20130124) unstable; urgency=low

  * Added source repository group, that only retains files until they've
    been transferred to another repository. Useful for things like
    repositories on cameras.
  * Added manual repository group. Use to prevent the assistant from
    downloading any file contents to keep things in sync. Instead
    `git annex get`, `git annex drop` etc can be used manually as desired.
  * webapp: More adjustments to longpoll code to deal with changes in
    variable quoting in different versions of shakespeare-js.
  * webapp: Avoid an error if a transfer is stopped just as it finishes.
    Closes: #698184 
  * webapp: Now always logs to .git/annex/daemon.log
  * webapp: Has a page to view the log, accessed from the control menu.
  * webapp: Fix crash adding removable drive that has an annex directory
    in it that is not a git repository.
  * Deal with incompatibility in gpg2, which caused prompts for encryption
    passphrases rather than using the supplied --passphrase-fd.
  * bugfix: Union merges involving two or more repositories could sometimes
    result in data from one repository getting lost. This could result
    in the location log data becoming wrong, and fsck being needed to fix it.
  * sync: Automatic merge conflict resolution now stages deleted files.
  * Depend on git 1.7.7.6 for --no-edit. Closes: #698399
  * Fix direct mode mapping code to always store direct mode filenames
    relative to the top of the repository, even when operating inside a
    subdirectory.
  * fsck: Detect and fix consistency errors in direct mode mapping files.
  * Avoid filename encoding errors when writing direct mode mappings.

 -- Joey Hess <joeyh@debian.org>  Tue, 22 Jan 2013 07:11:59 +1100

git-annex (3.20130114) unstable; urgency=low

  * Now handles the case where a file that's being transferred to a remote
    is modified in place, which direct mode allows. When this
    happens, the transfer now fails, rather than allow possibly corrupt
    data into the remote.
  * fsck: Better checking of file content in direct mode.
  * drop: Suggest using git annex move when numcopies prevents dropping a file.
  * webapp: Repo switcher filters out repos that do not exist any more
    (or are on a drive that's not mounted).
  * webapp: Use IP address, rather than localhost, since some systems may
    have configuration problems or other issues that prevent web browsers
    from connecting to the right localhost IP for the webapp.
  * webapp: Adjust longpoll code to work with recent versions of
    shakespeare-js.
  * assistant: Support new gvfs dbus names used in Gnome 3.6.
  * In direct mode, files with the same key are no longer hardlinked, as
    that would cause a surprising behavior if modifying one, where the other
    would also change.
  * webapp: Avoid illegal characters in hostname when creating S3 or
    Glacier remote.
  * assistant: Avoid committer crashing if a file is deleted at the wrong
    instant.

 -- Joey Hess <joeyh@debian.org>  Mon, 14 Jan 2013 15:25:18 -0400

git-annex (3.20130107) unstable; urgency=low

  * webapp: Add UI to stop and restart assistant.
  * committer: Fix a file handle leak.
  * assistant: Make expensive transfer scan work fully in direct mode.
  * More commands work in direct mode repositories: find, whereis, move, copy,
    drop, log, fsck, add, addurl.
  * sync: No longer automatically adds files in direct mode.
  * assistant: Detect when system is not configured with a user name,
    and set environment to prevent git from failing.
  * direct: Avoid hardlinking symlinks that point to the same content
    when the content is not present.
  * Fix transferring files to special remotes in direct mode.

 -- Joey Hess <joeyh@debian.org>  Mon, 07 Jan 2013 01:01:41 -0400

git-annex (3.20130102) unstable; urgency=low

  * direct, indirect: New commands, that switch a repository to and from
    direct mode. In direct mode, files are accessed directly, rather than
    via symlinks. Note that direct mode is currently experimental. Many
    git-annex commands do not work in direct mode. Some git commands can
    cause data loss when used in direct mode repositories.
  * assistant: Now uses direct mode by default when setting up a new
    local repository.
  * OSX assistant: Uses the FSEvents API to detect file changes.
    This avoids issues with running out of file descriptors on large trees,
    as well as allowing detection of modification of files in direct mode.
    Other BSD systems still use kqueue.
  * kqueue: Fix bug that made broken symlinks not be noticed.
  * vicfg: Quote filename. Closes: #696193
  * Bugfix: Fixed bug parsing transfer info files, where the newline after
    the filename was included in it. This was generally benign, but in
    the assistant, it caused unexpected dropping of preferred content.
  * Bugfix: Remove leading \ from checksums output by sha*sum commands,
    when the filename contains \ or a newline. Closes: #696384
  * fsck: Still accept checksums with a leading \ as valid, now that
    above bug is fixed.
  * SHA*E backends: Exclude non-alphanumeric characters from extensions.
  * migrate: Remove leading \ in SHA* checksums, and non-alphanumerics
    from extensions of SHA*E keys.

 -- Joey Hess <joeyh@debian.org>  Wed, 02 Jan 2013 13:21:34 -0400

git-annex (3.20121211) unstable; urgency=low

  * webapp: Defaults to sharing box.com account info with friends, allowing
    one-click enabling of the repository.
  * Fix broken .config/git-annex/program installed by standalone tarball.
  * assistant: Retrival from glacier now handled.
  * Include ssh in standalone tarball and OSX app.
  * watch: Avoid leaving hard links to files behind in .git/annex/tmp
    if a file is deleted or moved while it's being quarantined in preparation
    to being added to the annex.
  * Allow `git annex drop --from web`; of course this does not remove
    any file from the web, but it does make git-annex remove all urls
    associated with a file.
  * webapp: S3 and Glacier forms now have a select list of all
    currently-supported AWS regions.
  * webdav: Avoid trying to set props, avoiding incompatibility with
    livedrive.com. Needs DAV version 0.3.
  * webapp: Prettify error display.
  * webapp: Fix bad interaction between required fields and modals.
  * webapp: Added help buttons and links next to fields that require
    explanations.
  * webapp: Encryption can be disabled when setting up remotes.
  * assistant: Avoid trying to drop content from remotes that don't have it.
  * assistant: Allow periods in ssh key comments.
  * get/copy --auto: Transfer data even if it would exceed numcopies,
    when preferred content settings want it.
  * drop --auto: Fix dropping content when there are no preferred content
    settings.
  * webapp: Allow user to specify the port when setting up a ssh or rsync
    remote.
  * assistant: Fix syncing to just created ssh remotes.
  * Enable WebDAV support in Debian package. Closes: #695532

 -- Joey Hess <joeyh@debian.org>  Tue, 11 Dec 2012 11:25:03 -0400

git-annex (3.20121127) unstable; urgency=low

  * Fix dirContentsRecursive, which had missed some files in deeply nested
    subdirectories. Could affect various parts of git-annex.
  * rsync: Fix bug introduced in last release that broke encrypted rsync
    special remotes.
  * The standalone builds now unset their special path and library path
    variables before running the system web browser.

 -- Joey Hess <joeyh@debian.org>  Tue, 27 Nov 2012 17:07:32 -0400

git-annex (3.20121126) unstable; urgency=low

  * New webdav and Amazon glacier special remotes.
  * Display a warning when a non-existing file or directory is specified.
  * webapp: Added configurator for Box.com.
  * webapp: Show error messages to user when testing XMPP creds.
  * Fix build of assistant without yesod.
  * webapp: The list of repositiories refreshes when new repositories are
    added, including when new repository configurations are pushed in from
    remotes.
  * OSX: Fix RunAtLoad value in plist file.
  * Getting a file from chunked directory special remotes no longer buffers
    it all in memory.
  * S3: Added progress display for uploading and downloading.
  * directory special remote: Made more efficient and robust.
  * Bugfix: directory special remote could loop forever storing a key 
    when a too small chunksize was configured.
  * Allow controlling whether login credentials for S3 and webdav are
    committed to the repository, by setting embedcreds=yes|no when running
    initremote.
  * Added smallarchive repository group, that only archives files that are
    in archive directories. Used by default for glacier when set up in the
    webapp.
  * assistant: Fixed handling of toplevel archive directory and
    client repository group.
  * assistant: Apply preferred content settings when a new symlink
    is created, or a symlink gets renamed. Made archive directories work.

 -- Joey Hess <joeyh@debian.org>  Mon, 26 Nov 2012 11:37:49 -0400

git-annex (3.20121112) unstable; urgency=low

  * assistant: Can use XMPP to notify other nodes about pushes made to other
    repositories, as well as pushing to them directly over XMPP.
  * wepapp: Added an XMPP configuration interface.
  * webapp: Supports pairing over XMPP, with both friends, and other repos
    using the same account.
  * assistant: Drops non-preferred content when possible.
  * assistant: Notices, and applies config changes as they are made to
    the git-annex branch, including config changes pushed in from remotes.
  * git-annex-shell: GIT_ANNEX_SHELL_DIRECTORY can be set to limit it
    to operating on a specified directory.
  * webapp: When setting up authorized_keys, use GIT_ANNEX_SHELL_DIRECTORY.
  * Preferred content path matching bugfix.
  * Preferred content expressions cannot use "in=".
  * Preferred content expressions can use "present".
  * Fix handling of GIT_DIR when it refers to a git submodule.
  * Depend on and use the Haskell SafeSemaphore library, which provides
    exception-safe versions of SampleVar and QSemN.
    Thanks, Ben Gamari for an excellent patch set.
  * file:/// URLs can now be used with the web special remote.
  * webapp: Allow dashes in ssh key comments when pairing.
  * uninit: Check and abort if there are symlinks to annexed content that
    are not checked into git.
  * webapp: Switched to using the same multicast IP address that avahi uses.
  * bup: Don't pass - to bup-split to make it read stdin; bup 0.25
    does not accept that.
  * bugfix: Don't fail transferring content from read-only repos.
    Closes: #691341
  * configure: Check that checksum programs produce correct checksums.
  * Re-enable dbus, using a new version of the library that fixes the memory
    leak.
  * NetWatcher: When dbus connection is lost, try to reconnect.
  * Use USER and HOME environment when set, and only fall back to getpwent,
    which doesn't work with LDAP or NIS.
  * rsync special remote: Include annex-rsync-options when running rsync
    to test a key's presence.
  * The standalone tarball's runshell now takes care of installing a
    ~/.ssh/git-annex-shell wrapper the first time it's run.
  * webapp: Make an initial, empty commit so there is a master branch 
  * assistant: Fix syncing local drives.
  * webapp: Fix creation of rsync.net repositories.
  * webapp: Fix renaming of special remotes.
  * webapp: Generate better git remote names.
  * webapp: Ensure that rsync special remotes are enabled using the same
    name they were originally created using.
  * Bugfix: Fix hang in webapp when setting up a ssh remote with an absolute
    path.

 -- Joey Hess <joeyh@debian.org>  Mon, 12 Nov 2012 10:39:47 -0400

git-annex (3.20121017) unstable; urgency=low

  * Fix zombie cleanup reversion introduced in 3.20121009.
  * Additional fix to support git submodules.

 -- Joey Hess <joeyh@debian.org>  Tue, 16 Oct 2012 21:10:14 -0400

git-annex (3.20121016) unstable; urgency=low

  * vicfg: New file format, avoids ambiguity with repos that have the same
    description, or no description.
  * Bug fix: A recent change caused git-annex-shell to crash.
  * Better preferred content expression for transfer repos.
  * webapp: Repository edit form can now edit the name of a repository.
  * webapp: Make bare repositories on removable drives, as there is nothing
    to ensure non-bare repos get updated when syncing.
  * webapp: Better behavior when pausing syncing to a remote when a transfer
    scan is running and queueing new transfers for that remote.
  * The standalone binaries are now built to not use ssh connection caching,
    in order to work with old versions of ssh.
  * A relative core.worktree is relative to the gitdir. Now that this is
    handled correctly, git-annex can be used in git submodules.
  * Temporarily disable use of dbus, as the haskell dbus library blows up
    when losing connection, which will need to be fixed upstream. 

 -- Joey Hess <joeyh@debian.org>  Tue, 16 Oct 2012 15:25:22 -0400

git-annex (3.20121010) unstable; urgency=low

  * Renamed --ingroup to --inallgroup.
  * Standard groups changed to client, transfer, archive, and backup.
    Each of these has its own standard preferred content setting.
  * dead: Remove dead repository from all groups.
  * Avoid unsetting HOME when running certian git commands. Closes: #690193
  * test: Fix threaded runtime hang.
  * Makefile: Avoid building with -threaded if the ghc threaded runtime does
    not exist.
  * webapp: Improve wording of intro display. Closes: #689848
  * webapp: Repositories can now be configured, to change their description,
    their group, or even to disable syncing to them.
  * git config remote.name.annex-sync can be used to control whether
    a remote gets synced.
  * Fix a crash when merging files in the git-annex branch that contain
    invalid utf8.
  * Automatically detect when a ssh remote does not have git-annex-shell
    installed, and set annex-ignore.

 -- Joey Hess <joeyh@debian.org>  Fri, 12 Oct 2012 13:45:21 -0400

git-annex (3.20121009) unstable; urgency=low

  * watch, assistant: It's now safe to git annex unlock files while
    the watcher is running, as well as modify files checked into git
    as normal files. Additionally, .gitignore settings are now honored.
    Closes: #689979
  * group, ungroup: New commands to indicate groups of repositories.
  * webapp: Adds newly created repositories to one of these groups:
    clients, drives, servers
  * vicfg: New command, allows editing (or simply viewing) most
    of the repository configuration settings stored in the git-annex branch.
  * Added preferred content expressions, configurable using vicfg.
  * get --auto: If the local repository has preferred content
    configured, only get that content.
  * drop --auto: If the repository the content is dropped from has
    preferred content configured, drop only content that is not preferred.
  * copy --auto: Only transfer content that the destination repository prefers.
  * assistant: Now honors preferred content settings when deciding what to
    transfer.
  * --copies=group:number can now be used to match files that are present
    in a specified number of repositories in a group.
  * Added --smallerthan, --largerthan, and --inall limits.
  * Only build-depend on libghc-clientsession-dev on arches that will have
    the webapp.
  * uninit: Unset annex.version. Closes: #689852

 -- Joey Hess <joeyh@debian.org>  Tue, 09 Oct 2012 15:13:23 -0400

git-annex (3.20121001) unstable; urgency=low

  * fsck: Now has an incremental mode. Start a new incremental fsck pass
    with git annex fsck --incremental. Now the fsck can be interrupted
    as desired, and resumed with git annex fsck --more.
    Thanks, Justin Azoff
  * New --time-limit option, makes long git-annex commands stop after
    a specified amount of time.
  * fsck: New --incremental-schedule option which is nice for scheduling
    eg, monthly incremental fsck runs in cron jobs.
  * Fix fallback to ~/Desktop when xdg-user-dir is not available.
    Closes: #688833
  * S3: When using a shared cipher, S3 credentials are not stored encrypted
    in the git repository, as that would allow anyone with access to
    the repository access to the S3 account. Instead, they're stored
    in a 600 mode file in the local git repo.
  * webapp: Avoid crashing when ssh-keygen -F chokes on an invalid known_hosts
    file.
  * Always do a system wide installation when DESTDIR is set. Closes: #689052
  * The Makefile now builds with the new yesod by default.
    Systems like Debian that have the old yesod 1.0.1 should set
    GIT_ANNEX_LOCAL_FEATURES=-DWITH_OLD_YESOD
  * copy: Avoid updating the location log when no copy is performed.
  * configure: Test that uuid -m works, falling back to plain uuid if not.
  * Avoid building the webapp on Debian architectures that do not yet
    have template haskell and thus yesod. (Should be available for arm soonish
    I hope).

 -- Joey Hess <joeyh@debian.org>  Mon, 01 Oct 2012 13:56:55 -0400

git-annex (3.20120924) unstable; urgency=low

  * assistant: New command, a daemon which does everything watch does,
    as well as automatically syncing file contents between repositories.
  * webapp: An interface for managing and configuring the assistant.
  * The default backend used when adding files to the annex is changed
    from SHA256 to SHA256E, to simplify interoperability with OSX, media
    players, and various programs that needlessly look at symlink targets.
    To get old behavior, add a .gitattributes containing: * annex.backend=SHA256
  * init: If no description is provided for a new repository, one will
    automatically be generated, like "joey@gnu:~/foo"
  * test: Set a lot of git environment variables so testing works in strange
    environments that normally need git config to set names, etc.
    Closes: #682351 Thanks, gregor herrmann
  * Disable ssh connection caching if the path to the control socket would be
    too long (and use relative path to minimise path to the control socket).
  * migrate: Check content before generating the new key, to avoid generating
    a key for corrupt data.
  * Support repositories created with --separate-git-dir. Closes: #684405
  * reinject: When the provided file doesn't match, leave it where it is,
    rather than moving to .git/annex/bad/
  * Avoid crashing on encoding errors in filenames when writing transfer info
    files and reading from checksum commands.
  * sync: Pushes the git-annex branch to remote/synced/git-annex, rather
    than directly to remote/git-annex.
  * Now supports matching files that are present on a number of remotes
    with a specified trust level. Example: --copies=trusted:2
    Thanks, Nicolas Pouillard

 -- Joey Hess <joeyh@debian.org>  Mon, 24 Sep 2012 13:47:48 -0400

git-annex (3.20120825) unstable; urgency=low

  * S3: Add fileprefix setting.
  * Pass --use-agent to gpg when in no tty mode. Thanks, Eskild Hustvedt.
  * Bugfix: Fix fsck in SHA*E backends, when the key contains composite
    extensions, as added in 3.20120721.

 -- Joey Hess <joeyh@debian.org>  Sat, 25 Aug 2012 10:00:10 -0400

git-annex (3.20120807) unstable; urgency=low

  * initremote: Avoid recording remote's description before checking
    that its config is valid.
  * unused, status: Avoid crashing when ran in bare repo.
  * Avoid crashing when "git annex get" fails to download from one
    location, and falls back to downloading from a second location.

 -- Joey Hess <joeyh@debian.org>  Tue, 07 Aug 2012 13:35:07 -0400

git-annex (3.20120721) unstable; urgency=low

  * get, move, copy: Now refuse to do anything when the requested file
    transfer is already in progress by another process.
  * status: Lists transfers that are currently in progress.
  * Fix passing --uuid to git-annex-shell.
  * When shaNsum commands cannot be found, use the Haskell SHA library
    (already a dependency) to do the checksumming. This may be slower,
    but avoids portability problems.
  * Use SHA library for files less than 50 kb in size, at which point it's
    faster than forking the more optimised external program.
  * SHAnE backends are now smarter about composite extensions, such as
    .tar.gz Closes: #680450
  * map: Write map.dot to .git/annex, which avoids watch trying to annex it.

 -- Joey Hess <joeyh@debian.org>  Sat, 21 Jul 2012 16:52:48 -0400

git-annex (3.20120629) unstable; urgency=low

  * cabal: Only try to use inotify on Linux.
  * Version build dependency on STM, and allow building without it,
    which disables the watch command.
  * Avoid ugly failure mode when moving content from a local repository
    that is not available.
  * Got rid of the last place that did utf8 decoding.
  * Accept arbitrarily encoded repository filepaths etc when reading
    git config output. This fixes support for remotes with unusual characters
    in their names.
  * sync: Automatically resolves merge conflicts.

 -- Joey Hess <joeyh@debian.org>  Fri, 29 Jun 2012 10:17:49 -0400

git-annex (3.20120624) unstable; urgency=low

  * watch: New subcommand, a daemon which notices changes to
    files and automatically annexes new files, etc, so you don't
    need to manually run git commands when manipulating files.
    Available on Linux, BSDs, and OSX!
  * Enable diskfree on kfreebsd, using kqueue.
  * unused: Fix crash when key names contain invalid utf8.
  * sync: Avoid recent git's interactive merge.

 -- Joey Hess <joeyh@debian.org>  Sun, 24 Jun 2012 12:36:50 -0400

git-annex (3.20120614) unstable; urgency=medium

  * addurl: Was broken by a typo introduced 2 released ago, now fixed.
    Closes: #677576
  * Install man page when run by cabal, in a location where man will
    find it, even when installing under $HOME. Thanks, Nathan Collins

 -- Joey Hess <joeyh@debian.org>  Thu, 14 Jun 2012 20:21:29 -0400

git-annex (3.20120611) unstable; urgency=medium

  * add: Prevent (most) modifications from being made to a file while it
    is being added to the annex.
  * initremote: Automatically describe a remote when creating it.
  * uninit: Refuse to run in a subdirectory. Closes: #677076

 -- Joey Hess <joeyh@debian.org>  Mon, 11 Jun 2012 10:32:01 -0400

git-annex (3.20120605) unstable; urgency=low

  * sync: Show a nicer message if a user tries to sync to a special remote.
  * lock: Reset unlocked file to index, rather than to branch head.
  * import: New subcommand, pulls files from a directory outside the annex
    and adds them.
  * Fix display of warning message when encountering a file that uses an
    unsupported backend.
  * Require that the SHA256 backend can be used when building, since it's the
    default.
  * Preserve parent environment when running hooks of the hook special remote.

 -- Joey Hess <joeyh@debian.org>  Tue, 05 Jun 2012 14:03:39 -0400

git-annex (3.20120522) unstable; urgency=low

  * Pass -a to cp even when it supports --reflink=auto, to preserve
    permissions.
  * Clean up handling of git directory and git worktree.
  * Add support for core.worktree, and fix support for GIT_WORK_TREE and
    GIT_DIR.

 -- Joey Hess <joeyh@debian.org>  Tue, 22 May 2012 11:16:13 -0400

git-annex (3.20120511) unstable; urgency=low

  * Rsync special remotes can be configured with shellescape=no
    to avoid shell quoting that is normally done when using rsync over ssh.
    This is known to be needed for certian rsync hosting providers
    (specificially hidrive.strato.com) that use rsync over ssh but do not
    pass it through the shell.
  * dropunused: Allow specifying ranges to drop.
  * addunused: New command, the opposite of dropunused, it relinks unused
    content into the git repository.
  * Fix use of several config settings: annex.ssh-options,
    annex.rsync-options, annex.bup-split-options. (And adjust types to avoid
    the bugs that broke several config settings.)

 -- Joey Hess <joeyh@debian.org>  Fri, 11 May 2012 12:29:30 -0400

git-annex (3.20120430) unstable; urgency=low

  * Fix use of annex.diskreserve config setting.
  * Directory special remotes now check annex.diskreserve.
  * Support git's core.sharedRepository configuration.
  * Add annex.http-headers and annex.http-headers-command config
    settings, to allow custom headers to be sent with all HTTP requests.
    (Requested by the Internet Archive)
  * uninit: Clear annex.uuid from .git/config. Closes: #670639
  * Added shared cipher mode to encryptable special remotes. This option
    avoids gpg key distribution, at the expense of flexibility, and with
    the requirement that all clones of the git repository be equally trusted.

 -- Joey Hess <joeyh@debian.org>  Mon, 30 Apr 2012 13:16:10 -0400

git-annex (3.20120418) unstable; urgency=low

  * bugfix: Adding a dotfile also caused all non-dotfiles to be added.
  * bup: Properly handle key names with spaces or other things that are
    not legal git refs.
  * git-annex (but not git-annex-shell) supports the git help.autocorrect
    configuration setting, doing fuzzy matching using the restricted
    Damerau-Levenshtein edit distance, just as git does. This adds a build
    dependency on the haskell edit-distance library.
  * Renamed diskfree.c to avoid OSX case insensativity bug.
  * cabal now installs git-annex-shell as a symlink to git-annex.
  * cabal file now autodetects whether S3 support is available.

 -- Joey Hess <joeyh@debian.org>  Wed, 18 Apr 2012 12:11:32 -0400

git-annex (3.20120406) unstable; urgency=low

  * Disable diskfree on kfreebsd, as I have a build failure on kfreebsd-i386
    that is quite likely caused by it.

 -- Joey Hess <joeyh@debian.org>  Sat, 07 Apr 2012 15:50:36 -0400

git-annex (3.20120405) unstable; urgency=low

  * Rewrote free disk space checking code, moving the portability
    handling into a small C library.
  * status: Display amount of free disk space.

 -- Joey Hess <joeyh@debian.org>  Thu, 05 Apr 2012 16:19:10 -0400

git-annex (3.20120315) unstable; urgency=low

  * fsck: Fix up any broken links and misplaced content caused by the
    directory hash calculation bug fixed in the last release.
  * sync: Sync to lower cost remotes first.
  * status: Fixed to run in constant space.
  * status: More accurate display of sizes of tmp and bad keys.
  * unused: Now uses a bloom filter, and runs in constant space.
    Use of a bloom filter does mean it will not notice a small
    number of unused keys. For repos with up to half a million keys,
    it will miss one key in 1000.
  * Added annex.bloomcapacity and annex.bloomaccuracy, which can be
    adjusted as desired to tune the bloom filter.
  * status: Display amount of memory used by bloom filter, and
    detect when it's too small for the number of keys in a repository.
  * git-annex-shell: Runs hooks/annex-content after content is received
    or dropped.
  * Work around a bug in rsync (IMHO) introduced by openSUSE's SIP patch.
  * git-annex now behaves as git-annex-shell if symlinked to and run by that
    name. The Makefile sets this up, saving some 8 mb of installed size.
  * git-union-merge is a demo program, so it is no longer built by default.

 -- Joey Hess <joeyh@debian.org>  Thu, 15 Mar 2012 11:05:28 -0400

git-annex (3.20120309) unstable; urgency=low

  * Fix key directory hash calculation code to behave as it did before 
    version 3.20120227 when a key contains non-ascii characters (only
    WORM backend is likely to have been affected).

 -- Joey Hess <joeyh@debian.org>  Fri, 09 Mar 2012 20:05:09 -0400

git-annex (3.20120230) unstable; urgency=low

  * "here" can be used to refer to the current repository,
    which can read better than the old "." (which still works too).
  * Directory special remotes now support chunking files written to them,
    avoiding writing files larger than a specified size.
  * Add progress bar display to the directory special remote.
  * Add configurable hooks that are run when git-annex starts and stops
    using a remote: remote.name.annex-start-command and
    remote.name.annex-stop-command
  * Fix a bug in symlink calculation code, that triggered in rare
    cases where an annexed file is in a subdirectory that nearly
    matched to the .git/annex/object/xx/yy subdirectories.

 -- Joey Hess <joeyh@debian.org>  Mon, 05 Mar 2012 13:38:13 -0400

git-annex (3.20120229) unstable; urgency=low

  * Fix test suite to not require a unicode locale.
  * Fix cabal build failure. Thanks, Sergei Trofimovich

 -- Joey Hess <joeyh@debian.org>  Wed, 29 Feb 2012 02:31:31 -0400

git-annex (3.20120227) unstable; urgency=low

  * Modifications to support ghc 7.4's handling of filenames.
    This version can only be built with ghc 7.4 or newer. See the ghc7.0
    branch for older ghcs.
  * S3: Fix irrefutable pattern failure when accessing encrypted S3
    credentials.
  * Use the haskell IfElse library.
  * Fix teardown of stale cached ssh connections.
  * Fixed to use the strict state monad, to avoid leaking all kinds of memory
    due to lazy state update thunks when adding/fixing many files.
  * Fixed some memory leaks that occurred when committing journal files.
  * Added a annex.queuesize setting, useful when adding hundreds of thousands
    of files on a system with plenty of memory.
  * whereis: Prints the urls of files that the web special remote knows about.
  * addurl --fast: Verifies that the url can be downloaded (only getting
    its head), and records the size in the key.
  * When checking that an url has a key, verify that the Content-Length,
    if available, matches the size of the key.
  * addurl: Added a --file option, which can be used to specify what
    file the url is added to. This can be used to override the default
    filename that is used when adding an url, which is based on the url.
    Or, when the file already exists, the url is recorded as another
    location of the file.
  * addurl: Normalize badly encoded urls.
  * addurl: Add --pathdepth option.
  * rekey: New plumbing level command, can be used to change the keys used
    for files en masse.
  * Store web special remote url info in a more efficient location.
    (Urls stored with this version will not be visible to older versions.)
  * Deal with NFS problem that caused a failure to remove a directory
    when removing content from the annex.
  * Make a single location log commit after a remote has received or
    dropped files. Uses a new "git-annex-shell commit" command when available.
  * To avoid commits of data to the git-annex branch after each command
    is run, set annex.alwayscommit=false. Its data will then be committed
    less frequently, when a merge or sync is done.
  * configure: Check if ssh connection caching is supported by the installed
    version of ssh and default annex.sshcaching accordingly.
  * move --from, copy --from: Now 10 times faster when scanning to find
    files in a remote on a local disk; rather than go through the location log
    to see which files are present on the remote, it simply looks at the 
    disk contents directly.

 -- Joey Hess <joeyh@debian.org>  Mon, 27 Feb 2012 12:58:21 -0400

git-annex (3.20120123) unstable; urgency=low

  * fsck --from: Fscking a remote is now supported. It's done by retrieving
    the contents of the specified files from the remote, and checking them,
    so can be an expensive operation. Still, if the remote is a special
    remote, or a git repository that you cannot run fsck in locally, it's
    nice to have the ability to fsck it.
  * If you have any directory special remotes, now would be a good time to
    fsck them, in case you were hit by the data loss bug fixed in the
    previous release!
  * fsck --from remote --fast: Avoids expensive file transfers, at the
    expense of not checking file size and/or contents.
  * Ssh connection caching is now enabled automatically by git-annex.
    Only one ssh connection is made to each host per git-annex run, which
    can speed some things up a lot, as well as avoiding repeated password
    prompts. Concurrent git-annex processes also share ssh connections.
    Cached ssh connections are shut down when git-annex exits.
  * To disable the ssh caching (if for example you have your own broader
    ssh caching configuration), set annex.sshcaching=false.

 -- Joey Hess <joeyh@debian.org>  Mon, 23 Jan 2012 13:48:48 -0400

git-annex (3.20120116) unstable; urgency=medium

  * Fix data loss bug in directory special remote, when moving a file
    to the remote failed, and partially transferred content was left
    behind in the directory, re-running the same move would think it
    succeeded and delete the local copy.

 -- Joey Hess <joeyh@debian.org>  Mon, 16 Jan 2012 16:43:45 -0400

git-annex (3.20120115) unstable; urgency=low

  * Add a sanity check for bad StatFS results. On architectures
    where StatFS does not currently work (s390, mips, powerpc, sparc),
    this disables the diskreserve checking code, and attempting to
    configure an annex.diskreserve will result in an error.
  * Fix QuickCheck dependency in cabal file.
  * Minor optimisations.

 -- Joey Hess <joeyh@debian.org>  Sun, 15 Jan 2012 13:54:20 -0400

git-annex (3.20120113) unstable; urgency=low

  * log: Add --gource mode, which generates output usable by gource.
  * map: Fix display of remote repos
  * Add annex-trustlevel configuration settings, which can be used to 
    override the trust level of a remote.
  * git-annex, git-union-merge: Support GIT_DIR and GIT_WORK_TREE.
  * Add libghc-testpack-dev to build depends on all arches.

 -- Joey Hess <joeyh@debian.org>  Fri, 13 Jan 2012 15:35:17 -0400

git-annex (3.20120106) unstable; urgency=low

  * Support unescaped repository urls, like git does.
  * log: New command that displays the location log for files,
    showing each repository they were added to and removed from.
  * Fix overbroad gpg --no-tty fix from last release.

 -- Joey Hess <joeyh@debian.org>  Sat, 07 Jan 2012 13:16:23 -0400

git-annex (3.20120105) unstable; urgency=low

  * Added annex-web-options configuration settings, which can be
    used to provide parameters to whichever of wget or curl git-annex uses
    (depends on which is available, but most of their important options
    suitable for use here are the same).
  * Dotfiles, and files inside dotdirs are not added by "git annex add"
    unless the dotfile or directory is explicitly listed. So "git annex add ."
    will add all untracked files in the current directory except for those in
    dotdirs.
  * Added quickcheck to build dependencies, and fail if test suite cannot be
    built.
  * fsck: Do backend-specific check before checking numcopies is satisfied.
  * Run gpg with --no-tty. Closes: #654721

 -- Joey Hess <joeyh@debian.org>  Thu, 05 Jan 2012 13:44:12 -0400

git-annex (3.20111231) unstable; urgency=low

  * sync: Improved to work well without a central bare repository.
    Thanks to Joachim Breitner.
  * Rather than manually committing, pushing, pulling, merging, and git annex
    merging, we encourage you to give "git annex sync" a try.
  * sync --fast: Selects some of the remotes with the lowest annex.cost
    and syncs those, in addition to any specified at the command line.
  * Union merge now finds the least expensive way to represent the merge.
  * reinject: Add a sanity check for using an annexed file as the source file.
  * Properly handle multiline git config values.
  * Fix the hook special remote, which bitrotted a while ago.
  * map: --fast disables use of dot to display map
  * Test suite improvements. Current top-level test coverage: 75%
  * Improve deletion of files from rsync special remotes. Closes: #652849
  * Add --include, which is the same as --not --exclude.
  * Format strings can be specified using the new --format option, to control
    what is output by git annex find.
  * Support git annex find --json
  * Fixed behavior when multiple insteadOf configs are provided for the
    same url base.
  * Can now be built with older git versions (before 1.7.7); the resulting
    binary should only be used with old git.
  * Updated to build with monad-control 0.3.

 -- Joey Hess <joeyh@debian.org>  Sat, 31 Dec 2011 14:55:29 -0400

git-annex (3.20111211) unstable; urgency=medium

  * Fix bug in last version in getting contents from bare repositories.
  * Ensure that git-annex branch changes are merged into git-annex's index,
    which fixes a bug that could cause changes that were pushed to the
    git-annex branch to get reverted. As a side effect, it's now safe
    for users to check out and commit changes directly to the git-annex
    branch.
  * map: Fix a failure to detect a loop when both repositories are local
    and refer to each other with relative paths.
  * Prevent key names from containing newlines.
  * add: If interrupted, add can leave files converted to symlinks but not
    yet added to git. Running the add again will now clean up this situtation.
  * Fix caching of decrypted ciphers, which failed when drop had to check
    multiple different encrypted special remotes.
  * unannex: Can be run on files that have been added to the annex, but not
    yet committed.
  * sync: New command that synchronises the local repository and default
    remote, by running git commit, pull, and push for you.
  * Version monad-control dependency in cabal file.

 -- Joey Hess <joeyh@debian.org>  Sun, 11 Dec 2011 21:24:39 -0400

git-annex (3.20111203) unstable; urgency=low

  * The VFAT filesystem on recent versions of Linux, when mounted with
    shortname=mixed, does not get along well with git-annex's mixed case
    .git/annex/objects hash directories. To avoid this problem, new content
    is now stored in all-lowercase hash directories. Except for non-bare
    repositories which would be a pain to transition and cannot be put on FAT.
    (Old mixed-case hash directories are still tried for backwards
    compatibility.)
  * Flush json output, avoiding a buffering problem that could result in
    doubled output.
  * Avoid needing haskell98 and other fixes for new ghc. Thanks, Mark Wright.
  * Bugfix: dropunused did not drop keys with two spaces in their name.
  * Support for storing .git/annex on a different device than the rest of the
    git repository.
  * --inbackend can be used to make git-annex only operate on files
    whose content is stored using a specified key-value backend.
  * dead: A command which says that a repository is gone for good
    and you don't want git-annex to mention it again.

 -- Joey Hess <joeyh@debian.org>  Sat, 03 Dec 2011 21:01:45 -0400

git-annex (3.20111122) unstable; urgency=low

  * merge: Improve commit messages to mention what was merged.
  * Avoid doing auto-merging in commands that don't need fully current
    information from the git-annex branch. In particular, git annex add
    no longer needs to auto-merge.
  * init: When run in an already initalized repository, and without
    a description specified, don't delete the old description. 
  * Optimised union merging; now only runs git cat-file once, and runs
    in constant space.
  * status: Now displays trusted, untrusted, and semitrusted repositories
    separately.
  * status: Include all special remotes in the list of repositories.
  * status: Fix --json mode.
  * status: --fast is back
  * Fix support for insteadOf url remapping. Closes: #644278
  * When not run in a git repository, git-annex can still display a usage
    message, and "git annex version" even works.
  * migrate: Don't fall over a stale temp file.
  * Avoid excessive escaping for rsync special remotes that are not accessed
    over ssh.
  * find: Support --print0

 -- Joey Hess <joeyh@debian.org>  Tue, 22 Nov 2011 14:31:45 -0400

git-annex (3.20111111) unstable; urgency=low

  * Handle a case where an annexed file is moved into a gitignored directory,
    by having fix --force add its change.
  * Avoid cyclic drop problems.
  * Optimized copy --from and get --from to avoid checking the location log
    for files that are already present.
  * Automatically fix up badly formatted uuid.log entries produced by
    3.20111105, whenever the uuid.log is changed (ie, by init or describe).
  * map: Support remotes with /~/ and /~user/

 -- Joey Hess <joeyh@debian.org>  Fri, 11 Nov 2011 13:44:18 -0400

git-annex (3.20111107) unstable; urgency=low

  * merge: Use fast-forward merges when possible.
    Thanks Valentin Haenel for a test case showing how non-fast-forward
    merges could result in an ongoing pull/merge/push cycle.
  * Don't try to read config from repos with annex-ignore set.
  * Bugfix: In the past two releases, git-annex init has written the uuid.log
    in the wrong format, with the UUID and description flipped.

 -- Joey Hess <joeyh@debian.org>  Mon, 07 Nov 2011 12:47:44 -0400

git-annex (3.20111105) unstable; urgency=low

  * The default backend used when adding files to the annex is changed
    from WORM to SHA256.
    To get old behavior, add a .gitattributes containing: * annex.backend=WORM
  * Sped up some operations on remotes that are on the same host.
  * copy --to: Fixed leak when copying many files to a remote on the same
    host.
  * uninit: Add guard against being run with the git-annex branch checked out.
  * Fail if --from or --to is passed to commands that do not support them.
  * drop --from is now supported to remove file content from a remote.
  * status: Now always shows the current repository, even when it does not
    appear in uuid.log.
  * fsck: Now works in bare repositories. Checks location log information,
    and file contents. Does not check that numcopies is satisfied, as
    .gitattributes information about numcopies is not available in a bare
    repository.
  * unused, dropunused: Now work in bare repositories.
  * Removed the setkey command, and added a reinject command with a more
    useful interface.
  * The fromkey command now takes the key as its first parameter. The --key
    option is no longer used.
  * Built without any filename containing .git being excluded. Closes: #647215
  * Record uuid when auto-initializing a remote so it shows in status.
  * Bugfix: Fixed git-annex init crash in a bare repository when there was
    already an existing git-annex branch.
  * Pass -t to rsync to preserve timestamps.

 -- Joey Hess <joeyh@debian.org>  Sat, 05 Nov 2011 15:47:52 -0400

git-annex (3.20111025) unstable; urgency=low

  * A remote can have a annexUrl configured, that is used by git-annex
    instead of its usual url. (Similar to pushUrl.)
  * migrate: Copy url logs for keys when migrating.
  * git-annex-shell: GIT_ANNEX_SHELL_READONLY and GIT_ANNEX_SHELL_LIMITED
    environment variables can be set to limit what commands can be run.
    This is used by gitolite's new git-annex support!

 -- Joey Hess <joeyh@debian.org>  Tue, 25 Oct 2011 13:03:08 -0700

git-annex (3.20111011) unstable; urgency=low

  * This version of git-annex only works with git 1.7.7 and newer.
    The breakage with old versions is subtle, and affects the
    annex.numcopies settings in .gitattributes, so be sure to upgrade git
    to 1.7.7. (Debian package now depends on that version.)
  * Don't pass absolute paths to git show-attr, as it started following
    symlinks when that's done in 1.7.7. Instead, use relative paths,
    which show-attr only handles 100% correctly in 1.7.7. Closes: #645046
  * Fix referring to remotes by uuid.
  * New or changed repository descriptions in uuid.log now have a timestamp,
    which is used to ensure the newest description is used when the uuid.log
    has been merged.
  * Note that older versions of git-annex will display the timestamp as part
    of the repository description, which is ugly but otherwise harmless.
  * Add timestamps to trust.log and remote.log too.
  * git-annex-shell: Added the --uuid option.
  * git-annex now asks git-annex-shell to verify that it's operating in 
    the expected repository.
  * Note that this git-annex will not interoperate with remotes using 
    older versions of git-annex-shell.
  * Now supports git's insteadOf configuration, to modify the url
    used to access a remote. Note that pushInsteadOf is not used;
    that and pushurl are reserved for actual git pushes. Closes: #644278
  * status: List all known repositories.
  * When displaying a list of repositories, show git remote names
    in addition to their descriptions.
  * Add locking to avoid races when changing the git-annex branch.
  * Various speed improvements gained by using ByteStrings.
  * Contain the zombie hordes.

 -- Joey Hess <joeyh@debian.org>  Tue, 11 Oct 2011 23:00:02 -0400

git-annex (3.20110928) unstable; urgency=low

  * --in can be used to make git-annex only operate on files
    believed to be present in a given repository.
  * Arbitrarily complex expressions can be built to limit the files git-annex
    operates on, by combining the options --not --and --or -( and -)
    Example: git annex get --exclude '*.mp3' --and --not -( --in usbdrive --or --in archive -)
  * --copies=N can be used to make git-annex only operate on files with
    the specified number of copies. (And --not --copies=N for the inverse.)
  * find: Rather than only showing files whose contents are present,
    when used with --exclude --copies or --in, displays all files that
    match the specified conditions.
  * Note that this is a behavior change for git-annex find! Old behavior
    can be gotten by using: git-annex find --in .
  * status: Massively sped up; remove --fast mode.
  * unused: File contents used by branches and tags are no longer
    considered unused, even when not used by the current branch. This is
    the final piece of the puzzle needed for git-annex to to play nicely
    with branches.

 -- Joey Hess <joeyh@debian.org>  Wed, 28 Sep 2011 18:14:02 -0400

git-annex (3.20110915) unstable; urgency=low

  * whereis: Show untrusted locations separately and do not include in
    location count.
  * Fix build without S3.
  * addurl: Always use whole url as destination filename, rather than
    only its file component.
  * get, drop, copy: Added --auto option, which decides whether
    to get/drop content as needed to work toward the configured numcopies.
  * bugfix: drop and fsck did not honor --exclude

 -- Joey Hess <joeyh@debian.org>  Thu, 15 Sep 2011 22:25:46 -0400

git-annex (3.20110906) unstable; urgency=low

  * Improve display of newlines around error and warning messages.
  * Fix Makefile to work with cabal again.

 -- Joey Hess <joeyh@debian.org>  Tue, 06 Sep 2011 13:45:16 -0400

git-annex (3.20110902) unstable; urgency=low

  * Set EMAIL when running test suite so that git does not need to be
    configured first. Closes: #638998
  * The wget command will now be used in preference to curl, if available.
  * init: Make description an optional parameter.
  * unused, status: Sped up by avoiding unnecessary stats of annexed files.
  * unused --remote: Reduced memory use to 1/4th what was used before.
  * Add --json switch, to produce machine-consumable output.

 -- Joey Hess <joeyh@debian.org>  Fri, 02 Sep 2011 21:20:37 -0400

git-annex (3.20110819) unstable; urgency=low

  * Now "git annex init" only has to be run once, when a git repository
    is first being created. Clones will automatically notice that git-annex
    is in use and automatically perform a basic initalization. It's
    still recommended to run "git annex init" in any clones, to describe them.
  * Added annex-cost-command configuration, which can be used to vary the
    cost of a remote based on the output of a shell command.
  * Fix broken upgrade from V1 repository. Closes: #638584

 -- Joey Hess <joeyh@debian.org>  Fri, 19 Aug 2011 20:34:09 -0400

git-annex (3.20110817) unstable; urgency=low

  * Fix shell escaping in rsync special remote.
  * addurl: --fast can be used to avoid immediately downloading the url.
  * Added support for getting content from git remotes using http (and https).
  * Added curl to Debian package dependencies.

 -- Joey Hess <joeyh@debian.org>  Wed, 17 Aug 2011 01:29:02 -0400

git-annex (3.20110719) unstable; urgency=low

  * add: Be even more robust to avoid ever leaving the file seemingly deleted.
    Closes: #634233
  * Bugfix: Make add ../ work.
  * Support the standard git -c name=value
  * unannex: Clean up use of git commit -a.

 -- Joey Hess <joeyh@debian.org>  Tue, 19 Jul 2011 23:39:53 -0400

git-annex (3.20110707) unstable; urgency=low

  * Fix sign bug in disk free space checking.
  * Bugfix: Forgot to de-escape keys when upgrading. Could result in
    bad location log data for keys that contain [&:%] in their names.
    (A workaround for this problem is to run git annex fsck.)
  * add: Avoid a failure mode that resulted in the file seemingly being
    deleted (content put in the annex but no symlink present).

 -- Joey Hess <joeyh@debian.org>  Thu, 07 Jul 2011 19:29:39 -0400

git-annex (3.20110705) unstable; urgency=low

  * uninit: Delete the git-annex branch and .git/annex/
  * unannex: In --fast mode, file content is left in the annex, and a
    hard link made to it.
  * uninit: Use unannex in --fast mode, to support unannexing multiple
    files that link to the same content.
  * Drop the dependency on the haskell curl bindings, use regular haskell HTTP.
  * Fix a pipeline stall when upgrading (caused by #624389).

 -- Joey Hess <joeyh@debian.org>  Tue, 05 Jul 2011 14:37:39 -0400

git-annex (3.20110702) unstable; urgency=low

  * Now the web can be used as a special remote. 
    This feature replaces the old URL backend.
  * addurl: New command to download an url and store it in the annex.
  * Sped back up fsck, copy --from, and other commands that often
    have to read a lot of information from the git-annex branch. Such
    commands are now faster than they were before introduction of the
    git-annex branch.
  * Always ensure git-annex branch exists.
  * Modify location log parser to allow future expansion.
  * --force will cause add, etc, to operate on ignored files.
  * Avoid mangling encoding when storing the description of repository
    and other content.
  * cabal can now be used to build git-annex. This is substantially
    slower than using make, does not build or install documentation,
    does not run the test suite, and is not particularly recommended,
    but could be useful to some.

 -- Joey Hess <joeyh@debian.org>  Sat, 02 Jul 2011 15:00:18 -0400

git-annex (3.20110624) experimental; urgency=low

  * New repository format, annex.version=3. Use `git annex upgrade` to migrate.
  * git-annex now stores its logs in a git-annex branch.
  * merge: New subcommand. Auto-merges the new git-annex branch.
  * Improved handling of bare git repos with annexes. Many more commands will
    work in them.
  * git-annex is now more robust; it will never leave state files
    uncommitted when some other git process comes along and locks the index
    at an inconvenient time.
  * rsync is now used when copying files from repos on other filesystems.
    cp is still used when copying file from repos on the same filesystem,
    since --reflink=auto can make it significantly faster on filesystems
    such as btrfs.
  * Allow --trust etc to specify a repository by name, for temporarily 
    trusting repositories that are not configured remotes.
  * unlock: Made atomic.
  * git-union-merge: New git subcommand, that does a generic union merge
    operation, and operates efficiently without touching the working tree.

 -- Joey Hess <joeyh@debian.org>  Fri, 24 Jun 2011 14:32:18 -0400

git-annex (0.20110610) unstable; urgency=low

  * Add --numcopies option.
  * Add --trust, --untrust, and --semitrust options.
  * get --from is the same as copy --from
  * Bugfix: Fix fsck to not think all SHAnE keys are bad.

 -- Joey Hess <joeyh@debian.org>  Fri, 10 Jun 2011 11:48:40 -0400

git-annex (0.20110601) unstable; urgency=low

  * Minor bugfixes and error message improvements.
  * Massively sped up `git annex lock` by avoiding use of the uber-slow
    `git reset`, and only running `git checkout` once, even when many files
    are being locked.
  * Fix locking of files with staged changes.
  * Somewhat sped up `git commit` of modifications to unlocked files.
  * Build fix for older ghc.

 -- Joey Hess <joeyh@debian.org>  Wed, 01 Jun 2011 11:50:47 -0400

git-annex (0.20110522) unstable; urgency=low

  * Closer emulation of git's behavior when told to use "foo/.git" as a
    git repository instead of just "foo". Closes: #627563
  * Fix bug in --exclude introduced in 0.20110516.

 -- Joey Hess <joeyh@debian.org>  Fri, 27 May 2011 20:20:41 -0400

git-annex (0.20110521) unstable; urgency=low

  * status: New subcommand to show info about an annex, including its size.
  * --backend now overrides any backend configured in .gitattributes files.
  * Add --debug option. Closes: #627499

 -- Joey Hess <joeyh@debian.org>  Sat, 21 May 2011 11:52:53 -0400

git-annex (0.20110516) unstable; urgency=low

  * Add a few tweaks to make it easy to use the Internet Archive's variant
    of S3. In particular, munge key filenames to comply with the IA's filename
    limits, disable encryption, support their nonstandard way of creating
    buckets, and allow x-archive-* headers to be specified in initremote to
    set item metadata.
  * Added filename extension preserving variant backends SHA1E, SHA256E, etc.
  * migrate: Use current filename when generating new key, for backends
    where the filename affects the key name.
  * Work around a bug in Network.URI's handling of bracketed ipv6 addresses.

 -- Joey Hess <joeyh@debian.org>  Mon, 16 May 2011 14:16:52 -0400

git-annex (0.20110503) unstable; urgency=low

  * Fix hasKeyCheap setting for bup and rsync special remotes.
  * Add hook special remotes.
  * Avoid crashing when an existing key is readded to the annex.
  * unused: Now also lists files fsck places in .git/annex/bad/
  * S3: When encryption is enabled, the Amazon S3 login credentials
    are stored, encrypted, in .git-annex/remotes.log, so environment
    variables need not be set after the remote is initialized.

 -- Joey Hess <joeyh@debian.org>  Tue, 03 May 2011 20:56:01 -0400

git-annex (0.20110427) unstable; urgency=low

  * Switch back to haskell SHA library, so git-annex remains buildable on
    Debian stable.
  * Added rsync special remotes. This could be used, for example, to 
    store annexed content on rsync.net (encrypted naturally). Or anywhere else.
  * Bugfix: Avoid pipeline stall when running git annex drop or fsck on a
    lot of files. Possibly only occured with ghc 7.

 -- Joey Hess <joeyh@debian.org>  Wed, 27 Apr 2011 22:50:26 -0400

git-annex (0.20110425) unstable; urgency=low

  * Use haskell Crypto library instead of haskell SHA library.
  * Remove testpack from build depends for non x86 architectures where it
    is not available. The test suite will not be run if it cannot be compiled.
  * Avoid using absolute paths when staging location log, as that can
    confuse git when a remote's path contains a symlink. Closes: #621386

 -- Joey Hess <joeyh@debian.org>  Mon, 25 Apr 2011 15:47:00 -0400

git-annex (0.20110420) unstable; urgency=low

  * Update Debian build dependencies for ghc 7.
  * Debian package is now built with S3 support.
    Thanks Joachim Breitner for making this possible.
  * Somewhat improved memory usage of S3, still work to do.
    Thanks Greg Heartsfield for ongoing work to improve the hS3 library
    for git-annex.

 -- Joey Hess <joeyh@debian.org>  Thu, 21 Apr 2011 15:00:48 -0400

git-annex (0.20110419) unstable; urgency=low

  * Don't run gpg in batch mode, so it can prompt for passphrase when
    there is no agent.
  * Add missing build dep on dataenc.
  * S3: Fix stalls when transferring encrypted data.
  * bup: Avoid memory leak when transferring encrypted data.

 -- Joey Hess <joeyh@debian.org>  Tue, 19 Apr 2011 21:26:51 -0400

git-annex (0.20110417) unstable; urgency=low

  * bup is now supported as a special type of remote.
  * The data sent to special remotes (Amazon S3, bup, etc) can be encrypted
    using GPG for privacy.
  * Use lowercase hash directories for locationlog files, to avoid
    some issues with git on OSX with the mixed-case directories.
    No migration is needed; the old mixed case hash directories are still
    read; new information is written to the new directories.
  * Unused files on remotes, particulary special remotes, can now be
    identified and dropped, by using "--from remote" with git annex unused
    and git annex dropunused.
  * Clear up short option confusion between --from and --force (-f is now
    --from, and there is no short option for --force).
  * Add build depend on perlmagick so docs are consistently built.
    Closes: #621410
  * Add doc-base file. Closes: #621408
  * Periodically flush git command queue, to avoid boating memory usage
    too much.
  * Support "sha1" and "sha512" commands on FreeBSD, and allow building
    if any/all SHA commands are not available. Thanks, Fraser Tweedale

 -- Joey Hess <joeyh@debian.org>  Sun, 17 Apr 2011 12:00:24 -0400

git-annex (0.20110401) experimental; urgency=low

  * Amazon S3 is now supported as a special type of remote.
    Warning: Encrypting data before sending it to S3 is not yet supported.
  * Note that Amazon S3 support is not built in by default on Debian yet,
    as hS3 is not packaged.
  * fsck: Ensure that files and directories in .git/annex/objects
    have proper permissions.
  * Added a special type of remote called a directory remote, which
    simply stores files in an arbitrary local directory.
  * Bugfix: copy --to --fast never really copied, fixed.

 -- Joey Hess <joeyh@debian.org>  Fri, 01 Apr 2011 21:27:22 -0400

git-annex (0.20110328) experimental; urgency=low

  * annex.diskreserve can be given in arbitrary units (ie "0.5 gigabytes")
  * Generalized remotes handling, laying groundwork for remotes that are
    not regular git remotes. (Think Amazon S3.)
  * Provide a less expensive version of `git annex copy --to`, enabled
    via --fast. This assumes that location tracking information is correct,
    rather than contacting the remote for every file.
  * Bugfix: Keys could be received into v1 annexes from v2 annexes, via
    v1 git-annex-shell. This results in some oddly named keys in the v1
    annex. Recognise and fix those keys when upgrading, instead of crashing.

 -- Joey Hess <joeyh@debian.org>  Mon, 28 Mar 2011 10:47:29 -0400

git-annex (0.20110325) experimental; urgency=low

  * Free space checking is now done, for transfers of data for keys
    that have free space metadata. (Notably, not for SHA* keys generated
    with git-annex 0.2x or earlier.) The code is believed to work on
    Linux, FreeBSD, and OSX; check compile-time messages to see if it
    is not enabled for your OS.
  * Add annex.diskreserve config setting, to control how much free space
    to reserve for other purposes and avoid using (defaults to 1 mb).
  * Add --fast flag, that can enable less expensive, but also less thorough
    versions of some commands.
  * fsck: In fast mode, avoid checking checksums.
  * unused: In fast mode, just show all existing temp files as unused,
    and avoid expensive scan for other unused content.
  * migrate: Support migrating v1 SHA keys to v2 SHA keys with
    size information that can be used for free space checking.
  * Fix space leak in fsck and drop commands.
  * migrate: Bugfix for case when migrating a file results in a key that
    is already present in .git/annex/objects.
  * dropunused: Significantly sped up; only read unused log file once.

 -- Joey Hess <joeyh@debian.org>  Fri, 25 Mar 2011 00:47:37 -0400

git-annex (0.20110320) experimental; urgency=low

  * Fix dropping of files using the URL backend.
  * Fix support for remotes with '.' in their names.
  * Add version command to show git-annex version as well as repository
    version information.
  * No longer auto-upgrade to repository format 2, to avoid accidental
    upgrades, etc. Use git-annex upgrade when you're ready to run this
    version.

 -- Joey Hess <joeyh@debian.org>  Sun, 20 Mar 2011 16:36:33 -0400

git-annex (0.20110316) experimental; urgency=low

  * New repository format, annex.version=2.
  * The first time git-annex is run in an old format repository, it
    will automatically upgrade it to the new format, staging all
    necessary changes to git. Also added a "git annex upgrade" command.
  * Colons are now avoided in filenames, so bare clones of git repos
    can be put on USB thumb drives formatted with vFAT or similar
    filesystems.
  * Added two levels of hashing to object directory and .git-annex logs,
    to improve scalability with enormous numbers of annexed
    objects. (With one hundred million annexed objects, each
    directory would contain fewer than 1024 files.)
  * The setkey, fromkey, and dropkey subcommands have changed how
    the key is specified. --backend is no longer used with these.

 -- Joey Hess <joeyh@debian.org>  Wed, 16 Mar 2011 16:20:23 -0400

git-annex (0.24) unstable; urgency=low

  Branched the 0.24 series, which will be maintained for a while to
  support v1 git-annex repos, while main development moves to the 0.2011
  series, with v2 git-annex repos.

  * Add Suggests on graphviz. Closes: #618039
  * When adding files to the annex, the symlinks pointing at the annexed
    content are made to have the same mtime as the original file.
    While git does not preserve that information, this allows a tool
    like metastore to be used with annexed files.
    (Currently this is only done on systems supporting POSIX 200809.)

 -- Joey Hess <joeyh@debian.org>  Wed, 16 Mar 2011 18:35:13 -0400

git-annex (0.23) unstable; urgency=low

  * Support ssh remotes with a port specified.
  * whereis: New subcommand to show where a file's content has gotten to.
  * Rethink filename encoding handling for display. Since filename encoding
    may or may not match locale settings, any attempt to decode filenames 
    will fail for some files. So instead, do all output in binary mode.

 -- Joey Hess <joeyh@debian.org>  Sat, 12 Mar 2011 15:02:49 -0400

git-annex (0.22) unstable; urgency=low

  * Git annexes can now be attached to bare git repositories.
    (Both the local and remote host must have this version of git-annex
    installed for it to work.)
  * Support filenames that start with a dash; when such a file is passed
    to a utility it will be escaped to avoid it being interpreted as an
    option. (I went a little overboard and got the type checker involved
    in this, so such files are rather comprehensively supported now.)
  * New backends: SHA512 SHA384 SHA256 SHA224
    (Supported on systems where corresponding shaNsum commands are available.)
  * describe: New subcommand that can set or change the description of
    a repository.
  * Fix test suite to reap zombies.
    (Zombies can be particularly annoying on OSX; thanks to Jimmy Tang
    for his help eliminating the infestation... for now.)
  * Make test suite not rely on a working cp -pr.
    (The Unix wars are still ON!)
  * Look for dir.git directories the same as git does.
  * Support remote urls specified as relative paths.
  * Support non-ssh remote paths that contain tilde expansions.
  * fsck: Check for and repair location log damage.
  * Bugfix: When fsck detected and moved away corrupt file content, it did
    not update the location log.

 -- Joey Hess <joeyh@debian.org>  Fri, 04 Mar 2011 15:10:57 -0400

git-annex (0.21) unstable; urgency=low

  * test: Don't rely on chmod -R working.
  * unannex: Fix recently introduced bug when attempting to unannex more
    than one file at a time.
  * test: Set git user name and email in case git can't guess values.
  * Fix display of unicode filenames.

 -- Joey Hess <joeyh@debian.org>  Fri, 11 Feb 2011 23:21:08 -0400

git-annex (0.20) unstable; urgency=low

  * Preserve specified file ordering when instructed to act on multiple
    files or directories. For example, "git annex get a b" will now always
    get "a" before "b". Previously it could operate in either order.
  * unannex: Commit staged changes at end, to avoid some confusing behavior
    with the pre-commit hook, which would see some types of commits after
    an unannex as checking in of an unlocked file.
  * map: New subcommand that uses graphviz to display a nice map of
    the git repository network.
  * Deal with the mtl/monads-fd conflict.
  * configure: Check for sha1sum.

 -- Joey Hess <joeyh@debian.org>  Tue, 08 Feb 2011 18:57:24 -0400

git-annex (0.19) unstable; urgency=low

  * configure: Support using the uuidgen command if the uuid command is
    not available.
  * Allow --exclude to be specified more than once.
  * There are now three levels of repository trust.
  * untrust: Now marks the current repository as untrusted.
  * semitrust: Now restores the default trust level. (What untrust used to do.)
  * fsck, drop: Take untrusted repositories into account.
  * Bugfix: Files were copied from trusted remotes first even if their
    annex.cost was higher than other remotes.
  * Improved temp file handling. Transfers of content can now be resumed
    from temp files later; the resume does not have to be the immediate
    next git-annex run.
  * unused: Include partially transferred content in the list.
  * Bugfix: Running a second git-annex while a first has a transfer in
    progress no longer deletes the first processes's temp file.

 -- Joey Hess <joeyh@debian.org>  Fri, 28 Jan 2011 14:31:37 -0400

git-annex (0.18) unstable; urgency=low

  * Bugfix: `copy --to` and `move --to` forgot to stage location log changes
    after transferring the file to the remote repository.
    (Did not affect ssh remotes.)
  * fsck: Fix bug in moving of corrupted files to .git/annex/bad/
  * migrate: Fix support for --backend option.
  * unlock: Fix behavior when file content is not present.
  * Test suite improvements. Current top-level test coverage: 80%

 -- Joey Hess <joeyh@debian.org>  Fri, 14 Jan 2011 14:17:44 -0400

git-annex (0.17) unstable; urgency=low

  * unannex: Now skips files whose content is not present, rather than
    it being an error.
  * New migrate subcommand can be used to switch files to using a different
    backend, safely and with no duplication of content.
  * bugfix: Fix crash caused by empty key name. (Thanks Henrik for reporting.)

 -- Joey Hess <joeyh@debian.org>  Sun, 09 Jan 2011 10:04:11 -0400

git-annex (0.16) unstable; urgency=low

  * git-annex-shell: Avoid exposing any git repo config except for the
    annex.uuid when doing configlist.
  * bugfix: Running `move --to` with a remote whose UUID was not yet known
    could result in git-annex not recording on the local side where the
    file was moved to. This could not result in data loss, or even a
    significant problem, since the remote *did* record that it had the file.
  * Also, add a general guard to detect attempts to record information
    about repositories with missing UUIDs.
  * bugfix: Running `move --to` with a non-ssh remote failed.
  * bugfix: Running `copy --to` with a non-ssh remote actually did a move.
  * Many test suite improvements. Current top-level test coverage: 65%

 -- Joey Hess <joeyh@debian.org>  Fri, 07 Jan 2011 14:33:13 -0400

git-annex (0.15) unstable; urgency=low

  * Support scp-style urls for remotes (host:path).
  * Support ssh urls containing "~".
  * Add trust and untrust subcommands, to allow configuring repositories
    that are trusted to retain files without explicit checking.
  * Fix bug in numcopies handling when multiple remotes pointed to the
    same repository.
  * Introduce the git-annex-shell command. It's now possible to make
    a user have it as a restricted login shell, similar to git-shell.
  * Note that git-annex will always use git-annex-shell when accessing
    a ssh remote, so all of your remotes need to be upgraded to this
    version of git-annex at the same time.
  * Now rsync is exclusively used for copying files to and from remotes.
    scp is not longer supported.

 -- Joey Hess <joeyh@debian.org>  Fri, 31 Dec 2010 22:00:52 -0400

git-annex (0.14) unstable; urgency=low

  * Bugfix to git annex unused in a repository with nothing yet annexed.
  * Support upgrading from a v0 annex with nothing in it.
  * Avoid multiple calls to git ls-files when passed eg, "*".

 -- Joey Hess <joeyh@debian.org>  Fri, 24 Dec 2010 17:38:48 -0400

git-annex (0.13) unstable; urgency=low

  * Makefile: Install man page and html (when built).
  * Makefile: Add GHCFLAGS variable.
  * Fix upgrade from 0.03.
  * Support remotes using git+ssh and ssh+git as protocol.
    Closes: #607056

 -- Joey Hess <joeyh@debian.org>  Tue, 14 Dec 2010 13:05:10 -0400

git-annex (0.12) unstable; urgency=low

  * Add --exclude option to exclude files from processing.
  * mwdn2man: Fix a bug in newline supression. Closes: #606578
  * Bugfix to git annex add of an unlocked file in a subdir. Closes: #606579
  * Makefile: Add PREFIX variable.

 -- Joey Hess <joeyh@debian.org>  Sat, 11 Dec 2010 17:32:00 -0400

git-annex (0.11) unstable; urgency=low

  * If available, rsync will be used for file transfers from remote
    repositories. This allows resuming interrupted transfers.
  * Added remote.annex-rsync-options.
  * Avoid deleting temp files when rsync fails.
  * Improve detection of version 0 repos.
  * Add uninit subcommand. Closes: #605749

 -- Joey Hess <joeyh@debian.org>  Sat, 04 Dec 2010 17:27:42 -0400

git-annex (0.10) unstable; urgency=low

  * In .gitattributes, the annex.numcopies attribute can be used
    to control the number of copies to retain of different types of files.
  * Bugfix: Always correctly handle gitattributes when in a subdirectory of
    the repository. (Had worked ok for ones like "*.mp3", but failed for
    ones like "dir/*".)
  * fsck: Fix warning about not enough copies of a file, when locations
    are known, but are not available in currently configured remotes.
  * precommit: Optimise to avoid calling git-check-attr more than once.
  * The git-annex-backend attribute has been renamed to annex.backend.

 -- Joey Hess <joeyh@debian.org>  Sun, 28 Nov 2010 19:28:05 -0400

git-annex (0.09) unstable; urgency=low

  * Add copy subcommand.
  * Fix bug in setkey subcommand triggered by move --to.

 -- Joey Hess <joeyh@debian.org>  Sat, 27 Nov 2010 17:14:59 -0400

git-annex (0.08) unstable; urgency=low

  * Fix `git annex add ../foo` (when ran in a subdir of the repo).
  * Add configure step to build process.
  * Only use cp -a if it is supported, falling back to cp -p or plain cp
    as needed for portability.
  * cp --reflink=auto is used if supported, and will make git annex unlock
    much faster on filesystems like btrfs that support copy on write.

 -- Joey Hess <joeyh@debian.org>  Sun, 21 Nov 2010 13:45:44 -0400

git-annex (0.07) unstable; urgency=low

  * find: New subcommand.
  * unused: New subcommand, finds unused data. (Split out from fsck.)
  * dropunused: New subcommand, provides for easy dropping of unused keys
    by number, as listed by the unused subcommand.
  * fsck: Print warnings to stderr; --quiet can now be used to only see
    problems.

 -- Joey Hess <joeyh@debian.org>  Mon, 15 Nov 2010 18:41:50 -0400

git-annex (0.06) unstable; urgency=low

  * fsck: Check if annex.numcopies is satisfied.
  * fsck: Verify the sha1 of files when the SHA1 backend is used.
  * fsck: Verify the size of files when the WORM backend is used.
  * fsck: Allow specifying individual files if fscking everything
    is not desired.
  * fsck: Fix bug, introduced in 0.04, in detection of unused data.

 -- Joey Hess <joeyh@debian.org>  Sat, 13 Nov 2010 16:24:29 -0400

git-annex (0.05) unstable; urgency=low

  * Optimize both pre-commit and lock subcommands to not call git diff
    on every file being committed/locked.
    (This actually also works around a bug in ghc, that caused
    git-annex 0.04 pre-commit to sometimes corrupt filename being read
    from git ls-files and fail. 
    See <http://hackage.haskell.org/trac/ghc/ticket/4493>
    The excessive number of calls made by pre-commit exposed the ghc bug.
    Thanks Josh Triplett for the debugging.)
  * Build with -O2.

 -- Joey Hess <joeyh@debian.org>  Thu, 11 Nov 2010 18:31:09 -0400

git-annex (0.04) unstable; urgency=low

  * Add unlock subcommand, which replaces the symlink with a copy of
    the file's content in preparation of changing it. The "edit" subcommand
    is an alias for unlock.
  * Add lock subcommand.
  * Unlocked files will now automatically be added back into the annex when
    committed (and the updated symlink committed), by some magic in the
    pre-commit hook.
  * The SHA1 backend is now fully usable.
  * Add annex.version, which will be used to automate upgrades
    between incompatible versions.
  * Reorganised the layout of .git/annex/
  * The new layout will be automatically upgraded to the first time
    git-annex is used in a repository with the old layout.
  * Note that git-annex 0.04 cannot transfer content from old repositories
    that have not yet been upgraded.
  * Annexed file contents are now made unwritable and put in unwriteable
    directories, to avoid them accidentally being removed or modified.
    (Thanks Josh Triplett for the idea.)
  * Add build dep on libghc6-testpack-dev. Closes: #603016
  * Avoid using runghc to run test suite as it is not available on all
    architectures. Closes: #603006

 -- Joey Hess <joeyh@debian.org>  Wed, 10 Nov 2010 14:23:23 -0400

git-annex (0.03) unstable; urgency=low

  * Fix support for file:// remotes.
  * Add --verbose
  * Fix SIGINT handling.
  * Fix handling of files with unusual characters in their name.
  * Fixed memory leak; git-annex no longer reads the whole file list
    from git before starting, and will be much faster with large repos.
  * Fix crash on unknown symlinks.
  * Added remote.annex-scp-options and remote.annex-ssh-options.
  * The backends to use when adding different sets of files can be configured
    via gitattributes.
  * In .gitattributes, the git-annex-backend attribute can be set to the
    names of backends to use when adding different types of files.
  * Add fsck subcommand. (For now it only finds unused key contents in the
    annex.)

 -- Joey Hess <joeyh@debian.org>  Sun, 07 Nov 2010 18:26:04 -0400

git-annex (0.02) unstable; urgency=low

  * Can scp annexed files from remote hosts, and check remote hosts for
    file content when dropping files.
  * New move subcommand, that makes it easy to move file contents from
    or to a remote.
  * New fromkey subcommand, for registering urls, etc.
  * git-annex init will now set up a pre-commit hook that fixes up symlinks
    before they are committed, to ensure that moving symlinks around does not
    break them.
  * More intelligent and fast staging of modified files; git add coalescing.
  * Add remote.annex-ignore git config setting to allow completly disabling
    a given remote.
  * --from/--to can be used to control the remote repository that git-annex
    uses.
  * --quiet can be used to avoid verbose output
  * New plumbing-level dropkey and addkey subcommands.
  * Lots of bug fixes.

 -- Joey Hess <joeyh@debian.org>  Wed, 27 Oct 2010 16:39:29 -0400

git-annex (0.01) unstable; urgency=low

  * First prerelease.

 -- Joey Hess <joeyh@debian.org>  Wed, 20 Oct 2010 12:54:24 -0400<|MERGE_RESOLUTION|>--- conflicted
+++ resolved
@@ -1,4 +1,3 @@
-<<<<<<< HEAD
 git-annex (8.20191107) UNRELEASED; urgency=medium
 
   * New v8 repository version.
@@ -26,8 +25,6 @@
 
  -- Joey Hess <id@joeyh.name>  Tue, 29 Oct 2019 15:13:03 -0400
 
-git-annex (7.20191219) UNRELEASED; urgency=medium
-=======
 git-annex (7.20191231) UNRELEASED; urgency=medium
 
   * add: --force-annex/--force-git options make it easier to override
@@ -37,7 +34,6 @@
  -- Joey Hess <id@joeyh.name>  Wed, 01 Jan 2020 12:51:40 -0400
 
 git-annex (7.20191230) upstream; urgency=medium
->>>>>>> 50378823
 
   * Optimised processing of many files, especially by commands like find
     and whereis that only report on the state of the repository. Commands
