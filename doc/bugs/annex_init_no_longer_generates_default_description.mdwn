### Please describe the problem.

As of a14f6ce75 (fix repo description setting bugs, 2019-05-23), `git annex init` without a description sets the description to a blank string.  AFAICT from the description of that change and from the corresponding [bug report][0], that isn't an intentional change.

[0]: https://git-annex.branchable.com/bugs/git-annex-init_with_no_args_overwrites_existing_repo_description/
### What steps will reproduce the problem?

```
cd $(mktemp -dt gx-XXXXXXX)
git init
git annex init
git annex info --json | jq
```

On the parent of a14f6ce75, this shows

```
Initialized empty Git repository in /tmp/gx-BLmU7TJ/.git/
init  ok
(recording state in git...)
{
  "local annex size": "0 bytes",
  "size of annexed files in working tree": "0 bytes",
  "command": "info",
  "untrusted repositories": [],
  "success": true,
  "semitrusted repositories": [
    {
      "here": false,
      "uuid": "00000000-0000-0000-0000-000000000001",
      "description": "web"
    },
    {
      "here": false,
      "uuid": "00000000-0000-0000-0000-000000000002",
      "description": "bittorrent"
    },
    {
      "here": true,
      "uuid": "d1ef2ae8-9604-4c33-8c3c-181f81c4348f",
      "description": "kyle@hylob:/tmp/gx-BLmU7TJ"
    }
  ],
  "bloom filter size": "32 mebibytes (0% full)",
  "repository mode": "indirect",
  "backend usage": {},
  "transfers in progress": [],
  "local annex keys": 0,
  "available local disk space": "301.33 gigabytes (+1 megabyte reserved)",
  "annexed files in working tree": 0,
  "file": null,
  "trusted repositories": []
}
```

On a14f6ce75, this shows

```
Initialized empty Git repository in /tmp/gx-pK345zF/.git/
init  ok
{
  "local annex size": "0 bytes",
  "size of annexed files in working tree": "0 bytes",
  "command": "info",
  "untrusted repositories": [],
  "success": true,
  "semitrusted repositories": [
    {
      "here": false,
      "uuid": "00000000-0000-0000-0000-000000000001",
      "description": "web"
    },
    {
      "here": false,
      "uuid": "00000000-0000-0000-0000-000000000002",
      "description": "bittorrent"
    },
    {
      "here": true,
      "uuid": "00b8da69-41a5-4de8-9a6a-9ed991289f81",
      "description": ""
    }
  ],
  "bloom filter size": "32 mebibytes (0% full)",
  "repository mode": "indirect",
  "backend usage": {},
  "transfers in progress": [],
  "local annex keys": 0,
  "available local disk space": "301.22 gigabytes (+1 megabyte reserved)",
  "annexed files in working tree": 0,
  "file": null,
  "trusted repositories": []
}
```

Note that the description for here is a blank string.

<<<<<<< HEAD
> [[fixed|done]] --[[Joey]]
=======
[[!meta author=kyle]]
>>>>>>> 7d1469bf
<|MERGE_RESOLUTION|>--- conflicted
+++ resolved
@@ -95,8 +95,5 @@
 
 Note that the description for here is a blank string.
 
-<<<<<<< HEAD
 > [[fixed|done]] --[[Joey]]
-=======
-[[!meta author=kyle]]
->>>>>>> 7d1469bf
+[[!meta author=kyle]]