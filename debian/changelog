<<<<<<< HEAD
git-annex (0.20110316) experimental; urgency=low

  * New repository format, annex.version=2.
  * The first time git-annex is run in an old format repository, it
    will automatically upgrade it to the new format, staging all
    necessary changes to git. Also added a "git annex upgrade" command.
  * Colons are now avoided in filenames, so bare clones of git repos
    can be put on USB thumb drives formatted with vFAT or similar
    filesystems.
  * Added two levels of hashing to object directory and .git-annex logs,
    to improve scalability with enormous numbers of annexed
    objects. (With one hundred million annexed objects, each
    directory would contain fewer than 1024 files.)
  * The setkey, fromkey, and dropkey subcommands have changed how
    the key is specified. --backend is no longer used with these.
=======
git-annex (0.24) unstable; urgency=low

  Branched the 0.24 series, which will be maintained for a while to
  support v1 git-annex repos, while main development moves to the 0.2011
  series, with v2 git-annex repos.

>>>>>>> 40652e0e
  * Add Suggests on graphviz. Closes: #618039
  * When adding files to the annex, the symlinks pointing at the annexed
    content are made to have the same mtime as the original file.
    While git does not preserve that information, this allows a tool
    like metastore to be used with annexed files.
    (Currently this is only done on systems supporting POSIX 200809.)

<<<<<<< HEAD
 -- Joey Hess <joeyh@debian.org>  Wed, 16 Mar 2011 16:20:23 -0400
=======
 -- Joey Hess <joeyh@debian.org>  Wed, 16 Mar 2011 18:35:13 -0400
>>>>>>> 40652e0e

git-annex (0.23) unstable; urgency=low

  * Support ssh remotes with a port specified.
  * whereis: New subcommand to show where a file's content has gotten to.
  * Rethink filename encoding handling for display. Since filename encoding
    may or may not match locale settings, any attempt to decode filenames 
    will fail for some files. So instead, do all output in binary mode.

 -- Joey Hess <joeyh@debian.org>  Sat, 12 Mar 2011 15:02:49 -0400

git-annex (0.22) unstable; urgency=low

  * Git annexes can now be attached to bare git repositories.
    (Both the local and remote host must have this version of git-annex
    installed for it to work.)
  * Support filenames that start with a dash; when such a file is passed
    to a utility it will be escaped to avoid it being interpreted as an
    option. (I went a little overboard and got the type checker involved
    in this, so such files are rather comprehensively supported now.)
  * New backends: SHA512 SHA384 SHA256 SHA224
    (Supported on systems where corresponding shaNsum commands are available.)
  * describe: New subcommand that can set or change the description of
    a repository.
  * Fix test suite to reap zombies.
    (Zombies can be particularly annoying on OSX; thanks to Jimmy Tang
    for his help eliminating the infestation... for now.)
  * Make test suite not rely on a working cp -pr.
    (The Unix wars are still ON!)
  * Look for dir.git directories the same as git does.
  * Support remote urls specified as relative paths.
  * Support non-ssh remote paths that contain tilde expansions.
  * fsck: Check for and repair location log damage.
  * Bugfix: When fsck detected and moved away corrupt file content, it did
    not update the location log.

 -- Joey Hess <joeyh@debian.org>  Fri, 04 Mar 2011 15:10:57 -0400

git-annex (0.21) unstable; urgency=low

  * test: Don't rely on chmod -R working.
  * unannex: Fix recently introduced bug when attempting to unannex more
    than one file at a time.
  * test: Set git user name and email in case git can't guess values.
  * Fix display of unicode filenames.

 -- Joey Hess <joeyh@debian.org>  Fri, 11 Feb 2011 23:21:08 -0400

git-annex (0.20) unstable; urgency=low

  * Preserve specified file ordering when instructed to act on multiple
    files or directories. For example, "git annex get a b" will now always
    get "a" before "b". Previously it could operate in either order.
  * unannex: Commit staged changes at end, to avoid some confusing behavior
    with the pre-commit hook, which would see some types of commits after
    an unannex as checking in of an unlocked file.
  * map: New subcommand that uses graphviz to display a nice map of
    the git repository network.
  * Deal with the mtl/monads-fd conflict.
  * configure: Check for sha1sum.

 -- Joey Hess <joeyh@debian.org>  Tue, 08 Feb 2011 18:57:24 -0400

git-annex (0.19) unstable; urgency=low

  * configure: Support using the uuidgen command if the uuid command is
    not available.
  * Allow --exclude to be specified more than once.
  * There are now three levels of repository trust.
  * untrust: Now marks the current repository as untrusted.
  * semitrust: Now restores the default trust level. (What untrust used to do.)
  * fsck, drop: Take untrusted repositories into account.
  * Bugfix: Files were copied from trusted remotes first even if their
    annex.cost was higher than other remotes.
  * Improved temp file handling. Transfers of content can now be resumed
    from temp files later; the resume does not have to be the immediate
    next git-annex run.
  * unused: Include partially transferred content in the list.
  * Bugfix: Running a second git-annex while a first has a transfer in
    progress no longer deletes the first processes's temp file.

 -- Joey Hess <joeyh@debian.org>  Fri, 28 Jan 2011 14:31:37 -0400

git-annex (0.18) unstable; urgency=low

  * Bugfix: `copy --to` and `move --to` forgot to stage location log changes
    after transferring the file to the remote repository.
    (Did not affect ssh remotes.)
  * fsck: Fix bug in moving of corrupted files to .git/annex/bad/
  * migrate: Fix support for --backend option.
  * unlock: Fix behavior when file content is not present.
  * Test suite improvements. Current top-level test coverage: 80%

 -- Joey Hess <joeyh@debian.org>  Fri, 14 Jan 2011 14:17:44 -0400

git-annex (0.17) unstable; urgency=low

  * unannex: Now skips files whose content is not present, rather than
    it being an error.
  * New migrate subcommand can be used to switch files to using a different
    backend, safely and with no duplication of content.
  * bugfix: Fix crash caused by empty key name. (Thanks Henrik for reporting.)

 -- Joey Hess <joeyh@debian.org>  Sun, 09 Jan 2011 10:04:11 -0400

git-annex (0.16) unstable; urgency=low

  * git-annex-shell: Avoid exposing any git repo config except for the
    annex.uuid when doing configlist.
  * bugfix: Running `move --to` with a remote whose UUID was not yet known
    could result in git-annex not recording on the local side where the
    file was moved to. This could not result in data loss, or even a
    significant problem, since the remote *did* record that it had the file.
  * Also, add a general guard to detect attempts to record information
    about repositories with missing UUIDs.
  * bugfix: Running `move --to` with a non-ssh remote failed.
  * bugfix: Running `copy --to` with a non-ssh remote actually did a move.
  * Many test suite improvements. Current top-level test coverage: 65%

 -- Joey Hess <joeyh@debian.org>  Fri, 07 Jan 2011 14:33:13 -0400

git-annex (0.15) unstable; urgency=low

  * Support scp-style urls for remotes (host:path).
  * Support ssh urls containing "~".
  * Add trust and untrust subcommands, to allow configuring repositories
    that are trusted to retain files without explicit checking.
  * Fix bug in numcopies handling when multiple remotes pointed to the
    same repository.
  * Introduce the git-annex-shell command. It's now possible to make
    a user have it as a restricted login shell, similar to git-shell.
  * Note that git-annex will always use git-annex-shell when accessing
    a ssh remote, so all of your remotes need to be upgraded to this
    version of git-annex at the same time.
  * Now rsync is exclusively used for copying files to and from remotes.
    scp is not longer supported.

 -- Joey Hess <joeyh@debian.org>  Fri, 31 Dec 2010 22:00:52 -0400

git-annex (0.14) unstable; urgency=low

  * Bugfix to git annex unused in a repository with nothing yet annexed.
  * Support upgrading from a v0 annex with nothing in it.
  * Avoid multiple calls to git ls-files when passed eg, "*".

 -- Joey Hess <joeyh@debian.org>  Fri, 24 Dec 2010 17:38:48 -0400

git-annex (0.13) unstable; urgency=low

  * Makefile: Install man page and html (when built).
  * Makefile: Add GHCFLAGS variable.
  * Fix upgrade from 0.03.
  * Support remotes using git+ssh and ssh+git as protocol.
    Closes: #607056

 -- Joey Hess <joeyh@debian.org>  Tue, 14 Dec 2010 13:05:10 -0400

git-annex (0.12) unstable; urgency=low

  * Add --exclude option to exclude files from processing.
  * mwdn2man: Fix a bug in newline supression. Closes: #606578
  * Bugfix to git annex add of an unlocked file in a subdir. Closes: #606579
  * Makefile: Add PREFIX variable.

 -- Joey Hess <joeyh@debian.org>  Sat, 11 Dec 2010 17:32:00 -0400

git-annex (0.11) unstable; urgency=low

  * If available, rsync will be used for file transfers from remote
    repositories. This allows resuming interrupted transfers.
  * Added remote.annex-rsync-options.
  * Avoid deleting temp files when rsync fails.
  * Improve detection of version 0 repos.
  * Add uninit subcommand. Closes: #605749

 -- Joey Hess <joeyh@debian.org>  Sat, 04 Dec 2010 17:27:42 -0400

git-annex (0.10) unstable; urgency=low

  * In .gitattributes, the annex.numcopies attribute can be used
    to control the number of copies to retain of different types of files.
  * Bugfix: Always correctly handle gitattributes when in a subdirectory of
    the repository. (Had worked ok for ones like "*.mp3", but failed for
    ones like "dir/*".)
  * fsck: Fix warning about not enough copies of a file, when locations
    are known, but are not available in currently configured remotes.
  * precommit: Optimise to avoid calling git-check-attr more than once.
  * The git-annex-backend attribute has been renamed to annex.backend.

 -- Joey Hess <joeyh@debian.org>  Sun, 28 Nov 2010 19:28:05 -0400

git-annex (0.09) unstable; urgency=low

  * Add copy subcommand.
  * Fix bug in setkey subcommand triggered by move --to.

 -- Joey Hess <joeyh@debian.org>  Sat, 27 Nov 2010 17:14:59 -0400

git-annex (0.08) unstable; urgency=low

  * Fix `git annex add ../foo` (when ran in a subdir of the repo).
  * Add configure step to build process.
  * Only use cp -a if it is supported, falling back to cp -p or plain cp
    as needed for portability.
  * cp --reflink=auto is used if supported, and will make git annex unlock
    much faster on filesystems like btrfs that support copy on write.

 -- Joey Hess <joeyh@debian.org>  Sun, 21 Nov 2010 13:45:44 -0400

git-annex (0.07) unstable; urgency=low

  * find: New subcommand.
  * unused: New subcommand, finds unused data. (Split out from fsck.)
  * dropunused: New subcommand, provides for easy dropping of unused keys
    by number, as listed by the unused subcommand.
  * fsck: Print warnings to stderr; --quiet can now be used to only see
    problems.

 -- Joey Hess <joeyh@debian.org>  Mon, 15 Nov 2010 18:41:50 -0400

git-annex (0.06) unstable; urgency=low

  * fsck: Check if annex.numcopies is satisfied.
  * fsck: Verify the sha1 of files when the SHA1 backend is used.
  * fsck: Verify the size of files when the WORM backend is used.
  * fsck: Allow specifying individual files if fscking everything
    is not desired.
  * fsck: Fix bug, introduced in 0.04, in detection of unused data.

 -- Joey Hess <joeyh@debian.org>  Sat, 13 Nov 2010 16:24:29 -0400

git-annex (0.05) unstable; urgency=low

  * Optimize both pre-commit and lock subcommands to not call git diff
    on every file being committed/locked.
    (This actually also works around a bug in ghc, that caused
    git-annex 0.04 pre-commit to sometimes corrupt filename being read
    from git ls-files and fail. 
    See <http://hackage.haskell.org/trac/ghc/ticket/4493>
    The excessive number of calls made by pre-commit exposed the ghc bug.
    Thanks Josh Triplett for the debugging.)
  * Build with -O2.

 -- Joey Hess <joeyh@debian.org>  Thu, 11 Nov 2010 18:31:09 -0400

git-annex (0.04) unstable; urgency=low

  * Add unlock subcommand, which replaces the symlink with a copy of
    the file's content in preparation of changing it. The "edit" subcommand
    is an alias for unlock.
  * Add lock subcommand.
  * Unlocked files will now automatically be added back into the annex when
    committed (and the updated symlink committed), by some magic in the
    pre-commit hook.
  * The SHA1 backend is now fully usable.
  * Add annex.version, which will be used to automate upgrades
    between incompatible versions.
  * Reorganised the layout of .git/annex/
  * The new layout will be automatically upgraded to the first time
    git-annex is used in a repository with the old layout.
  * Note that git-annex 0.04 cannot transfer content from old repositories
    that have not yet been upgraded.
  * Annexed file contents are now made unwritable and put in unwriteable
    directories, to avoid them accidentially being removed or modified.
    (Thanks Josh Triplett for the idea.)
  * Add build dep on libghc6-testpack-dev. Closes: #603016
  * Avoid using runghc to run test suite as it is not available on all
    architectures. Closes: #603006

 -- Joey Hess <joeyh@debian.org>  Wed, 10 Nov 2010 14:23:23 -0400

git-annex (0.03) unstable; urgency=low

  * Fix support for file:// remotes.
  * Add --verbose
  * Fix SIGINT handling.
  * Fix handling of files with unusual characters in their name.
  * Fixed memory leak; git-annex no longer reads the whole file list
    from git before starting, and will be much faster with large repos.
  * Fix crash on unknown symlinks.
  * Added remote.annex-scp-options and remote.annex-ssh-options.
  * The backends to use when adding different sets of files can be configured
    via gitattributes.
  * In .gitattributes, the git-annex-backend attribute can be set to the
    names of backends to use when adding different types of files.
  * Add fsck subcommand. (For now it only finds unused key contents in the
    annex.)

 -- Joey Hess <joeyh@debian.org>  Sun, 07 Nov 2010 18:26:04 -0400

git-annex (0.02) unstable; urgency=low

  * Can scp annexed files from remote hosts, and check remote hosts for
    file content when dropping files.
  * New move subcommand, that makes it easy to move file contents from
    or to a remote.
  * New fromkey subcommand, for registering urls, etc.
  * git-annex init will now set up a pre-commit hook that fixes up symlinks
    before they are committed, to ensure that moving symlinks around does not
    break them.
  * More intelligent and fast staging of modified files; git add coalescing.
  * Add remote.annex-ignore git config setting to allow completly disabling
    a given remote.
  * --from/--to can be used to control the remote repository that git-annex
    uses.
  * --quiet can be used to avoid verbose output
  * New plumbing-level dropkey and addkey subcommands.
  * Lots of bug fixes.

 -- Joey Hess <joeyh@debian.org>  Wed, 27 Oct 2010 16:39:29 -0400

git-annex (0.01) unstable; urgency=low

  * First prerelease.

 -- Joey Hess <joeyh@debian.org>  Wed, 20 Oct 2010 12:54:24 -0400<|MERGE_RESOLUTION|>--- conflicted
+++ resolved
@@ -1,4 +1,3 @@
-<<<<<<< HEAD
 git-annex (0.20110316) experimental; urgency=low
 
   * New repository format, annex.version=2.
@@ -14,14 +13,15 @@
     directory would contain fewer than 1024 files.)
   * The setkey, fromkey, and dropkey subcommands have changed how
     the key is specified. --backend is no longer used with these.
-=======
+
+ -- Joey Hess <joeyh@debian.org>  Wed, 16 Mar 2011 16:20:23 -0400
+
 git-annex (0.24) unstable; urgency=low
 
   Branched the 0.24 series, which will be maintained for a while to
   support v1 git-annex repos, while main development moves to the 0.2011
   series, with v2 git-annex repos.
 
->>>>>>> 40652e0e
   * Add Suggests on graphviz. Closes: #618039
   * When adding files to the annex, the symlinks pointing at the annexed
     content are made to have the same mtime as the original file.
@@ -29,11 +29,7 @@
     like metastore to be used with annexed files.
     (Currently this is only done on systems supporting POSIX 200809.)
 
-<<<<<<< HEAD
- -- Joey Hess <joeyh@debian.org>  Wed, 16 Mar 2011 16:20:23 -0400
-=======
  -- Joey Hess <joeyh@debian.org>  Wed, 16 Mar 2011 18:35:13 -0400
->>>>>>> 40652e0e
 
 git-annex (0.23) unstable; urgency=low
 
