--- conflicted
+++ resolved
@@ -11,14 +11,11 @@
   * Format strings can be specified using the new --format option, to control
     what is output by git annex find.
   * Support git annex find --json
-<<<<<<< HEAD
   * Fixed behavior when multiple insteadOf configs are provided for the
     same url base.
-=======
   * Can now be built with older git versions (before 1.7.7); the resulting
     binary should only be used with old git.
   * Updated to build with monad-control 0.3.
->>>>>>> 85f1f3a6
 
  -- Joey Hess <joeyh@debian.org>  Mon, 12 Dec 2011 01:57:49 -0400
 
