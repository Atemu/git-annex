--- conflicted
+++ resolved
@@ -1,9 +1,5 @@
 Name: git-annex
-<<<<<<< HEAD
-Version: 8.20191107
-=======
-Version: 7.20191114
->>>>>>> 25ba8156
+Version: 8.20191121
 Cabal-Version: >= 1.8
 License: AGPL-3
 Maintainer: Joey Hess <id@joeyh.name>
