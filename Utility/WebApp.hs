--- conflicted
+++ resolved
@@ -78,16 +78,6 @@
 runWebApp :: Maybe TLSSettings -> Maybe HostName -> Wai.Application -> (SockAddr -> IO ()) -> IO ()
 runWebApp tlssettings h app observer = withSocketsDo $ do
 	sock <- getSocket h
-<<<<<<< HEAD
-	void $ forkIO $ run webAppSettings sock app	
-	sockaddr <- fixSockAddr <$> getSocketName sock
-	observer sockaddr
-  where
-#ifdef WITH_WEBAPP_HTTPS
-	run = (maybe runSettingsSocket (\ts -> runTLSSocket ts) tlssettings)
-#else
-	run = runSettingsSocket
-=======
 	void $ forkIO $ go webAppSettings sock app	
 	sockaddr <- fixSockAddr <$> getSocketName sock
 	observer sockaddr
@@ -96,7 +86,6 @@
 	go = (maybe runSettingsSocket (\ts -> runTLSSocket ts) tlssettings)
 #else
 	go = runSettingsSocket
->>>>>>> 92cbcfd5
 #endif
 
 fixSockAddr :: SockAddr -> SockAddr
