{- A "remote" that is just a filesystem directory.
 -
 - Copyright 2011-2014 Joey Hess <id@joeyh.name>
 -
 - Licensed under the GNU GPL version 3 or higher.
 -}

{-# LANGUAGE CPP #-}

module Remote.Directory (
	remote,
	finalizeStoreGeneric,
	removeDirGeneric,
) where

import qualified Data.ByteString.Lazy as L
import qualified Data.Map as M
import Data.Default

import Common.Annex
import Types.Remote
import Types.Creds
import qualified Git
import Config.Cost
import Config
import Utility.FileMode
import Remote.Helper.Special
import qualified Remote.Directory.LegacyChunked as Legacy
import Annex.Content
import Annex.UUID
import Utility.Metered

remote :: RemoteType
remote = RemoteType {
	typename = "directory",
	enumerate = findSpecialRemotes "directory",
	generate = gen,
	setup = directorySetup
}

gen :: Git.Repo -> UUID -> RemoteConfig -> RemoteGitConfig -> Annex (Maybe Remote)
gen r u c gc = do
	cst <- remoteCost gc cheapRemoteCost
	let chunkconfig = getChunkConfig c
	return $ Just $ specialRemote c
		(prepareStore dir chunkconfig)
		(retrieve dir chunkconfig)
		(simplyPrepare $ remove dir)
		(simplyPrepare $ checkKey dir chunkconfig)
		Remote
			{ uuid = u
			, cost = cst
			, name = Git.repoDescribe r
			, storeKey = storeKeyDummy
			, retrieveKeyFile = retreiveKeyFileDummy
			, retrieveKeyFileCheap = retrieveCheap dir chunkconfig
			, removeKey = removeKeyDummy
			, checkPresent = checkPresentDummy
			, checkPresentCheap = True
			, whereisKey = Nothing
			, remoteFsck = Nothing
			, repairRepo = Nothing
			, config = c
			, repo = r
			, gitconfig = gc
			, localpath = Just dir
			, readonly = False
			, availability = LocallyAvailable
			, remotetype = remote
			, mkUnavailable = gen r u c $
				gc { remoteAnnexDirectory = Just "/dev/null" }
			, getInfo = return [("directory", dir)]
			, claimUrl = Nothing
			, checkUrl = Nothing
			}
  where
	dir = fromMaybe (error "missing directory") $ remoteAnnexDirectory gc

directorySetup :: Maybe UUID -> Maybe CredPair -> RemoteConfig -> Annex (RemoteConfig, UUID)
directorySetup mu _ c = do
	u <- maybe (liftIO genUUID) return mu
	-- verify configuration is sane
	let dir = fromMaybe (error "Specify directory=") $
		M.lookup "directory" c
	absdir <- liftIO $ absPath dir
	liftIO $ unlessM (doesDirectoryExist absdir) $
		error $ "Directory does not exist: " ++ absdir
	(c', _encsetup) <- encryptionSetup c

	-- The directory is stored in git config, not in this remote's
	-- persistant state, so it can vary between hosts.
	gitConfigSpecialRemote u c' "directory" absdir
	return (M.delete "directory" c', u)

{- Locations to try to access a given Key in the directory.
 - We try more than one since we used to write to different hash
 - directories. -}
locations :: FilePath -> Key -> [FilePath]
locations d k = map (d </>) (keyPaths k)

{- Returns the location off a Key in the directory. If the key is
 - present, returns the location that is actually used, otherwise
 - returns the first, default location. -}
getLocation :: FilePath -> Key -> IO FilePath
getLocation d k = do
	let locs = locations d k
	fromMaybe (Prelude.head locs) <$> firstM doesFileExist locs

{- Directory where the file(s) for a key are stored. -}
storeDir :: FilePath -> Key -> FilePath
storeDir d k = addTrailingPathSeparator $ d </> hashDirLower def k </> keyFile k

{- Where we store temporary data for a key, in the directory, as it's being
 - written. -}
tmpDir :: FilePath -> Key -> FilePath
tmpDir d k = addTrailingPathSeparator $ d </> "tmp" </> keyFile k

{- Check if there is enough free disk space in the remote's directory to
 - store the key. Note that the unencrypted key size is checked. -}
prepareStore :: FilePath -> ChunkConfig -> Preparer Storer
prepareStore d chunkconfig = checkPrepare
	(\k -> checkDiskSpace (Just d) k 0)
	(byteStorer $ store d chunkconfig)

store :: FilePath -> ChunkConfig -> Key -> L.ByteString -> MeterUpdate -> Annex Bool
store d chunkconfig k b p = liftIO $ do
	void $ tryIO $ createDirectoryIfMissing True tmpdir
	case chunkconfig of
		LegacyChunks chunksize -> Legacy.store chunksize finalizeStoreGeneric k b p tmpdir destdir
		_ -> do
			let tmpf = tmpdir </> keyFile k
			meteredWriteFile p tmpf b
			finalizeStoreGeneric tmpdir destdir
			return True
  where
	tmpdir = tmpDir d k
	destdir = storeDir d k

{- Passed a temp directory that contains the files that should be placed
 - in the dest directory, moves it into place. Anything already existing
 - in the dest directory will be deleted. File permissions will be locked
 - down. -}
finalizeStoreGeneric :: FilePath -> FilePath -> IO ()
finalizeStoreGeneric tmp dest = do
	void $ tryIO $ allowWrite dest -- may already exist
	void $ tryIO $ removeDirectoryRecursive dest -- or not exist
	createDirectoryIfMissing True (parentDir dest)
	renameDirectory tmp dest
	-- may fail on some filesystems
	void $ tryIO $ do
		mapM_ preventWrite =<< dirContents dest
		preventWrite dest

retrieve :: FilePath -> ChunkConfig -> Preparer Retriever
retrieve d (LegacyChunks _) = Legacy.retrieve locations d
retrieve d _ = simplyPrepare $ byteRetriever $ \k sink ->
	sink =<< liftIO (L.readFile =<< getLocation d k)

retrieveCheap :: FilePath -> ChunkConfig -> Key -> AssociatedFile -> FilePath -> Annex Bool
-- no cheap retrieval possible for chunks
retrieveCheap _ (UnpaddedChunks _) _ _ _ = return False
retrieveCheap _ (LegacyChunks _) _ _ _ = return False
#ifndef mingw32_HOST_OS
<<<<<<< HEAD
retrieveCheap d NoChunks k _af f = liftIO $ catchBoolIO $ do
	file <- getLocation d k
	createSymbolicLink file f
	return True
=======
retrieveCheap d NoChunks k f = liftIO $ catchBoolIO $ do
	file <- absPath =<< getLocation d k
	ifM (doesFileExist file)
		( do
			createSymbolicLink file f
			return True
		, return False
		)
>>>>>>> 96d24a81
#else
retrieveCheap _ _ _ _ _ = return False
#endif

remove :: FilePath -> Remover
remove d k = liftIO $ removeDirGeneric d (storeDir d k)

{- Removes the directory, which must be located under the topdir.
 -
 - Succeeds even on directories and contents that do not have write
 - permission.
 -
 - If the directory does not exist, succeeds as long as the topdir does
 - exist. If the topdir does not exist, fails, because in this case the
 - remote is not currently accessible and probably still has the content
 - we were supposed to remove from it.
 -}
removeDirGeneric :: FilePath -> FilePath -> IO Bool
removeDirGeneric topdir dir = do
	void $ tryIO $ allowWrite dir
#ifdef mingw32_HOST_OS
	{- Windows needs the files inside the directory to be writable
	 - before it can delete them. -}
	void $ tryIO $ mapM_ allowWrite =<< dirContents dir
#endif
	ok <- catchBoolIO $ do
		removeDirectoryRecursive dir
		return True
	if ok
		then return ok
		else doesDirectoryExist topdir <&&> (not <$> doesDirectoryExist dir)

checkKey :: FilePath -> ChunkConfig -> CheckPresent
checkKey d (LegacyChunks _) k = Legacy.checkKey d locations k
checkKey d _ k = liftIO $
	ifM (anyM doesFileExist (locations d k))
		( return True
		, ifM (doesDirectoryExist d)
			( return False
			, error $ "directory " ++ d ++ " is not accessible"
			)
		)<|MERGE_RESOLUTION|>--- conflicted
+++ resolved
@@ -161,13 +161,7 @@
 retrieveCheap _ (UnpaddedChunks _) _ _ _ = return False
 retrieveCheap _ (LegacyChunks _) _ _ _ = return False
 #ifndef mingw32_HOST_OS
-<<<<<<< HEAD
 retrieveCheap d NoChunks k _af f = liftIO $ catchBoolIO $ do
-	file <- getLocation d k
-	createSymbolicLink file f
-	return True
-=======
-retrieveCheap d NoChunks k f = liftIO $ catchBoolIO $ do
 	file <- absPath =<< getLocation d k
 	ifM (doesFileExist file)
 		( do
@@ -175,7 +169,6 @@
 			return True
 		, return False
 		)
->>>>>>> 96d24a81
 #else
 retrieveCheap _ _ _ _ _ = return False
 #endif
