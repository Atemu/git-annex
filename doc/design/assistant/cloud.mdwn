The [[syncing]] design assumes the network is connected. But it's often
not in these pre-IPV6 days, so the cloud needs to be used to bridge between
LANS.

## more cloud providers

Git-annex already supports storing large files in 
several cloud providers via [[special_remotes]].
More should be added, such as:

* Google drive (attractive because it's free, only 5 gb tho)
* OpenStack Swift (teh future)
* Box.com (it's free, and current method is hard to set up and a sorta
  shakey; a better method would be to use its API)
* Dropbox? That would be ironic.. Via its API, presumably.
* [[Amazon Glacier|todo/special_remote_for_amazon_glacier]]
* [nimbus.io](https://nimbus.io/) Fairly low prices ($0.06/GB);
  REST API; free software

See poll at [[polls/prioritizing_special_remotes]].

## The cloud notification problem

Alice and Bob have repos, and there is a cloud remote they both share.
Alice adds a file; the assistant transfers it to the cloud remote.
How does Bob find out about it?

There are two parts to this problem. Bob needs to find out that there's
been a change to Alice's git repo. Then he needs to pull from Alice's git repo,
or some other repo in the cloud she pushed to. Once both steps are done,
the assistant will transfer the file from the cloud to Bob.

* dvcs-autosync uses xmppp; all repos need to have the same xmpp account
  configured, and send self-messages. An alternative would be to have
  different accounts that join a channel or message each other. Still needs
  account configuration.
* irc could be used. With a default irc network, and an agreed-upon channel,
  no configuration should be needed. IRC might be harder to get through
  some firewalls, and is prone to netsplits, etc. IRC networks have reasons
  to be wary of bots using them. Only basic notifications could be done over
  irc, as it has little security.
* When there's a ssh server involved, code could be run on it to notify
  logged-in clients. But this is not a general solution to this problem.
* pubsubhubbub does not seem like an option; its hubs want to pull down
  a feed over http.

<<<<<<< HEAD
### jabber TODO

* test with big servers, eg google chat
* Prevent idle disconnection. Probably means sending or receiving pings,
  but would prefer to avoid eg pinging every 60 seconds as some clients do.
* Make the git-annex clients invisible, so a user can use their regular
  account without always seeming to be present when git-annex is logged in.
  See <http://xmpp.org/extensions/xep-0126.html>
* webapp configuration
* After pulling from a remote, may need to scan for transfers, which
  could involve other remotes (ie, S3). Since the remote client is not able to
  talk to us directly, it won't be able to upload any new files to us.
  Need a fast way to find new files, and get them transferring. The expensive
  transfer scan may be needed to get fully in sync, but is too expensive to
  run every time this happens.

### jabber security

Any data git-annex sends over this XMPP will be visible to the XMPP
account's buddies, to the XMPP server, and quite likely to other interested
parties. So it's important to consider the security exposure of using it.

If git-annex sends only a single bit notification, this lets attackers know
when the user is active and changing files. Although the assistant's other
syncing activities can somewhat mask this.

As soon as git-annex does anything unlike any other client, an attacker can
see how many clients are connected for a user, and fingerprint the ones
running git-annex, and determine how many clients are running git-annex.

If git-annex sent the UUID of the remote it pushed to, this would let
attackers determine how many different remotes are being used,
and map some of the connections between clients and remotes.
=======
See [[xmpp]] for design of git-annex's use of xmpp for notifications.
>>>>>>> 07c6aa31

## storing git repos in the cloud

Of course, one option is to just use github etc to store the git repo.

Two things can store git repos in Amazon S3:
* <http://gabrito.com/post/storing-git-repositories-in-amazon-s3-for-high-availability>
* <http://wiki.cs.pdx.edu/oss2009/index/projects/gits3.html>

Another option is to not store the git repo in the cloud, but push/pull
peer-to-peer. When peers cannot directly talk to one-another, this could be
bounced through something like XMPP.<|MERGE_RESOLUTION|>--- conflicted
+++ resolved
@@ -44,43 +44,7 @@
 * pubsubhubbub does not seem like an option; its hubs want to pull down
   a feed over http.
 
-<<<<<<< HEAD
-### jabber TODO
-
-* test with big servers, eg google chat
-* Prevent idle disconnection. Probably means sending or receiving pings,
-  but would prefer to avoid eg pinging every 60 seconds as some clients do.
-* Make the git-annex clients invisible, so a user can use their regular
-  account without always seeming to be present when git-annex is logged in.
-  See <http://xmpp.org/extensions/xep-0126.html>
-* webapp configuration
-* After pulling from a remote, may need to scan for transfers, which
-  could involve other remotes (ie, S3). Since the remote client is not able to
-  talk to us directly, it won't be able to upload any new files to us.
-  Need a fast way to find new files, and get them transferring. The expensive
-  transfer scan may be needed to get fully in sync, but is too expensive to
-  run every time this happens.
-
-### jabber security
-
-Any data git-annex sends over this XMPP will be visible to the XMPP
-account's buddies, to the XMPP server, and quite likely to other interested
-parties. So it's important to consider the security exposure of using it.
-
-If git-annex sends only a single bit notification, this lets attackers know
-when the user is active and changing files. Although the assistant's other
-syncing activities can somewhat mask this.
-
-As soon as git-annex does anything unlike any other client, an attacker can
-see how many clients are connected for a user, and fingerprint the ones
-running git-annex, and determine how many clients are running git-annex.
-
-If git-annex sent the UUID of the remote it pushed to, this would let
-attackers determine how many different remotes are being used,
-and map some of the connections between clients and remotes.
-=======
 See [[xmpp]] for design of git-annex's use of xmpp for notifications.
->>>>>>> 07c6aa31
 
 ## storing git repos in the cloud
 
