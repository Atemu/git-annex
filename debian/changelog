<<<<<<< HEAD
  * annex.version increased to 6, but version 5 is also still supported.
  * The upgrade to version 6 is not done fully automatically, because
    upgrading a direct mode repository to version 6 will prevent old
    versions of git-annex from working in other clones of that repository.
  * smudge: New command, used for git smudge filter. 
    This will replace direct mode.
  * init: Configure .git/info/attributes to use git-annex as a smudge
    filter. Note that this changes the default behavior of git add in a
    newly initialized repository; it will add files to the annex.

git-annex (5.20151117) UNRELEASED; urgency=medium
=======
git-annex (5.20151208) unstable; urgency=medium
>>>>>>> e1961bf8

  * Build with -j1 again to get reproducible build.
  * Display progress meter in -J mode when copying from a local git repo,
    to a local git repo, and from a remote git repo.
  * Display progress meter in -J mode when downloading from the web.
  * map: Improve display of git remotes with non-ssh urls, including http
    and gcrypt. 
  * When core.sharedRepository is set, annex object files are not made mode
    444, since that prevents a user other than the file owner from locking
    them. Instead, a mode such as 664 is used in this case.
  * tahoe: Include tahoe capabilities in whereis display.
  * import: Changed to honor annex.largefiles settings.
  * addurl, importfeed: Changed to honor annex.largefiles settings,
    when the content of the url is downloaded. (Not when using --fast or
    --relaxed.)
  * webapp: Fix bugs that could result in a relative path such as "."
    being written to ~/.config/git-annex/autostart, and ignore any such 
    relative paths in the file.
    This was a reversion caused by the relative path changes in 5.20150113.
  * dropunused: Make more robust when trying to drop an object that has
    already been dropped.
  * Fix reversion in handling of long filenames, particularly when using
    addurl/importfeed, which was introduced in the previous release.

 -- Joey Hess <id@joeyh.name>  Tue, 08 Dec 2015 11:14:03 -0400

git-annex (5.20151116) unstable; urgency=medium

  * Use concurrent-output library when configured with -fConcurrentOutput.
    This allows nicely displayed messages when using the -J flag.
  * Additional commands now support the -J flag: 
    fsck, drop, add, addurl, import
  * import: Avoid very ugly error messages when the directory files
    are imported to is not a directort, but perhaps an annexed file.
  * Concurrent progress bars are now displayed when using -J with a command
    that moves file contents around.
  * Fix race that could result in an annexed file's symlink not being
    created, when eg, running concurrent git-annex adds.
  * add: Fix error recovery rollback to not move the injested file content
    out of the annex back to the file, because other files may point to
    that same content. Instead, copy the injected file content out to
    recover.
  * quvi may output utf-8 encoded data when the conifigured locale doesn't
    support that; avoid crashing on such invalid encoding.
  * runshell: Avoid failing when $HOME/.ssh does not exist and cannot be
    created.
  * Make the git-annex-standalone.deb prevent runshell from installing
    wrappers into $HOME/.ssh
  * Make git-annex-standalone.deb include the git-annex html documentation,
    desktop file, and base completion file, same as the regular git-annex.deb.
  * fsck: When fscking a dead repo, avoid incorrect "fixing location log"
    message, and display a warning about it being dead, since it's unusual
    to have access to a dead repo.
  * assistant: Pass ssh-options through 3 more git pull/push calls
    that were missed before.
  * Added annex.pidlock and annex.pidlocktimeout configuration to support
    filesystems where POSIX fcntl locks cannot be used.
  * init: Automatically enable annex.pidlock when necessary.

 -- Joey Hess <id@joeyh.name>  Mon, 16 Nov 2015 14:17:40 -0400

git-annex (5.20151102.1) unstable; urgency=medium

  * Avoid installing desktop file and program file if cabal install
    git-annex is run as root, since that is not a systemwide install,
    but to /root, and so generating a systemwide desktop file is not right.
  * When cabal install is run with the desktop file location not writable,
    display a warning, but continue successfully.

 -- Joey Hess <id@joeyh.name>  Tue, 03 Nov 2015 12:08:38 -0400

git-annex (5.20151102) unstable; urgency=medium

  * Use statvfs on OSX.
  * Symlink timestamp preservation code uses functions
    from unix-2.7.0 when available, which should be more portable.
  * enableremote: List uuids and descriptions of remotes that can be
    enabled, and accept either the uuid or the description in leu if the
    name.
  * Catch up with current git behavior when both repo and repo.git exist;
    it seems it now prefers repo in this case, although historically it may
    have preferred repo.git.
  * Fix failure to build with aws-0.13.0.
  * When built with aws-0.13.0, the S3 special remote can be used to create
    google nearline buckets, by setting storageclass=NEARLINE.

 -- Joey Hess <id@joeyh.name>  Mon, 02 Nov 2015 12:41:20 -0400

git-annex (5.20151019) unstable; urgency=medium

  * Fix a longstanding, but unlikely to occur bug, where dropping
    a file from a remote could race with other drops of the same file,
    and result in all copies of its content being lost.
  * git-annex-shell: Added lockcontent command, to prevent dropping of
    a key's content. This is necessary due to the above bugfix.
  * In some cases, the above bugfix changes what git-annex allows you to
    drop:
    - When a file is present in several special remotes,
      but not in any accessible git repositories, dropping it from one of
      the special remotes will now fail. Instead, the file has to be
      moved from one of the special remotes to the git repository, and can
      then safely be dropped from the git repository.
    - If a git remote has too old a version of git-annex-shell installed,
      git-annex won't trust it to hold onto a copy of a file when dropping
      that file from the local git repository.
  * Changed drop ordering when using git annex sync --content or the
    assistant, to drop from remotes first and from the local repo last.
    This works better with the behavior changes to drop in many cases.
  * Do verification of checksums of annex objects downloaded from remotes.
  * When annex objects are received into git repositories from other git
    repos, their checksums are verified then too.
  * To get the old, faster, behavior of not verifying checksums, set
    annex.verify=false, or remote.<name>.annex-verify=false.
  * setkey, rekey: These commands also now verify that the provided file
    matches the expected checksum of the key, unless annex.verify=false.
  * reinject: Already verified content; this can now be disabled by
    setting annex.verify=false.
  * sync, merge, assistant: When git merge failed for a reason other
    than a conflicted merge, such as a crippled filesystem not allowing
    particular characters in filenames, git-annex would make a merge commit
    that could omit such files or otherwise be bad. Fixed by aborting the
    whole merge process when git merge fails for any reason other than a
    merge conflict.
  * Allow building with S3 disabled again.
  * Ported disk free space checking code to work on Solaris.
  * Windows webapp: Fix support for entering password when setting
    up a ssh remote.
  * copy --auto was checking the wrong repo's preferred content.
    (--from was checking what --to should, and vice-versa.)
    Fixed this bug, which was introduced in version 5.20150727.
  * Avoid unncessary write to the location log when a file is unlocked
    and then added back with unchanged content.
  * S3: Fix support for using https.
  * Avoid displaying network transport warning when a ssh remote
    does not yet have an annex.uuid set.
  * Debian: Add torrent library to build-depends as it's packaged now,
    and stop recommending bittornado | bittorrent.
  * Debian: Remove build dependency on transformers library, as it is now
    included in ghc.
  * Debian: Remove menu file, since a desktop file is provided and
    lintian says there can be only one.

 -- Joey Hess <id@joeyh.name>  Mon, 19 Oct 2015 13:59:01 -0400

git-annex (5.20150930) unstable; urgency=medium

  * Added new linux standalone "ancient" build to support kernels
    like 2.6.32.
  * info: Don't allow use in a non-git-annex repository, since it
    uses the git-annex branch and would create it if it were missing.
  * assistant: When updating ~/.ssh/config, preserve any symlinks.
  * webapp: Remove the "disable remote" feature from the UI.
  * S3: When built with aws-0.13.0, supports using more storage classes.
    In particular, storageclass=STANDARD_IA to use Amazon's
    new Infrequently Accessed storage, and storageclass=NEARLINE
    to use Google's NearLine storage.
  * Improve ~/.ssh/config modification code to not add trailing spaces
    to lines it cannot parse.
  * Fix a crash at direct mode merge time when .git/index doesn't exist
    yet. Triggered by eg, git-annex sync --no-commit in a fresh clone of
    a repository.
  * status: Show added but not yet committed files.
  * Added stack.yaml to support easy builds from source with stack.

 -- Joey Hess <id@joeyh.name>  Wed, 30 Sep 2015 14:31:52 -0400

git-annex (5.20150916) unstable; urgency=medium

  * Fix Windows build to work with ghc 7.10.
  * init: Fix reversion in detection of repo made with git clone --shared
  * info: Support querying info of individual files in direct mode.
  * unused: Fix reversion in 5.20150727 that broke parsing of the
    --unused-refspec option. Thanks, Øyvind A. Holm.
  * Make full option parsing be done when not in a git repo, so --help
    can be displayed for commands that require a git repo, etc.
  * fsck: Work around bug in persistent that broke display of
    problematically encoded filenames on stderr when using --incremental.
  * When gpg.program is configured, it's used to get the command to run
    for gpg. Useful on systems that have only a gpg2 command or want to
    use it instead of the gpg command.
  * Windows: Switched to using git for Windows, rather than msysgit.
    Using msysgit with git-annex is no longer supported.
  * Windows: Even when the user neglects to tell the git installer to
    add git to PATH, git-annex will still work from within the git bash
    shell, and the webapp can be used too.
  * sync: Add --no-commit, --no-pull, --no-push options to turn off parts of
    the sync process, as well as supporting --commit, --pull, --push, and
    --no-content options to specify the (current) default behavior.
  * annex.hardlink extended to also try to use hard links when copying from
    the repository to a remote.
  * Improve bash completion, so it completes names of remotes and backends
    in appropriate places.
  * Special remotes configured with autoenable=true will be automatically
    enabled when git-annex init is run.
  * Fix bug in combination of preferred and required content settings.
    When one was set to the empty string and the other set to some expression,
    this bug caused all files to be wanted, instead of only files matching
    the expression.

 -- Joey Hess <id@joeyh.name>  Wed, 16 Sep 2015 10:31:24 -0400

git-annex (5.20150824) unstable; urgency=medium

  * Sped up downloads of files from ssh remotes, reducing the
    non-data-transfer overhead 6x.
  * sync: Support --jobs
  * sync --content: Avoid unnecessary second pull from remotes when 
    no file transfers are made.
  * External special remotes can now be built that can be used in readonly
    mode, where git-annex downloads content from the remote using regular
    http.
  * Added WHEREIS to external special remote protocol.
  * importfeed --relaxed: Avoid hitting the urls of items in the feed.
  * Fix reversion in init when ran as root, introduced in version 5.20150731.
  * Reorder declaration to fix build with yesod-core > 1.4.13.
    Thanks, Michael Alan Dorman.
  * Fix building without quvi and without database.
    Thanks, Ben Boeckel.
  * Avoid building the assistant on the hurd, since an inotify equivalent
    is not yet implemented in git-annex for the hurd.
  * --debug log messages are now timestamped with fractional seconds.
  * --debug is passed along to git-annex-shell when git-annex is in debug mode.
  * Makefile: Pass LDFLAGS, CFLAGS, and CPPFLAGS through ghc and on to
    ld, cc, and cpp.
  * As a result of the Makefile changes, the Debian package is built
    with various hardening options. Although their benefit to a largely
    haskell program is unknown.

 -- Joey Hess <id@joeyh.name>  Mon, 24 Aug 2015 14:11:05 -0700

git-annex (5.20150812) unstable; urgency=medium

  * Added support for SHA3 hashed keys (in 8 varieties), when git-annex is
    built using the cryptonite library.
  * metadata: Fix reversion introduced in 5.20150727 that caused recursive
    display of metadata to not work.
  * Windows: Fix bug that caused git-annex sync to fail due to missing
    environment variable.
  * Fix setting/setting/viewing metadata that contains unicode or other
    special characters, when in a non-unicode locale.
  * Simplify setup process for a ssh remote. Now it suffices to run git
    remote add, followed by git-annex sync. Now the remote is automatically
    initialized for use by git-annex, where before the git-annex branch had
    to manually be pushed before using git-annex sync. Note that this
    involved changes to git-annex-shell, so if the remote is using an old
    version, the manual push is still needed.
  * git-annex-shell: Don't let configlist auto-init repository when in
    readonly mode.
  * Perform a clean shutdown when --time-limit is reached.
    This includes running queued git commands, and cleanup actions normally
    run when a command is finished.
  * fsck: Commit incremental fsck database when --time-limit is reached.
    Previously, some of the last files fscked did not make it into the
    database when using --time-limit.
  * fsck: Commit incremental fsck database after every 1000 files
    fscked, or every 5 minutes, whichever comes first. Previously,
    commits were made every 1000 files fscked.
  * Linux standalone: Work around problem that prevented it from working
    properly if unpacked into a directory that contains ":" or ";" in its
    name.
  * proxy: Fix proxy git commit of non-annexed files in direct mode. 
  * proxy: If a non-proxied git command, such as git revert
    would normally fail because of unstaged files in the work tree,
    make the proxied command fail the same way.
  * proxy: Fix removal of files deleted by the proxied command.
  * proxy: Fix behavior when run in subdirectory of git repo.
  * Improve Setup.hs file so that cabal copy --destdir works.
    Thanks, Magnus Therning.
  * Tighten dependency on optparse-applicative to 0.11.0.
  * Added back debian/cabal-wrapper, since it still seems needed after all.

 -- Joey Hess <id@joeyh.name>  Wed, 12 Aug 2015 11:14:58 -0400

git-annex (5.20150731) unstable; urgency=medium

  * webapp: Support enabling known gitlab.com remotes.
  * Fix rsync special remote to work when -Jn is used for concurrent
    uploads.
  * The last release accidentially removed a number of options from the
    copy command. (-J, file matching options, etc). These have been added
    back.
  * init: Detect when the filesystem is crippled such that it ignores
    attempts to remove the write bit from a file, and enable direct mode.
    Seen with eg, NTFS fuse on linux.
  * Fix man page installation by cabal install; all the new man pages are
    now installed.

 -- Joey Hess <id@joeyh.name>  Fri, 31 Jul 2015 11:34:36 -0400

git-annex (5.20150727) unstable; urgency=medium

  * Fix bug that prevented uploads to remotes using new-style chunking
    from resuming after the last successfully uploaded chunk.
  * Switched option parsing to use optparse-applicative. This was a very large
    and invasive change, and may have caused some minor behavior changes to
    edge cases of option parsing. (For example, the metadata command no
    longer accepts the combination of --get and --set, which never actually
    worked.)
  * Bash completion file is now included in the git-annex source tree, 
    and installed into Debian package (and any other packages built using make
    install). This bash completion is generated by the option parser, so it
    covers all commands, all options, and will never go out of date!
  * As well as tab completing "git-annex" commands, "git annex" will also tab
    complete. However, git's bash completion script needs a patch,
    which I've submitted, for this to work prefectly.
  * version --raw now works when run outside a git repository.
  * assistant --startdelay now works when run outside a git repository.
  * dead now accepts multiple --key options.
  * addurl now accepts --prefix and --suffix options to adjust the
    filenames used.
  * sync --content: Fix bug that caused files to be uploaded to eg,
    more archive remotes than wanted copies, only to later be dropped
    to satisfy the preferred content settings.
  * importfeed: Improve detection of known items whose url has changed,
    and avoid adding redundant files. Where before this only looked at
    permalinks in rss feeds, it now also looks at guids.
  * importfeed: Look at not only permalinks, but now also guids
    to identify previously downloaded files.
  * Webapp: Now features easy setup of git-annex repositories on gitlab.com.
  * Adjust debian build deps: The webapp can now build on arm64, s390x
    and hurd-i386. WebDAV support is also available on those architectures.
  * Debian package now maintained by Richard Hartmann.
  * Support building without persistent database on for systems that
    lack TH. This removes support for incremental fsck.

 -- Joey Hess <id@joeyh.name>  Mon, 27 Jul 2015 12:24:49 -0400

git-annex (5.20150710) unstable; urgency=medium

  * add: Stage symlinks the same as git add would, even if they are not a
    link to annexed content.
  * sync: When annex.autocommit=false, avoid making any commit of local
    changes, while still merging with remote to the extent possible.
  * unused: --used-refspec can now be configured to look at refs in the
    reflog. This provides a way to not consider old versions of files to be
    unused after they have reached a specified age, when the old refs in
    the reflog expire.
  * log: Fix reversion introduced in version 5.20150528 that broke this command.
  * assistant --autostart: First stop any daemons that are already running,
    which might be left over from a previous login session and so unable to
    use the ssh agent of a new login session.
  * assistant: Fix local pairing to not include newline in ssh pubkey,
    which is rejected on the other end for security reasons.
  * assistant: Fix ANNEX_SHELL_DIR written to ~/.ssh/authorized_keys 
    in local pairing to be the absolute path to the repository, not "."
    This was a reversion caused by the relative path changes in 5.20150113.
  * Brought back the setkey plumbing command that was removed in 2011, since
    we found a use case for it. Note that the command's syntax was changed
    for consistency.
  * bugfix: Pass --full-tree when using git ls-files to get a list of files
    on the git-annex branch, so it works when run in a subdirectory.
    This bug affected git-annex unused, and potentially also transitions
    running code and other things.
  * Support git's undocumented core.sharedRepository=2 value, which
    is equivalent to "world", and is set when a repo was created using
    git init --shared=world.
  * When building on linux, pass --as-needed to linker to avoid linking
    with unused shared libraries including libyaml.
  * import: Fix failure of cross-device import on Windows.
  * merge: Avoid creating the synced/master branch.
  * Removed support for optparse-applicative versions older than 0.10.

 -- Joey Hess <id@joeyh.name>  Fri, 10 Jul 2015 16:36:42 -0400

git-annex (5.20150617) unstable; urgency=medium

  * Now supports git annex sync --all --content to sync all versions of all
    files with all repos that want them.
  * Added new "anything" preferred content expression, which matches all
    versions of all files.
  * Standard preferred content for client, backup, incremental backup,
    and unwanted groups have been adjusted to work better when used
    with git annex sync --all --content.
  * fromkey, registerurl: Improve handling of urls that happen to also
    be parsable as strange keys.
  * sync, remotedaemon: Pass configured ssh-options even when
    annex.sshcaching is disabled.
  * assistant: Consume systemd-networkd dbus events to learn about
    changes to network connections, as was already done with
    network-manager and wicd.
    Thanks to Sebastian Reuße for the patches.
  * get --incomplete: New option to resume any interrupted downloads.
  * dead --key: Can be used to mark a key as dead.
  * fsck: Ignore keys that are known to be dead when running in
    --all/--unused/--key mode or a in a bare repo. Closes: #753888
    Otherwise, still reports files with lost contents, even if the content
    is dead.
  * S3: Special remotes can be configured with public=yes to allow
    the public to access the bucket's content.
  * S3: Publically accessible buckets can be used without creds.
  * import --clean-duplicates: Fix bug that didn't count local or trusted
    repo's copy of a file as one of the necessary copies to allow removing
    it from the import location.
  * tahoe: Use ~/.tahoe-git-annex/ rather than ~/.tahoe/git-annex/
    when setting up a tahoe special remote to avoid old versions of
    tahoe create-client choking.
  * Fix bug that prevented enumerating locally present objects in repos
    tuned with annex.tune.objecthash1=true.
    Fixes: unused, object count in info, unannex.
  * Improve url parsing to handle some urls containing illegal []
    characters in their paths.
  * info: Added json output for "backend usage", "numcopies stats",
    "repositories containing these files", and "transfers in progress".
  * Fix incremental backup standard preferred content expression to match
    its documentation, which says it does not want files that have reached
    a backup repository.
  * Increased the default annex.bloomaccuracy from 1000 to 10000000.
    This makes git annex unused use up to 16 mb more memory than it did
    before, but the massive increase in accuracy makes this worthwhile
    for all but the smallest systems.
  * Build documentation with deterministic=1 for reproducible builds.
    (A new ikiwiki feature.) Closes: #785736
  * Re-remove dependency on obsolete hamlet package. Closes: #786659
  * debian/cabal-wrapper: Removed this hack which should not be needed anymore.

 -- Joey Hess <id@joeyh.name>  Wed, 17 Jun 2015 13:50:35 -0400

git-annex (5.20150528) unstable; urgency=medium

  * fromkey, registerurl: Allow urls to be specified instead of keys,
    and generate URL keys.
  * Linux standalone, OSX app: Improve runshell script to always quote
    shell vars, so that it will work when eg, untarred into a directory
    path with spaces in its name.
  * Revert removal dependency on obsolete hamlet package, since the
    autobuilders are not ready for this change yet and it prevented them
    from building the webapp. Reopens: #786659
  * fsck: When checksumming a file fails due to a hardware fault,
    the file is now moved to the bad directory, and the fsck proceeds.
    Before, the fsck immediately failed.
  * Linux standalone: The webapp was not built in the previous release,
    this release fixes that oversight.

 -- Joey Hess <id@joeyh.name>  Thu, 28 May 2015 10:48:03 -0400

git-annex (5.20150522) unstable; urgency=medium

  * import: Refuse to import files that are within the work tree, as that
    does not make sense and could cause data loss.
  * drop: Now supports --all, --unused, and --key.
  * drop: Now defaults to --all when run in a bare repository.
    (Previously, did nothing when run in a bare repository.)
  * get, move, copy, mirror: Concurrent transfers are now supported!
    For example: git-annex get -J10
    However, progress bars are not yet displayed for concurrent transfers,
    pending an updated version of the ascii-progress library.
  * --quiet now makes progress output by rsync, wget, etc be quiet too.
  * Take space that will be used by other running downloads into account when
    checking annex.diskreserve.
  * Avoid accumulating transfer failure log files unless the assistant is
    being used.
  * Fix an unlikely race that could result in two transfers of the same key
    running at once.
  * Stale transfer lock and info files will be cleaned up automatically
    when get/unused/info commands are run.
  * unused: Add --used-refspec option and annex.used-refspec, which can
    specify a set of refs to consider used, rather than the default of
    considering all refs used.
  * webapp: Fix zombie xdg-open process left when opening file browser.
    Closes: #785498
  * Safer posix fctnl locking implementation, using lock pools and STM.
  * Build documentation with TZ=UTC for reproducible builds. See #785736.
  * OSX: Corrected the location of trustedkeys.gpg, so the built-in
    upgrade code will find it. Fixes OSX upgrade going forward, but
    older versions won't upgrade themselves due to this problem.
  * Remove dependency on obsolete hamlet package. Closes: #786659

 -- Joey Hess <id@joeyh.name>  Fri, 22 May 2015 14:20:18 -0400

git-annex (5.20150508.1) unstable; urgency=medium

  * Now builds cleanly using ghc 7.10 (as well as ghc back to 7.6).
  * Imrovements to the git-annex-standalone.deb build process.
    (Thanks, Yaroslav Halchenko)

 -- Joey Hess <id@joeyh.name>  Mon, 11 May 2015 12:08:58 -0400

git-annex (5.20150508) unstable; urgency=medium

  * Improve behavior when a git-annex command is told to operate
    on a file that doesn't exist. It will now continue to other
    files specified after that on the command line, and only error out at
    the end.
  * S3: Enable debug logging when annex.debug or --debug is set.
  * S3: git annex info will show additional information about a S3 remote
    (endpoint, port, storage class)
  * S3: Let git annex enableremote be used, without trying to recreate
    a bucket that should already exist.
  * S3: Fix incompatability with bucket names used by hS3; the aws library
    cannot handle upper-case bucket names. git-annex now converts them to
    lower case automatically.
  * import: Check for gitignored files before moving them into the tree.
    (Needs git 1.8.4 or newer.)
  * import: Don't stop entire import when one file fails due to being
    gitignored or conflicting with something in the work tree.
  * import: Before removing a duplicate file in --deduplicate or
    --clean-duplicates mode, verify that enough copies of its content still
    exist.
  * Improve integration with KDE's file manager to work with dolphin
    version 14.12.3 while still being compatable with 4.14.2.
    Thanks, silvio.
  * assistant: Added --autostop to complement --autostart.
  * Work around wget bug #784348 which could cause it to clobber git-annex
    symlinks when downloading from ftp.
  * Support checking ftp urls for file presence.
  * Fix bogus failure of fsck --fast.
  * fsck: Ignore error recording the fsck in the activity log,
    which can happen when running fsck in a read-only repository.
    Closes: #698559
    (fsck can still need to write to the repository if it find problems,
    but a successful fsck can be done read-only)
  * Improve quvi 0.4 output parsing to handle cases wher there is no known
    filename extension. This is currently the case when using quvi with
    youtube. In this case, the extension ".m" will be used.
  * Dropped support for older versions of yesod, warp, and dbus than the ones
    in Debian Jessie.
  * Switch from the obsolete dataenc library for base64 encoding to sandi.
    (Thanks, Magnus Therning)
  * Debian's ghc now supports TH on arm! Adjust build dependencies
    to build the webapp on arm, and enable DAV support on arm. \o/
  * Adjust some other arch specific build dependencies that are now
    available on more architectures in Devian unstable.
  * Windows: Remove cygwin ssh, the newer version of which has stopped
    honoring the setting of HOME. Instead, copy msysgit's ssh into PATH.
    Note that setting up a remote ssh server using password authentication
    is known to be broken in this release on Windows.
  * Windows: Roll back to an older version of rsync from cygwin.
    The newer version has some dependency on a newer ssh from cygwin.

 -- Joey Hess <id@joeyh.name>  Fri, 08 May 2015 13:42:30 -0400

git-annex (5.20150420) unstable; urgency=medium

  * Fix activity log parsing, which caused the log to not retain
    activity from other uuids.
  * Union merge could fall over if there was a file in the repository
    with the same name as a git ref. Now fixed.
  * info dir: Added information about repositories that
    contain files in the specified directory.
  * info: Added --bytes option.
  * bittorrent: Fix handling of magnet links.
  * When a key's size is unknown, still check the annex.diskreserve,
    and avoid getting content if the disk is too full.
  * Fix fsck --from a git remote in a local directory, and from
    a directory special remote.
    This was a reversion caused by the relative path changes in 5.20150113.
  * fsck --from remote: When bad content is found in the remote,
    and the local repo does not have a copy of the content, preserve
    the bad content in .git/annex/bad/ to avoid further data loss.
  * fsck --from remote: Avoid downloading a key if it would go over
    the annex.diskreserve limit.
  * required: New command, like wanted, but for required content.
  * Removed dependency on haskell SHA library,
    instead using cryptohash >= 0.11.0.
  * Make repo init more robust.
  * New debian/rules build-standalone target, which generates a
    git-annex-standalone.deb that should work on many old Debian etc
    systems. Thanks, Yaroslav Halchenko.
  * Windows: Renamed start menu file to avoid loop in some versions
    of Windows where the menu file is treated as a git-annex program.
  * Windows: Fixed support of remotes on other drives.
    (A reversion introduced in version 5.20150113.)
  * Windows: Bundled versions of rsync, wget, ssh, and gpg from
    cygwin all updated. Thanks, Yury V. Zaytsev.

 -- Joey Hess <id@joeyh.name>  Mon, 20 Apr 2015 14:44:04 -0400

git-annex (5.20150409) unstable; urgency=medium

  * This fixes a bug in the assistant introduced by the literal pathspec
    changes in version 5.20150406.
  * --quiet now suppresses progress displays from eg, rsync.
    (Second time's the charm..)
  * fromkey, registerurl: When reading from stdin, allow the
    filename and url, respectively, to contain whitespace.
  * add: If annex.largefiles is set and does not match a file that's being
    added, the file will be checked into git rather than being added to the
    annex. Previously, git annex add skipped over such files; this new
    behavior is more useful in direct mode.
  * proxy: Made it work when run in a new repository before initial
    commit.
  * info: Display repository mode: bare when in a bare (non-direct mode)
    repo.
  * importfeed: Fix feed download when curl is used.
  * importfeed: Error out when passed a non-url.
  * webapp: When adding another local repository, and combining it
    with the current repository, the new repository's remote path
    was set to "." rather than the path to the current repository.
    This was a reversion caused by the relative path changes in 5.20150113.
  * contentlocationn: New plumbing command.

 -- Joey Hess <id@joeyh.name>  Thu, 09 Apr 2015 15:06:38 -0400

git-annex (5.20150406.1) unstable; urgency=medium

  * Fixes a bug in the last release that caused rsync and possibly
    other commands to hang at the end of a file transfer.
    (--quiet is back to not blocking progress displays until
    that code can be fixed properly.)

 -- Joey Hess <id@joeyh.name>  Mon, 06 Apr 2015 17:13:13 -0400

git-annex (5.20150406) unstable; urgency=medium

  * Prevent git-ls-files from double-expanding wildcards when an
    unexpanded wildcard is passed to a git-annex command like add or find.
  * Fix make build target. Thanks, Justin Geibel.
  * Fix GETURLS in external special remote protocol to strip
    downloader prefix from logged url info before checking for the
    specified prefix.
  * importfeed: Avoid downloading a redundant item from a feed whose
    permalink has been seen before, even when the url has changed.
  * importfeed: Always store itemid in metadata; before this was only
    done when annex.genmetadata was set.
  * Relax debian package dependencies to git >= 1:1.8.1 rather
    than needing >= 1:2.0.
  * test: Fix --list-tests
  * addurl --file: When used with a special remote that claims
    urls and checks their contents, don't override the user's provided
    filename with filenames that the special remote suggests. Also,
    don't allow adding the url if the special remote says it contains
    multiple files.
  * import: --deduplicate and --cleanduplicates now output the keys
    corresponding to duplicated files they process.
  * expire: New command, for expiring inactive repositories.
  * fsck: Record fsck activity for use by expire command.
  * Fix truncation of parameters that could occur when using xargs git-annex.
  * Significantly sped up processing of large numbers of directories
    passed to a single git-annex command.
  * version: Add --raw
  * init: Improve fifo test to detect NFS systems that support fifos
    but not well enough for sshcaching.
  * --quiet now suppresses progress displays from eg, rsync.
    (The option already suppressed git-annex's own built-in progress
    displays.)

 -- Joey Hess <id@joeyh.name>  Mon, 06 Apr 2015 12:48:48 -0400

git-annex (5.20150327) unstable; urgency=medium

  * readpresentkey: New plumbing command for checking location log.
  * checkpresentkey: New plumbing command to check if a key can be verified
    to be present on a remote.
  * Added a post-update-annex hook, which is run after the git-annex branch
    is updated. Needed for git update-server-info.
  * migrate: --force will force migration of keys already using the
    destination backend. Useful in rare cases.
  * Man pages for individual commands now available, and can be
    opened using "git annex help <command>"
  * --auto is no longer a global option; only get, drop, and copy
    accept it. (Not a behavior change unless you were passing it to a
    command that ignored it.)
  * Improve error message when --in @date is used and there is no
    reflog for the git-annex branch.
  * assistant: Committing a whole lot of files at once could overflow
    command-line length limits and cause the commit to fail. This
    only happened when using the assistant in an indirect mode repository.
  * Work around curl bug when asked to download an empty url to a file.
  * Fix bug introduced in the last release that broke git-annex sync
    when git-annex was installed from the standalone tarball.

 -- Joey Hess <id@joeyh.name>  Fri, 27 Mar 2015 13:10:59 -0400

git-annex (5.20150317) unstable; urgency=medium

  * fsck: Incremental fsck uses sqlite to store its records, instead
    of abusing the sticky bit. Existing sticky bits are ignored;
    incremental fscks started by old versions won't be resumed by
    this version.
  * fsck: Multiple incremental fscks of different repos (including remotes)
    can now be running at the same time in the same repo without it
    getting confused about which files have been checked for which remotes.
  * unannex: Refuse to unannex when repo is too new to have a HEAD,
    since in this case there must be staged changes in the index
    (if there is anything to unannex), and the unannex code path
    needs to run with a clean index.
  * Linux standalone: Set LOCPATH=/dev/null to work around
    https://ghc.haskell.org/trac/ghc/ticket/7695
    This prevents localization from working, but git-annex
    is not localized anyway.
  * sync: As well as the synced/git-annex push, attempt a
    git-annex:git-annex push, as long as the remote branch
    is an ancestor of the local branch, to better support bare git repos.
    (This used to be done, but it forgot to do it since version 4.20130909.)
  * When re-execing git-annex, use current program location, rather than
    ~/.config/git-annex/program, when possible.
  * Submodules are now supported by git-annex!
  * metadata: Fix encoding problem that led to mojibake when storing
    metadata strings that contained both unicode characters and a space
    (or '!') character.
  * Also potentially fixes encoding problem when embedding credentials
    that contain unicode characters.
  * sync: Fix committing when in a direct mode repo that has no HEAD ref.
    (For example, a newly checked out git submodule.)
  * Added SETURIPRESENT and SETURIMISSING to external special remote protocol,
    useful for things like ipfs that don't use regular urls.
  * addurl: Added --raw option, which bypasses special handling of quvi,
    bittorrent etc urls.
  * git-annex-shell: Improve error message when the specified repository
    doesn't exist or git config fails for some reason.
  * fromkey --force: Skip test that the key has its content in the annex.
  * fromkey: Add stdin mode.
  * registerurl: New plumbing command for mass-adding urls to keys.
  * remotedaemon: Fixed support for notifications of changes to gcrypt
    remotes, which was never tested and didn't quite work before.

 -- Joey Hess <id@joeyh.name>  Tue, 17 Mar 2015 13:02:36 -0400

git-annex (5.20150219) unstable; urgency=medium

  * glacier: Detect when the glacier command in PATH is the wrong one,
    from boto, rather than from glacier-cli, and refuse to use it,
    since the boto program fails to fail when passed
    parameters it does not understand.
  * groupwanted: New command to set the groupwanted preferred content
    expression.
  * import: Support file matching options such as --exclude, --include, 
    --smallerthan, --largerthan
  * The file matching options are now only accepted by commands that
    can actually use them, instead of by all commands.
  * import: Avoid checksumming file twice when run in the default
    or --duplicate mode.
  * Windows: Fix bug in dropping an annexed file, which
    caused a symlink to be staged that contained backslashes.
  * webapp: Fix reversion in opening webapp when starting it manually
    inside a repository.
  * assistant: Improve sanity check for control characters when pairing.
  * Improve race recovery code when committing to git-annex branch.
  * addurl: Avoid crash if quvi is not installed, when git-annex was
    built with process-1.2
  * bittorrent: Fix mojibake introduced in parsing arai2c progress output.
  * fsck --from: If a download from a remote fails, propagate the failure.
  * metadata: When setting metadata, do not recurse into directories by
    default, since that can be surprising behavior and difficult to recover
    from. The old behavior is available by using --force.
  * sync, assistant: Include repository name in head branch commit message.
  * The ssh-options git config is now used by gcrypt, rsync, and ddar
    special remotes that use ssh as a transport.
  * sync, assistant: Use the ssh-options git config when doing git pull
    and push.
  * remotedaemon: Use the ssh-options git config.
  * Linux standalone: Improved process names of linker shimmed programs.

 -- Joey Hess <id@joeyh.name>  Thu, 19 Feb 2015 14:16:03 -0400

git-annex (5.20150205) unstable; urgency=medium

  * info: Can now display info about a given uuid.
  * Added to remote/uuid info: Count of the number of keys present
    on the remote, and their size. This is rather expensive to calculate,
    so comes last and --fast will disable it.
  * info remote: Include the date of the last sync with the remote.
  * sync: Added --message/-m option like git commit.
  * remotedaemon: Fix problem that could prevent ssh connections being
    made after two LOSTNET messages were received in a row (perhaps due to
    two different network interfaces being brought down).
  * Fix build failure when wget is not installed.
  * Fix wording of message displayed when unable to get a file that
    is available in untrusted repositories.
  * addurl: When a Content-Disposition header suggests a filename to use,
    addurl will consider using it, if it's reasonable and doesn't conflict
    with an existing file. (--file overrides this)
  * Fix default repository description created by git annex init,
    which got broken by the relative path changes in the last release.
  * init: Repository tuning parameters can now be passed when initializing a
    repository for the first time. For details, see
    http://git-annex.branchable.com/tuning/
  * merge: Refuse to merge changes from a git-annex branch of a repo
    that has been tuned in incompatible ways.
  * Support annex.tune.objecthash1, annex.tune.objecthashlower, and
    annex.tune.branchhash1.
  * Remove support for building without cryptohash.
  * Added MD5 and MD5E backends.
  * assistant: Fix local pairing when ssh pubkey comment contains spaces.
  * Avoid using fileSize which maxes out at just 2 gb on Windows.
    Instead, use hFileSize, which doesn't have a bounded size.
    Fixes support for files > 2 gb on Windows.
  * Windows: Fix running of the pre-commit-annex hook.
  * Windows: Fix S3 special remote; need to call withSocketsDo. Thanks, Trent.

 -- Joey Hess <id@joeyh.name>  Thu, 05 Feb 2015 14:08:33 -0400

git-annex (5.20150113) unstable; urgency=medium

  * unlock: Don't allow unlocking files that have never been committed to git
    before, to avoid an intractable problem that prevents the pre-commit
    hook from telling if such a file is intended to be an annexed file or not.
  * Avoid re-checksumming when migrating from hash to hashE backend.
    Closes: #774494
  * Fix build with process 1.2.1.0.
  * Android: Provide a version built with -fPIE -pie to support Android 5.0.
  * sync: Fix an edge case where syncing in a bare repository would try to
    merge and so fail.
  * Check git version at runtime, rather than assuming it will be the same
    as the git version used at build time when running git-checkattr and
    git-branch remove.
  * Switch to using relative paths to the git repository.
    - This allows the git repository to be moved while git-annex is running in
      it, with fewer problems.
    - On Windows, this avoids some of the problems with the absurdly small
      MAX_PATH of 260 bytes. In particular, git-annex repositories should
      work in deeper/longer directory structures than before.
  * Generate shorter keys for WORM and URL, avoiding keys that are longer
    than used for SHA256, so as to not break on systems like Windows that
    have very small maximum path length limits.
  * Bugfix: A file named HEAD in the work tree could confuse some git commands
    run by git-annex.

 -- Joey Hess <id@joeyh.name>  Tue, 13 Jan 2015 12:10:08 -0400

git-annex (5.20141231) unstable; urgency=medium

  * vicfg: Avoid crashing on badly encoded config data.
  * Work around statfs() overflow on some XFS systems.
  * sync: Now supports remote groups, the same way git remote update does.
  * setpresentkey: A new plumbing-level command.
  * Run shutdown cleanup actions even if there were failures processing
    the command. Among other fixes, this means that addurl will stage
    added files even if adding one of the urls fails.
  * bittorrent: Fix locking problem when using addurl file://
  * Windows: Fix local rsync filepath munging (fixes 26 test suite failures).
  * Windows: Got the rsync special remote working.
  * Windows: Fix handling of views of filenames containing '%'
  * OSX: Switched away from deprecated statfs64 interface.

 -- Joey Hess <id@joeyh.name>  Wed, 31 Dec 2014 15:15:46 -0400

git-annex (5.20141219) unstable; urgency=medium

  * Webapp: When adding a new box.com remote, use the new style chunking.
    Thanks, Jon Ander Peñalba.
  * External special remote protocol now includes commands for setting
    and getting the urls associated with a key.
  * Urls can now be claimed by remotes. This will allow creating,
    for example, a external special remote that handles magnet: and
    *.torrent urls.
  * Use wget -q --show-progress for less verbose wget output,
    when built with wget 1.16.
  * Added bittorrent special remote.
  * addurl behavior change: When downloading an url ending in .torrent,
    it will download files from bittorrent, instead of the old behavior
    of adding the torrent file to the repository.
  * Added Recommends on aria2.
  * When possible, build with the haskell torrent library for parsing
    torrent files. As a fallback, can instead use btshowmetainfo from
    bittornado | bittorrent.
  * Fix build with -f-S3.

 -- Joey Hess <id@joeyh.name>  Fri, 19 Dec 2014 16:53:26 -0400

git-annex (5.20141203) unstable; urgency=medium

  * proxy: New command for direct mode repositories, allows bypassing
    the direct mode guard in a safe way to do all sorts of things
    including git revert, git mv, git checkout ...
  * undo: New command to undo the most recent change to a file
    or to the contents of a directory.
  * Add undo action to nautilus and konqueror integration.
  * diffdriver: New git-annex command, to make git external diff drivers
    work with annexed files.
  * pre-commit: Block partial commit of unlocked annexed file, since
    that left a typechange staged in index due to some infelicity of git's
    handling of partial commits.
  * Work around behavior change in lsof 4.88's -F output format.
  * S3: Switched to using the haskell aws library.
  * S3: No longer buffers entire files in memory when uploading without
    chunking.
  * S3: When built with a new enough version of the haskell aws library,
    supports doing multipart uploads, in order to store extremely large
    files in S3 when not using chunking.
  * Don't show "(gpg)" when decrypting the remote encryption cipher,
    since this could be taken to read that's the only time git-annex
    runs gpg, which is not the case.
  * Debian package is now maintained by Gergely Nagy.
  * Windows: Remove Alt+A keyboard shortcut, which turns out to have scope
    outside the menus.
  * Windows: Install ssh and other bundled programs to Git/cmd,
    instead of Git/bin, since the latter is not in the default msysgit PATH.

 -- Joey Hess <id@joeyh.name>  Wed, 03 Dec 2014 15:16:52 -0400

git-annex (5.20141125) unstable; urgency=medium

  * Remove fixup code for bad bare repositories created by
    versions 5.20131118 through 5.20131127. That fixup code would
    accidentially fire when --git-dir was incorrectly
    pointed at the working tree of a git-annex repository,
    possibly resulting in data loss. Closes: #768093
  * Windows: Fix crash when user.name is not set in git config.

 -- Joey Hess <joeyh@debian.org>  Wed, 05 Nov 2014 11:41:51 -0400

git-annex (5.20141024) unstable; urgency=medium

  * vicfg: Deleting configurations now resets to the default, where
    before it has no effect.
  * Remove hurd stuff from cabal file, since hackage currently rejects
    it, and the test suite fails on hurd.
  * initremote: Don't allow creating a special remote that has the same
    name as an existing git remote.
  * Windows: Use haskell setenv library to clean up several ugly workarounds
    for inability to manipulate the environment on windows. This includes
    making git-annex not re-exec itself on start on windows, and making the
    test suite on Windows run tests without forking.
  * glacier: Fix pipe setup when calling glacier-cli to retrieve an object.
  * info: When run on a single annexed file, displays some info about the 
    file, including its key and size.
  * info: When passed the name or uuid of a remote, displays info about that
    remote. Remotes that support encryption, chunking, or embedded
    creds will include that in their info.
  * enableremote: When the remote has creds, update the local creds cache
    file. Before, the old version of the creds could be left there, and
    would continue to be used.

 -- Joey Hess <joeyh@debian.org>  Fri, 24 Oct 2014 13:03:29 -0400

git-annex (5.20141013) unstable; urgency=medium

  * Adjust cabal file to support building w/o assistant on the hurd.
  * Support building with yesod 1.4.
  * S3: Fix embedcreds=yes handling for the Internet Archive.
  * map: Handle .git prefixed remote repos. Closes: #614759
  * repair: Prevent auto gc from happening when fetching from a remote.

 -- Joey Hess <joeyh@debian.org>  Mon, 13 Oct 2014 10:13:06 -0400

git-annex (5.20140927) unstable; urgency=medium

  * Really depend (not just build-depend) on new enough git for --no-gpg-sign
    to work. Closes: #763057
  * Add temporary workaround for bug #763078 which broke building on armel
    and armhf.

 -- Joey Hess <joeyh@debian.org>  Sat, 27 Sep 2014 14:25:09 -0400

git-annex (5.20140926) unstable; urgency=high

  * Depend on new enough git for --no-gpg-sign to work. Closes: #762446
  * Work around failure to build on mips by using cabal, not Setup,
    to build in debian/rules.

 -- Joey Hess <joeyh@debian.org>  Fri, 26 Sep 2014 15:09:02 -0400

git-annex (5.20140919) unstable; urgency=high

  * Security fix for S3 and glacier when using embedcreds=yes with
    encryption=pubkey or encryption=hybrid. CVE-2014-6274
    The creds embedded in the git repo were *not* encrypted.
    git-annex enableremote will warn when used on a remote that has
    this problem. For details, see:
    https://git-annex.branchable.com/upgrades/insecure_embedded_creds/
  * assistant: Detect when repository has been deleted or moved, and
    automatically shut down the assistant. Closes: #761261
  * Windows: Avoid crashing trying to list gpg secret keys, for gcrypt
    which is not yet supported on Windows.
  * WebDav: Fix enableremote crash when the remote already exists.
    (Bug introduced in version 5.20140817.)
  * add: In direct mode, adding an annex symlink will check it into git,
    as was already done in indirect mode.

 -- Joey Hess <joeyh@debian.org>  Fri, 19 Sep 2014 12:53:42 -0400

git-annex (5.20140915) unstable; urgency=medium

  * New annex.hardlink setting. Closes: #758593
  * init: Automatically detect when a repository was cloned with --shared,
    and set annex.hardlink=true, as well as marking the repository as
    untrusted.
  * Fix parsing of ipv6 address in git remote address when it was not
    formatted as an url.
  * The annex-rsync-transport configuration is now also used when checking
    if a key is present on a rsync remote, and when dropping a key from
    the remote.
  * Promote file not found warning message to an error.
  * Fix transfer lock file FD leak that could occur when two separate
    git-annex processes were both working to perform the same set of
    transfers.
  * sync: Ensure that pending changes to git-annex branch are committed
    before push when in direct mode. (Fixing a very minor reversion.)
  * WORM backend: Switched to include the relative path to the file inside
    the repository, rather than just the file's base name. Note that if you're
    relying on such things to keep files separate with WORM, you should really
    be using a better backend.
  * Rather than crashing when there's a problem with the requested bloomfilter
    capacity/accuracy, fall back to a reasonable default bloom filter size.
  * Fix build with optparse-applicative 0.10. Closes: #761484
  * webapp: Fixed visual glitch in xmpp pairing that was reported live by a
    user who tracked me down in front of a coffee cart in Portland. 
    (New bug reporting method of choice?)

 -- Joey Hess <joeyh@debian.org>  Mon, 15 Sep 2014 10:45:00 -0400

git-annex (5.20140831) unstable; urgency=medium

  * Make --help work when not in a git repository. Closes: #758592
  * Ensure that all lock fds are close-on-exec, fixing various problems with
    them being inherited by child processes such as git commands.
  * When accessing a local remote, shut down git-cat-file processes
    afterwards, to ensure that remotes on removable media can be unmounted.
    Closes: #758630
  * Fix handing of autocorrection when running outside a git repository.
  * Fix stub git-annex test support when built without tasty.
  * Do not preserve permissions and acls when copying files from
    one local git repository to another. Timestamps are still preserved
    as long as cp --preserve=timestamps is supported. Closes: #729757

 -- Joey Hess <joeyh@debian.org>  Sun, 31 Aug 2014 12:30:08 -0700

git-annex (5.20140817) unstable; urgency=medium

  * New chunk= option to chunk files stored in special remotes.
    Supported by: directory, S3, webdav, gcrypt, rsync, and all external
    and hook special remotes.
  * Partially transferred files are automatically resumed when using
    chunked remotes!
  * The old chunksize= option is deprecated. Do not use for new remotes.
  * Legacy code for directory remotes using the old chunksize= option
    will keep them working, but more slowly than before.
  * webapp: Automatically install Konqueror integration scripts
    to get and drop files.
  * repair: Removing bad objects could leave fsck finding no more
    unreachable objects, but some branches no longer accessible.
    Fix this, including support for fixing up repositories that
    were incompletely repaired before.
  * Fix cost calculation for non-encrypted remotes.
  * Display exception message when a transfer fails due to an exception.
  * WebDAV: Sped up by avoiding making multiple http connections
    when storing a file.
  * WebDAV: Avoid buffering whole file in memory when uploading and
    downloading.
  * WebDAV: Dropped support for DAV before 1.0.
  * testremote: New command to test uploads/downloads to a remote.
  * Dropping an object from a bup special remote now deletes the git branch
    for the object, although of course the object's content cannot be deleted
    due to the nature of bup.
  * unlock: Better error handling; continue past files that are not available
    or cannot be unlocked due to disk space, and try all specified files.
  * Windows: Now uses actual inode equivilants in new direct mode
    repositories, for safer detection of eg, renaming of files with the same
    size and mtime.
  * direct: Fix ugly warning messages.
  * WORM backend: When adding a file in a subdirectory, avoid including the
    subdirectory in the key name.
  * S3, Glacier, WebDAV: Fix bug that prevented accessing the creds
    when the repository was configured with encryption=shared embedcreds=yes.
  * direct: Avoid leaving file content in misctemp if interrupted.
  * git-annex-shell sendkey: Don't fail if a remote asks for a key to be sent
    that already has a transfer lock file indicating it's being sent to that
    remote. The remote may have moved between networks, or reconnected.
  * Switched from the old haskell HTTP library to http-conduit.

 -- Joey Hess <joeyh@debian.org>  Sun, 17 Aug 2014 10:30:58 -0400

git-annex (5.20140717) unstable; urgency=high

  * Fix minor FD leak in journal code. Closes: #754608
  * direct: Fix handling of case where a work tree subdirectory cannot
    be written to due to permissions.
  * migrate: Avoid re-checksumming when migrating from hashE to hash backend.
  * uninit: Avoid failing final removal in some direct mode repositories
    due to file modes.
  * S3: Deal with AWS ACL configurations that do not allow creating or
    checking the location of a bucket, but only reading and writing content to
    it.
  * resolvemerge: New plumbing command that runs the automatic merge conflict
    resolver.
  * Deal with change in git 2.0 that made indirect mode merge conflict
    resolution leave behind old files.
  * sync: Fix git sync with local git remotes even when they don't have an
    annex.uuid set. (The assistant already did so.)
  * Set gcrypt-publish-participants when setting up a gcrypt repository,
    to avoid unncessary passphrase prompts.
    This is a security/usability tradeoff. To avoid exposing the gpg key
    ids who can decrypt the repository, users can unset
    gcrypt-publish-participants.
  * Install nautilus hooks even when ~/.local/share/nautilus/ does not yet
    exist, since it is not automatically created for Gnome 3 users.
  * Windows: Move .vbs files out of git\bin, to avoid that being in the
    PATH, which caused some weird breakage. (Thanks, divB)
  * Windows: Fix locking issue that prevented the webapp starting
    (since 5.20140707).

 -- Joey Hess <joeyh@debian.org>  Thu, 17 Jul 2014 11:27:25 -0400

git-annex (5.20140709) unstable; urgency=medium

  * Fix race in direct mode merge code that could cause all files in the
    repository to be removed. It should be able to recover repositories
    experiencing this bug without data loss. See:
    http://git-annex.branchable.com/bugs/bad_merge_commit_deleting_all_files/
  * Fix git version that supported --no-gpg-sign.
  * Fix bug in automatic merge conflict resolution, when one side is an
    annexed symlink, and the other side is a non-annexed symlink.
  * Really fix bug that caused the assistant to make many unncessary
    empty merge commits.

 -- Joey Hess <joeyh@debian.org>  Wed, 09 Jul 2014 15:28:03 -0400

git-annex (5.20140707) unstable; urgency=medium

  * assistant: Fix bug, introduced in last release, that caused the assistant
    to make many unncessary empty merge commits.
  * assistant: Fix one-way assistant->assistant sync in direct mode.
  * Fix bug in annex.queuesize calculation that caused much more
    queue flushing than necessary.
  * importfeed: When annex.genmetadata is set, metadata from the feed
    is added to files that are imported from it.
  * Support users who have set commit.gpgsign, by disabling gpg signatures
    for git-annex branch commits and commits made by the assistant.
  * Fix memory leak when committing millions of changes to the git-annex
    branch, eg after git-annex add has run on 2 million files in one go.
  * Support building with bloomfilter 2.0.0.
  * Run standalone install process when the assistant is started
    (was only being run when the webapp was opened).
  * Android: patch git to avoid fchmod, which fails on /sdcard.
  * Windows: Got rid of that pesky DOS box when starting the webapp.
  * Windows: Added Startup menu item so assistant starts automatically
    on login.
  * Windows: Fix opening file browser from webapp when repo is in a
    directory with spaces.
  * Windows: Assistant now logs to daemon.log.

 -- Joey Hess <joeyh@debian.org>  Mon, 07 Jul 2014 12:24:13 -0400

git-annex (5.20140613) unstable; urgency=medium

  * Ignore setsid failures.
  * Avoid leaving behind .tmp files when failing in some cases, including
    importing files to a disk that is full.
  * Avoid bad commits after interrupted direct mode sync (or merge).
  * Fix build with wai 0.3.0.
  * Deal with FAT's low resolution timestamps, which in combination with
    Linux's caching of higher res timestamps while a FAT is mounted, caused
    direct mode repositories on FAT to seem to have modified files after
    they were unmounted and remounted.
  * Windows: Fix opening webapp when repository is in a directory with
    spaces in the path.
  * Detect when Windows has lost its mind in a timezone change, and
    automatically apply a delta to the timestamps it returns, to get back to
    sane values.

 -- Joey Hess <joeyh@debian.org>  Fri, 13 Jun 2014 09:58:07 -0400

git-annex (5.20140606) unstable; urgency=medium

  * webapp: When adding a new local repository, fix bug that caused its
    group and preferred content to be set in the current repository,
    even when not combining.
  * webapp: Avoid stomping on existing description, group and
    preferred content settings when enabling or combining with
    an already existing remote.
  * assistant: Make sanity checker tmp dir cleanup code more robust.
  * unused: Avoid checking view branches for unused files.
  * webapp: Include ssh port in mangled hostname.
  * Windows: Fix bug introduced in last release that caused files
    in the git-annex branch to have lines teminated with \r.
  * Windows: Fix retrieving of files from local bare git repositories.

 -- Joey Hess <joeyh@debian.org>  Fri, 06 Jun 2014 12:54:06 -0400

git-annex (5.20140529) unstable; urgency=medium

  * Fix encoding of data written to git-annex branch. Avoid truncating
    unicode characters to 8 bits. Allow any encoding to be used, as with
    filenames (but utf8 is the sane choice). Affects metadata and repository
    descriptions, and preferred content expressions.
  * assistant: When there are multiple remotes giving different ways
    to access the same repository, honor remote cost settings and use
    the cheapest available.
  * webapp: More robust startup when annex directory is not a git repo.
  * initremote/enableremote: Basic support for using with regular git remotes;
    initremote stores the location of an already existing git remote,
    and enableremote setups up a remote using its stored location.
  * webapp: Support for enabling known git repositories on ssh servers.
    The repository must have been added using initremote.
  * webapp: When setting up a ssh remote, record it using initremote,
    so that it can be easily enabled elsewhere.
  * webapp: When setting up a ssh remote, if the user inputs ~/foo,
    normalize that to foo, since it's in the home directory by default.
  * Use exceptions in place of deprecated MonadCatchIO-transformers
    Thanks, Ben Gamari.
  * android: Run busybox install with -s, since some versions of Android
    prohibit making hard links.
  * Android webapp: Fix EvilSplicer bugs that mangled the css files,
    preventing icons from displaying, and also slightly broke the js files.

 -- Joey Hess <joeyh@debian.org>  Thu, 29 May 2014 14:41:56 -0400

git-annex (5.20140517) unstable; urgency=medium

  * webapp: Switched to bootstrap 3.
    Thanks, Sören Brunk.
  * Standalone builds now check gpg signatures before upgrading.
  * Simplified repository description line format. The remote name,
    if any, is always in square brackets after the description.
  * assistant: Clean up stale tmp files on startup.
  * webapp: Better ssh password prompting.
  * Depend on git-remote-gcrypt 0.20130908-6. Older versions
    fail when the assistant is run with no controlling tty.
  * Added ddar special remote.
    Thanks, Robie Basak.
  * webapp: Fixed drag and drop to reorder the list of remotes.
  * group: When no groups are specified to set, lists the current groups
    of a repository.
  * Add remote.$name.annex-shell configuration.
    Thanks, Fraser Tweedale 
  * Support symlinking git-annex and git-annex-shell
    from the Linux standalone bundle into PATH.
    Thanks, jlebar.

 -- Joey Hess <joeyh@debian.org>  Sat, 17 May 2014 13:30:39 -0400

git-annex (5.20140421) unstable; urgency=medium

  * assistant: Now detects immediately when other repositories push
    changes to a ssh remote, and pulls.
    ** XMPP is no longer needed in this configuration! **
    This requires the remote server have git-annex-shell with
    notifychanges support (>= 5.20140405)
  * webapp: Show a network signal icon next to ssh and xmpp remotes that
    it's currently connected with.
  * webapp: Rework xmpp nudge to prompt for either xmpp or a ssh remote 
    to be set up.
  * sync, assistant, remotedaemon: Use ssh connection caching for git pushes
    and pulls.
  * remotedaemon: When network connection is lost, close all cached ssh
    connections.
  * Improve handling of monthly/yearly scheduling.
  * Avoid depending on shakespeare except for when building the webapp.
  * uninit: Avoid making unncessary copies of files.
  * info: Allow use in a repository where annex.uuid is not set.
  * reinit: New command that can initialize a new repository using
    the configuration of a previously known repository.
    Useful if a repository got deleted and you want
    to clone it back the way it was.
  * drop --from: When local repository is untrusted, its copy of a file does
    not count.
  * Bring back rsync -p, but only when git-annex is running on a non-crippled
    file system. This is a better approach to fix #700282 while not
    unncessarily losing file permissions on non-crippled systems.
  * webapp: Start even if the current directory is listed in
    ~/.config/git-annex/autostart but no longer has a git repository in it.
  * findref: New command, like find but shows files in a specified git ref.
  * webapp: Fix UI for removing XMPP connection.
  * When init detects that git is not configured to commit, and sets
    user.email to work around the problem, also make it set user.name.
  * webapp: Support using git-annex on a remote server, which was installed
    from the standalone tarball or OSX app, and so does not have
    git-annex in PATH (and may also not have git or rsync in PATH).
  * standalone tarball, OSX app: Install a ~/.ssh/git-annex-wrapper, which
    can be used to run git-annex, git, rsync, etc.

 -- Joey Hess <joeyh@debian.org>  Sun, 20 Apr 2014 19:43:14 -0400

git-annex (5.20140412) unstable; urgency=high

  * Last release didn't quite fix the high cpu issue in all cases, this should.

 -- Joey Hess <joeyh@debian.org>  Fri, 11 Apr 2014 17:14:38 -0400

git-annex (5.20140411) unstable; urgency=high

  * importfeed: Filename template can now contain an itempubdate variable.
    Needs feed 0.3.9.2.
  * Fix rsync progress parsing in locales that use comma in number display.
    Closes: #744148
  * assistant: Fix high CPU usage triggered when a monthly fsck is scheduled,
    and the last time the job ran was a day of the month > 12. This caused a
    runaway loop. Thanks to Anarcat for his assistance, and to Maximiliano
    Curia for identifying the cause of this bug.
  * Remove wget from OSX dmg, due to issues with cert paths that broke
    git-annex automatic upgrading. Instead, curl is used, unless the
    OSX system has wget installed, which will then be used.

 -- Joey Hess <joeyh@debian.org>  Fri, 11 Apr 2014 14:59:49 -0400

git-annex (5.20140405) unstable; urgency=medium

  * git-annex-shell: Added notifychanges command.
  * Improve display of dbus notifications. Thanks, Johan Kiviniemi.
  * Fix nautilus script installation to not crash when the nautilus script dir
    does not exist. Instead, only install scripts when the directory already
    exists.

 -- Joey Hess <joeyh@debian.org>  Sat, 05 Apr 2014 16:54:33 -0400

git-annex (5.20140402) unstable; urgency=medium

  * unannex, uninit: Avoid committing after every file is unannexed,
    for massive speedup.
  * --notify-finish switch will cause desktop notifications after each 
    file upload/download/drop completes
    (using the dbus Desktop Notifications Specification)
  * --notify-start switch will show desktop notifications when each
    file upload/download starts.
  * webapp: Automatically install Nautilus integration scripts
    to get and drop files.
  * tahoe: Pass -d parameter before subcommand; putting it after
    the subcommand no longer works with tahoe-lafs version 1.10.
    (Thanks, Alberto Berti)
  * forget --drop-dead: Avoid removing the dead remote from the trust.log,
    so that if git remotes for it still exist anywhere, git annex info
    will still know it's dead and not show it.
  * git-annex-shell: Make configlist automatically initialize
    a remote git repository, as long as a git-annex branch has
    been pushed to it, to simplify setup of remote git repositories,
    including via gitolite.
  * add --include-dotfiles: New option, perhaps useful for backups.
  * Version 5.20140227 broke creation of glacier repositories,
    not including the datacenter and vault in their configuration.
    This bug is fixed, but glacier repositories set up with the broken
    version of git-annex need to have the datacenter and vault set
    in order to be usable. This can be done using git annex enableremote
    to add the missing settings. For details, see
    http://git-annex.branchable.com/bugs/problems_with_glacier/
  * Added required content configuration.
  * assistant: Improve ssh authorized keys line generated in local pairing
    or for a remote ssh server to set environment variables in an 
    alternative way that works with the non-POSIX fish shell, as well
    as POSIX shells.

 -- Joey Hess <joeyh@debian.org>  Wed, 02 Apr 2014 16:42:53 -0400

git-annex (5.20140320) unstable; urgency=medium

  * Fix zombie leak and general inneficiency when copying files to a
    local git repo.
  * Fix ssh connection caching stop method to work with openssh 6.5p1,
    which broke the old method.
  * webapp: Added a "Sync now" item to each repository's menu.
  * webapp: Use securemem for constant time auth token comparisons.
  * copy --fast --to remote: Avoid printing anything for files that
    are already believed to be present on the remote.
  * Commands that allow specifying which repository to act on using
    the repository's description will now fail when multiple repositories
    match, rather than picking a repository at random.
    (So will --in=)
  * Better workaround for problem umasks when eg, setting up ssh keys.
  * "standard" can now be used as a first-class keyword in preferred content
    expressions. For example "standard or (include=otherdir/*)"
  * groupwanted can be used in preferred content expressions.
  * vicfg: Allows editing preferred content expressions for groups.
  * Improve behavior when unable to parse a preferred content expression
    (thanks, ion).
  * metadata: Add --get
  * metadata: Support --key option (and some other ones like --all)
  * For each metadata field, there's now an automatically maintained
    "$field-lastchanged" that gives the date of the last change to that
    field. Also the "lastchanged" field for the date of the last change
    to any of a file's metadata.
  * unused: In direct mode, files that are deleted from the work tree
    and so have no content present are no longer incorrectly detected as
    unused.
  * Avoid encoding errors when using the unused log file.
  * map: Fix crash when one of the remotes of a repo is a local directory
    that does not exist, or is not a git repo.
  * repair: Improve memory usage when git fsck finds a great many broken
    objects.
  * Windows: Fix some filename encoding bugs.
  * rsync special remote: Fix slashes when used on Windows.

 -- Joey Hess <joeyh@debian.org>  Thu, 20 Mar 2014 13:21:12 -0400

git-annex (5.20140306) unstable; urgency=high

  * sync: Fix bug in direct mode that caused a file that was not
    checked into git to be deleted when there was a conflicting
    merge with a remote.
  * webapp: Now supports HTTPS.
  * webapp: No longer supports a port specified after --listen, since
    it was buggy, and that use case is better supported by setting up HTTPS.
  * annex.listen can be configured, instead of using --listen
  * annex.startupscan can be set to false to disable the assistant's startup
    scan.
  * Probe for quvi version at run time.
  * webapp: Filter out from Switch Repository list any
    repositories listed in autostart file that don't have a
    git directory anymore. (Or are bare)
  * webapp: Refuse to start in a bare git repository.
  * assistant --autostart: Refuse to start in a bare git repository.
  * webapp: Don't list the public repository group when editing a
    git repository; it only makes sense for special remotes.
  * view, vfilter: Add support for filtering tags and values out of a view,
    using !tag and field!=value.
  * vadd: Allow listing multiple desired values for a field.
  * view: Refuse to enter a view when no branch is currently checked out.
  * metadata: To only set a field when it's not already got a value, use
    -s field?=value
  * Run .git/hooks/pre-commit-annex whenever a commit is made.
  * sync: Automatically resolve merge conflict between and annexed file
    and a regular git file.
  * glacier: Pass --region to glacier checkpresent.
  * webdav: When built with a new enough haskell DAV (0.6), disable
    the http response timeout, which was only 5 seconds.
  * webapp: Include no-pty in ssh authorized_keys lines.
  * assistant: Smarter log file rotation, which takes free disk space
    into account.

 -- Joey Hess <joeyh@debian.org>  Thu, 06 Mar 2014 12:28:04 -0400

git-annex (5.20140227) unstable; urgency=medium

  * metadata: Field names limited to alphanumerics and a few whitelisted
    punctuation characters to avoid issues with views, etc.
  * metadata: Field names are now case insensative.
  * When constructing views, metadata is available about the location of the
    file in the view's reference branch. Allows incorporating parts of the
    directory hierarchy in a view.
    For example `git annex view tag=* podcasts/=*` makes a view in the form
    tag/showname.
  * --metadata field=value can now use globs to match, and matches
    case insensatively, the same as git annex view field=value does.
  * annex.genmetadata can be set to make git-annex automatically set
    metadata (year and month) when adding files.
  * Make annex.web-options be used in several places that call curl.
  * Fix handling of rsync remote urls containing a username,
    including rsync.net.
  * Preserve metadata when staging a new version of an annexed file.
  * metadata: Support --json
  * webapp: Fix creation of box.com and Amazon S3 and Glacier
    repositories, broken in 5.20140221.
  * webdav: When built with DAV 0.6.0, use the new DAV monad to avoid
    locking files, which is not needed by git-annex's use of webdav, and
    does not work on Box.com.
  * webdav: Fix path separator bug when used on Windows.
  * repair: Optimise unpacking of pack files, and avoid repeated error
    messages about corrupt pack files.
  * Add build dep on regex-compat to fix build on mipsel, which lacks
    regex-tdfa.
  * Disable test suite on sparc, which is missing optparse-applicative.
  * Put non-object tmp files in .git/annex/misctmp, leaving .git/annex/tmp
    for only partially transferred objects.

 -- Joey Hess <joeyh@debian.org>  Thu, 27 Feb 2014 11:34:19 -0400

git-annex (5.20140221) unstable; urgency=medium

  * metadata: New command that can attach metadata to files.
  * --metadata can be used to limit commands to acting on files
    that have particular metadata.
  * Preferred content expressions can use metadata=field=value
    to limit them to acting on files that have particular metadata.
  * view: New command that creates and checks out a branch that provides
    a structured view of selected metadata.
  * vfilter, vadd, vpop, vcycle: New commands for operating within views.
  * pre-commit: Update metadata when committing changes to locations
    of annexed files within a view.
  * Add progress display for transfers to/from external special remotes.
  * unused: Fix to actually detect unused keys when in direct mode.
  * fsck: When run with --all or --unused, while .gitattributes
    annex.numcopies cannot be honored since it's operating on keys
    instead of files, make it honor the global numcopies setting,
    and the annex.numcopies git config setting.
  * trust, untrust, semitrust, dead: Warn when the trust level is
    overridden in .git/config.
  * glacier: Do not try to run glacier value create when an existing glacier
    remote is enabled.
  * fsck: Refuse to do anything if more than one of --incremental, --more,
    and --incremental-schedule are given, since it's not clear which option
    should win.
  * Windows webapp: Can set up box.com, Amazon S3, and rsync.net remotes
  * Windows webapp: Can create repos on removable drives.
  * Windows: Ensure HOME is set, as needed by bundled cygwin utilities.

 -- Joey Hess <joeyh@debian.org>  Fri, 21 Feb 2014 11:23:59 -0400

git-annex (5.20140210) unstable; urgency=medium

  * --in can now refer to files that were located in a repository at
    some past date. For example, --in="here@{yesterday}"
  * Fixed direct mode annexed content locking code, which is used to
    guard against recursive file drops.
  * This is the first beta-level release of the Windows port with important
    fixes (see below).
    (The webapp and assistant are still alpha-level on Windows.)
  * sync --content: Honor annex-ignore configuration.
  * sync: Don't try to sync with xmpp remotes, which are only currently
    supported when using the assistant.
  * sync --content: Re-pull from remotes after downloading content,
    since that can take a while and other changes may be pushed in the
    meantime.
  * sync --content: Reuse smart copy code from copy command, including
    handling and repairing out of date location tracking info.
    Closes: #737480
  * sync --content: Drop files from remotes that don't want them after
    getting them.
  * sync: Fix bug in automatic merge conflict resolution code when used
    on a filesystem not supporting symlinks, which resulted in it losing
    track of the symlink bit of annexed files.
  * Added ways to configure rsync options to be used only when uploading
    or downloading from a remote. Useful to eg limit upload bandwidth.
  * Fix initremote with encryption=pubkey to work with S3, glacier, webdav,
    and external special remotes.
  * Avoid building with DAV 0.6 which is badly broken (see #737902).
  * Fix dropping of unused keys with spaces in their name.
  * Fix build on platforms not supporting the webapp.
  * Document in man page that sshcaching uses ssh ControlMaster.
    Closes: #737476
  * Windows: It's now safe to run multiple git-annex processes concurrently
    on Windows; the lock files have been sorted out.
  * Windows: Avoid using unix-compat's rename, which refuses to rename
    directories.
  * Windows: Fix deletion of repositories by test suite and webapp.
  * Windows: Test suite 100% passes again.
  * Windows: Fix bug in symlink calculation code.
  * Windows: Fix handling of absolute unix-style git repository paths.
  * Android: Avoid crashing when unable to set file mode for ssh config file
    due to Android filesystem horribleness.

 -- Joey Hess <joeyh@debian.org>  Mon, 10 Feb 2014 12:54:57 -0400

git-annex (5.20140127) unstable; urgency=medium

  * sync --content: New option that makes the content of annexed files be
    transferred. Similar to the assistant, this honors any configured
    preferred content expressions.
  * Remove --json option from commands not supporting it.
  * status: Support --json.
  * list: Fix specifying of files to list.
  * Allow --all to be mixed with matching options like --copies and --in
    (but not --include and --exclude).
  * numcopies: New command, sets global numcopies value that is seen by all
    clones of a repository.
  * The annex.numcopies git config setting is deprecated. Once the numcopies
    command is used to set the global number of copies, any annex.numcopies
    git configs will be ignored.
  * assistant: Make the prefs page set the global numcopies.
  * Add lackingcopies, approxlackingcopies, and unused to
    preferred content expressions.
  * Client, transfer, incremental backup, and archive repositories
    now want to get content that does not yet have enough copies.
  * Client, transfer, and source repositories now do not want to retain
    unused file contents.
  * assistant: Checks daily for unused file contents, and when possible
    moves them to a repository (such as a backup repository) that
    wants to retain them.
  * assistant: annex.expireunused can be configured to cause unused
    file contents to be deleted after some period of time.
  * webapp: Nudge user to see if they want to expire old unused file
    contents when a lot of them seem to be piling up in the repository.
  * repair: Check git version at run time.
  * assistant: Run the periodic git gc in batch mode.
  * added annex.secure-erase-command config option.
  * test suite: Use tasty-rerun, and expose tasty command-line options.
  * Optimise non-bare http remotes; no longer does a 404 to the wrong
    url every time before trying the right url. Needs annex-bare to be
    set to false, which is done when initially probing the uuid of a
    http remote.
  * webapp: After upgrading a git repository to git-annex, fix
    bug that made it temporarily not be synced with.
  * whereis: Support --all.
  * All commands that support --all also support a --key option,
    which limits them to acting on a single key.

 -- Joey Hess <joeyh@debian.org>  Mon, 27 Jan 2014 13:43:28 -0400

git-annex (5.20140117) unstable; urgency=medium

  * Really fix FTBFS on mipsel and sparc due to test suite not being available
    on those architectures.

 -- Joey Hess <joeyh@debian.org>  Fri, 17 Jan 2014 14:46:27 -0400

git-annex (5.20140116) unstable; urgency=medium

  * Added tahoe special remote.
  * external special remote protocol: Added GETGITDIR, and GETAVAILABILITY.
  * Refuse to build with git older than 1.7.1.1, which is needed for
    git checkout -B
  * map: Fix display of v5 direct mode repos.
  * repair: Support old git versions from before git fsck --no-dangling was
    implemented.
  * Fix a long-standing bug that could cause the wrong index file to be used
    when committing to the git-annex branch, if GIT_INDEX_FILE is set in the
    environment. This typically resulted in git-annex branch log files being
    committed to the master branch and later showing up in the work tree.
    (These log files can be safely removed.)
  * assistant: Detect if .git/annex/index is corrupt at startup, and
    recover.
  * repair: Fix bug in packed refs file exploding code that caused a .gitrefs
    directory to be created instead of .git/refs
  * Fix FTBFS on mipsel and sparc due to test suite not being available
    on those architectures.
  * Android: Avoid passing --clobber to busybox wget.

 -- Joey Hess <joeyh@debian.org>  Thu, 16 Jan 2014 11:34:54 -0400

git-annex (5.20140107) unstable; urgency=medium

  * mirror: Support --all (and --unused).
  * external special remote protocol: Added GETUUID, GETWANTED, SETWANTED,
    SETSTATE, GETSTATE, DEBUG.
  * Windows: Fix bug in direct mode merge code that could cause files
    in subdirectories to go missing.
  * Windows: Avoid eating stdin when running ssh to add a authorized key,
    since this is used for password prompting.
  * Avoid looping if long-running git cat-file or git hash-object crashes
    and keeps crashing when restarted.
  * Assistant: Remove stale MERGE_HEAD files in lockfile cleanup.
  * Remotes can now be made read-only, by setting remote.<name>.annex-readonly
  * wanted, schedule: Avoid printing "ok" after requested value.
  * assistant: Ensure that .ssh/config and .ssh/authorized_keys are not
    group or world writable when writing to those files, as that can make
    ssh refuse to use them, if it allows another user to write to them.
  * addurl, importfeed: Honor annex.diskreserve as long as the size of the
    url can be checked.
  * add: Fix rollback when disk is completely full.
  * assistant: Fixed several minor memory leaks that manifested when
    adding a large number of files.
  * assistant: Start a new git-annex transferkeys process
    after a network connection change, so that remotes that use a persistent
    network connection are restarted.
  * Adjust Debian build deps to match current state of sparc, mipsel.

 -- Joey Hess <joeyh@debian.org>  Tue, 07 Jan 2014 12:22:18 -0400

git-annex (5.20131230) unstable; urgency=medium

  * Added new external special remote interface.
  * importfeed: Support youtube playlists.
  * Add tasty to build-depends, so that test suite builds again.
    (tasty was stuck in incoming.)
  * Fix typo in test suite.
  * Fix bug in Linux standalone build's shimming that broke git-annex-shell.
  * Include git-receive-pack, git-upload-pack, git, and git-shell wrappers
    in the Linux standalone build, and OSX app, so they will be available
    when it's added to PATH.
  * addurl, importfeed: Sanitize | and some other symbols and special
    characters.
  * Auto-upgrade v3 indirect repos to v5 with no changes.
    This also fixes a problem when a direct mode repo was somehow set to v3
    rather than v4, and so the automatic direct mode upgrade to v5 was not
    done.
  * Android: Avoid trying to use Android's own ionice, which does not
    allow specifying a command to run. Fixes transferring files to/from
    android and probably a few other things.

 -- Joey Hess <joeyh@debian.org>  Mon, 30 Dec 2013 14:13:40 -0400

git-annex (5.20131221) unstable; urgency=low

  * assistant: Fix OSX-specific bug that caused the startup scan to try to
    follow symlinks to other directories, and add their contents to the annex.
  * assistant: Set StrictHostKeyChecking yes when creating ssh remotes,
    and add it to the configuration for any ssh remotes previously created
    by the assistant. This avoids repeated prompts by ssh if the host key
    changes, instead syncing with such a remote will fail. Closes: #732602
  * Fix test suite to cover lock --force change.
  * Add plumbing-level lookupkey and examinekey commands.
  * find --format: Added hashdirlower, hashdirmixed, keyname, and mtime
    format variables.
  * assistant: Always batch changes found in startup scan.
  * An armel Linux standalone build is now available, which includes the
    webapp.
  * Programs from Linux and OSX standalone builds can now be symlinked
    into a directory in PATH as an alternative installation method, and will
    use readlink to find where the build was unpacked.
  * Include man pages in Linux and OSX standalone builds.
  * Linux standalone build now includes its own glibc and forces the linker to
    use it, to remove dependence on the host glibc.

 -- Joey Hess <joeyh@debian.org>  Sat, 21 Dec 2013 12:00:17 -0400

git-annex (5.20131213) unstable; urgency=low

  * Avoid using git commit in direct mode, since in some situations
    it will read the full contents of files in the tree.
  * assistant: Batch jobs are now run with ionice and nocache, when
    those commands are available.
  * assistant: Run transferkeys as batch jobs.
  * Automatically fix up bad bare repositories created by
    versions 5.20131118 through 5.20131127.
  * rsync special remote: Fix fallback mode for rsync remotes that
    use hashDirMixed. Closes: #731142
  * copy --from, get --from: When --force is used, ignore the
    location log and always try to get the file from the remote.
  * Deal with box.com changing the url of their webdav endpoint.
  * Android: Fix SRV record lookups for XMPP to use android getprop
    command to find DNS server, since there is no resolv.conf.
  * import: Add --skip-duplicates option.
  * lock: Require --force. Closes: #731606
  * import: better handling of overwriting an existing file/directory/broken
    link when importing
  * Windows: assistant and webapp work! (very experimental)
  * Windows: Support annex.diskreserve.
  * Fix bad behavior in Firefox, which was caused by an earlier fix to
    bad behavior in Chromium.
  * repair: Improve repair of git-annex index file.
  * repair: Remove damaged git-annex sync branches.
  * status: Ignore new files that are gitignored.
  * Fix direct mode's handling when modifications to non-annexed files
    are pulled from a remote. A bug prevented the files from being updated
    in the work tree, and this caused the modification to be reverted.
  * OSX: Remove ssh and ssh-keygen from dmg as they're included in OSX by
    default.

 -- Joey Hess <joeyh@debian.org>  Fri, 13 Dec 2013 14:20:32 -0400

git-annex (5.20131130) unstable; urgency=low

  * init: Fix a bug that caused git annex init, when run in a bare
    repository, to set core.bare=false.

 -- Joey Hess <joeyh@debian.org>  Sat, 30 Nov 2013 16:32:35 -0400

git-annex (5.20131127.1) unstable; urgency=low

  * Rebuild that does not try to use quvi 0.9 from experimental.

 -- Joey Hess <joeyh@debian.org>  Thu, 28 Nov 2013 07:57:36 -0400

git-annex (5.20131127) unstable; urgency=low

  * webapp: Detect when upgrades are available, and upgrade if the user
    desires.
    (Only when git-annex is installed using the prebuilt binaries
    from git-annex upstream, not from eg Debian.)
  * assistant: Detect when the git-annex binary is modified or replaced,
    and either prompt the user to restart the program, or automatically
    restart it.
  * annex.autoupgrade configures both the above upgrade behaviors.
  * Added support for quvi 0.9. Slightly suboptimal due to limitations in its
    interface compared with the old version.
  * Bug fix: annex.version did not get set on automatic upgrade to v5 direct
    mode repo, so the upgrade was performed repeatedly, slowing commands down.
  * webapp: Fix bug that broke switching between local repositories
    that use the new guarded direct mode.
  * Android: Fix stripping of the git-annex binary.
  * Android: Make terminal app show git-annex version number.
  * Android: Re-enable XMPP support.
  * reinject: Allow to be used in direct mode.
  * Futher improvements to git repo repair. Has now been tested in tens
    of thousands of intentionally damaged repos, and successfully
    repaired them all.
  * Allow use of --unused in bare repository.

 -- Joey Hess <joeyh@debian.org>  Wed, 27 Nov 2013 18:41:44 -0400

git-annex (5.20131120) unstable; urgency=low

  * Fix Debian package to not try to run test suite, since haskell-tasty
    is not out of new or in Build-Depends yet.
  * dropunused, addunused: Allow "all" instead of a range to
    act on all unused data.
  * Ensure execute bit is set on directories when core.sharedrepository is set.
  * Ensure that core.sharedrepository is honored when creating the .git/annex
    directory.
  * Improve repair code in the case where the index file is corrupt,
    and this hides other problems from git fsck.

 -- Joey Hess <joeyh@debian.org>  Wed, 20 Nov 2013 12:54:18 -0400

git-annex (5.20131118) unstable; urgency=low

  * Direct mode repositories now have core.bare=true set, to prevent
    accidentally running git commands that try to operate on the work tree,
    and so do the wrong thing in direct mode.
  * annex.version is now set to 5 for direct mode repositories.
    This upgrade is handled fully automatically, no need to run
    git annex upgrade
  * The "status" command has been renamed to "info", to allow
    "git annex status" to be used in direct mode repositories, now that
    "git status" won't work in them.
  * The -c option now not only modifies the git configuration seen by
    git-annex, but it is passed along to every git command git-annex runs.
  * watcher: Avoid loop when adding a file owned by someone else fails
    in indirect mode because its permissions cannot be modified.
  * webapp: Avoid encoding problems when displaying the daemon log file.
  * webapp: Improve UI around remote that have no annex.uuid set,
    either because setup of them is incomplete, or because the remote
    git repository is not a git-annex repository.
  * Include ssh-keygen in standalone bundle.
  * Allow optionally configuring git-annex with -fEKG to enable awesome
    remote monitoring interfaceat http://localhost:4242/
  * Fix bug that caused bad information to be written to the git-annex branch
    when running describe or other commands with a remote that has no uuid.
  * Work around Android linker problem that had prevented git-annex from
    running on Android 4.3 and 4.4.
  * repair: Handle case where index file is corrupt, but all objects are ok.
  * assistant: Notice on startup when the index file is corrupt, and
    auto-repair.
  * Fix direct mode merge bug when a direct mode file was deleted and replaced
    with a directory. An ordering problem caused the directory to not get
    created in this case.
    Thanks to Tim for the test case.
  * Direct mode .git/annex/objects directories are no longer left writable,
    because that allowed writing to symlinks of files that are not present,
    which followed the link and put bad content in an object location.
    Thanks to Tim for the test case.
  * fsck: Fix up .git/annex/object directory permissions.
  * Switched to the tasty test framework.
  * Android: Adjust default .gitignore to ignore .thumbnails at any location
    in the tree, not just at its top.
  * webapp: Check annex.version.

 -- Joey Hess <joeyh@debian.org>  Mon, 18 Nov 2013 10:45:43 -0400

git-annex (4.20131106) unstable; urgency=low

  * Improve local pairing behavior when two computers both try to start
    the pairing process separately.
  * sync: Work even when the local git repository is new and empty,
    with no master branch.
  * gcrypt, bup: Fix bug that prevented using these special remotes
    with encryption=pubkey.
  * Fix enabling of gcrypt repository accessed over ssh;
    git-annex-shell gcryptsetup had a bug that caused it to fail
    with permission denied.
  * Fix zombie process that occurred when switching between repository
    views in the webapp.
  * map: Work when there are gcrypt remotes.
  * Fix build w/o webapp.
  * Fix exception handling bug that could cause .git/annex/index to be used
    for git commits outside the git-annex branch. Known to affect git-annex
    when used with the git shipped with Ubuntu 13.10.

 -- Joey Hess <joeyh@debian.org>  Wed, 06 Nov 2013 11:17:47 -0400

git-annex (4.20131101) unstable; urgency=low

  * The "git annex content" command is renamed to "git annex wanted".
  * New --want-get and --want-drop options which can be used to
    test preferred content settings.
    For example, "git annex find --in . --want-drop"
  * assistant: When autostarted, wait 5 seconds before running the startup
    scan, to avoid contending with the user's desktop login process.
  * webapp: When setting up a bare shared repository, enable non-fast-forward
    pushes.
  * sync: Show a hint about receive.denyNonFastForwards when a push fails.
  * directory, webdav: Fix bug introduced in version 4.20131002 that
    caused the chunkcount file to not be written. Work around repositories
    without such a file, so files can still be retreived from them.
  * assistant: Automatically repair damanged git repository, if it can
    be done without losing data.
  * assistant: Support repairing git remotes that are locally accessible
    (eg, on removable drives).
  * add: Fix reversion in 4.20130827 when adding unlocked files that have
    not yet been committed.
  * unannex: New, much slower, but more safe behavior: Copies files out of
    the annex. This avoids an unannex of one file breaking other files that
    link to the same content. Also, it means that the content
    remains in the annex using up space until cleaned up with 
    "git annex unused".
    (The behavior of unannex --fast has not changed; it still hard links
    to content in the annex. --fast was not made the default because it is
    potentially unsafe; editing such a hard linked file can unexpectedly
    change content stored in the annex.)

 -- Joey Hess <joeyh@debian.org>  Fri, 01 Nov 2013 11:34:27 -0400

git-annex (4.20131024) unstable; urgency=low

  * webapp: Fix bug when adding a remote and git-remote-gcrypt
    is not installed.
  * The assitant can now run scheduled incremental fsck jobs on the local
    repository and remotes. These can be configured using vicfg or with the
    webapp.
  * repair: New command, which can repair damaged git repositories
    (even ones not using git-annex).
  * webapp: When git repository damange is detected, repairs can be
    done using the webapp UI.
  * Automatically and safely detect and recover from dangling
    .git/annex/index.lock files, which would prevent git from
    committing to the git-annex branch, eg after a crash.
  * assistant: Detect stale git lock files at startup time, and remove them.
  * addurl: Better sanitization of generated filenames.
  * Better sanitization of problem characters when generating URL and WORM
    keys.
  * The control socket path passed to ssh needs to be 17 characters
    shorter than the maximum unix domain socket length, because ssh
    appends stuff to it to make a temporary filename. Closes: #725512
  * status: Fix space leak in local mode, introduced in version 4.20130920.
  * import: Skip .git directories.
  * Remove bogus runshell loop check.
  * addurl: Improve message when adding url with wrong size to existing file.
  * Fixed handling of URL keys that have no recorded size.
  * status: Fix a crash if a temp file went away while its size was
    being checked for status.
  * Deal with git check-attr -z output format change in git 1.8.5.
  * Work around sed output difference that led to version containing a newline
    on OSX.
  * sync: Fix automatic resolution of merge conflicts where one side is an
    annexed file, and the other side is a non-annexed file, or a directory.
  * S3: Try to ensure bucket name is valid for archive.org.
  * assistant: Bug fix: When run in a subdirectory, files from incoming merges
    were wrongly added to that subdirectory, and removed from their original
    locations.
  * Windows: Deal with strange msysgit 1.8.4 behavior of not understanding
    DOS formatted paths for --git-dir and --work-tree.
  * Removed workaround for bug in git 1.8.4r0.
  * Added git-recover-repository command to git-annex source
    (not built by default; this needs to move to someplace else).
  * webapp: Move sidebar to the right hand side of the screen.

 -- Joey Hess <joeyh@debian.org>  Thu, 24 Oct 2013 12:59:55 -0400

git-annex (4.20131002) unstable; urgency=low

  * Note that the layout of gcrypt repositories has changed, and
    if you created one you must manually upgrade it.
    See http://git-annex.branchable.com/upgrades/gcrypt/
  * webapp: Support setting up and using encrypted git repositories on
    any ssh server, as well as on rsync.net.
  * git-annex-shell: Added support for operating inside gcrypt repositories.
  * Disable receive.denyNonFastForwards when setting up a gcrypt special
    remote, since gcrypt needs to be able to fast-forward the master branch.
  * import: Preserve top-level directory structure.
  * Use cryptohash rather than SHA for hashing when no external hash program
    is available. This is a significant speedup for SHA256 on OSX, for
    example.
  * Added SKEIN256 and SKEIN512 backends.
  * Android build redone from scratch, many dependencies updated,
    and entire build can now be done using provided scripts.
  * assistant: Clear the list of failed transfers when doing a full transfer
    scan. This prevents repeated retries to download files that are not
    available, or are not referenced by the current git tree.
  * indirect, direct: Better behavior when a file is not owned by
    the user running the conversion.
  * add, import, assistant: Better preserve the mtime of symlinks,
    when when adding content that gets deduplicated.
  * Send a git-annex user-agent when downloading urls.
    Overridable with --user-agent option.
    (Not yet done for S3 or WebDAV due to limitations of libraries used.)
  * webapp: Fixed a bug where when a new remote is added, one file
    may fail to sync to or from it due to the transferrer process not
    yet knowing about the new remote.
  * OSX: Bundled gpg upgraded, now compatible with config files
    written by MacGPG.
  * assistant: More robust inotify handling; avoid crashing if a directory
    cannot be read.
  * Moved list of backends and remote types from status to version
    command.

 -- Joey Hess <joeyh@debian.org>  Wed, 02 Oct 2013 16:00:39 -0400

git-annex (4.20130920) unstable; urgency=low

  * webapp: Initial support for setting up encrypted removable drives.
  * Recommend using my patched gcrypt, which fixes some bugs:
    https://github.com/joeyh/git-remote-gcrypt
  * Support hot-swapping of removable drives containing gcrypt repositories.
  * list: New command, displays a compact table of remotes that
    contain files.
    (Thanks, anarcat for display code and mastensg for inspiration.)
  * fsck: Fix detection and fixing of present direct mode files that are
    wrongly represented as standin symlinks on crippled filesystems.
  * sync: Fix bug that caused direct mode mappings to not be updated
    when merging files into the tree on Windows.
  * sync: Don't fail if the directory it is run in gets removed by the
    sync.
  * addurl: Fix quvi audodetection, broken in last release.
  * status: In local mode, displays information about variance from configured
    numcopies levels. (--fast avoids calculating these)
  * gcrypt: Ensure that signing key is set to one of the participants keys.
  * webapp: Show encryption information when editing a remote.
  * Avoid unnecessarily catting non-symlink files from git, which can be
    so large it runs out of memory.

 -- Joey Hess <joeyh@debian.org>  Fri, 20 Sep 2013 10:34:51 -0400

git-annex (4.20130911) unstable; urgency=low

  * Fix problem with test suite in non-unicode locale.

 -- Joey Hess <joeyh@debian.org>  Wed, 11 Sep 2013 12:14:16 -0400

git-annex (4.20130909) unstable; urgency=low

  * initremote: Syntax change when setting up an encrypted special remote.
    Now use keyid=$KEYID rather than the old encryption=$KEYID
  * forget: New command, causes git-annex branch history to be forgotten
    in a way that will spread to other clones of the repository.
    (As long as they're running this version or newer of git-annex.)
  * forget --drop-dead: Completely removes mentions of repositories that
    have been marked as dead from the git-annex branch.
  * sync, assistant: Force push of the git-annex branch. Necessary
    to ensure it gets pushed to remotes after being rewritten by forget.
  * Added gcrypt support. This combines a fully encrypted git
    repository (using git-remote-gcrypt) with an encrypted git-annex special
    remote.
  * sync: Support syncing with gcrypt remotes.
  * importfeed: Also ignore transient problems with downloading content
    from feeds.
  * Honor core.sharedrepository when receiving and adding files in direct
    mode.
  * enableremote: gpg keys can be removed from those a remote encrypts
    to by passing "keyid-=$KEYID". keyid+= is also provided.
    (Thanks, guilhem for the patch.)
  * Added encryption=pubkey scheme, which encrypts to public keys directly
    rather than the hybrid approach. See documentation for advantages
    and disadvantages, but encryption=hybrid is the recommended scheme still.
    (Thanks, guilhem for the patch.)
  * Fix Feeds display in build flags.
  * Remind user when annex-ignore is set for some remotes, if unable to
    get or drop a file, possibly because it's on an ignored remote.
  * gpg: Force --no-textmode in case the user has it turned on in config.
  * webapp: Improve javascript's handling of longpolling connection
    failures, by reloading the current page in this case.
    Works around chromium behavior where ajax connections to urls
    that were already accessed are denied after navigating back to
    a previous page.
  * Allow building without quvi support.

 -- Joey Hess <joeyh@debian.org>  Mon, 09 Sep 2013 09:47:02 -0400

git-annex (4.20130827) unstable; urgency=low

  * Youtube support! (And 53 other video hosts). When quvi is installed,
    git-annex addurl automatically uses it to detect when an page is
    a video, and downloads the video file.
  * web special remote: Also support using quvi, for getting files,
    or checking if files exist in the web.
  * unused: Is now a minimum of 30 times faster, and typically many
    more times than that (when a repository has several branches).
    (Thanks, guilhem for the patch.)
  * unused: Fix bugs in two edge cases involving manually staged changes.
    (Thanks, guilhem for the patch.)
  * Android: Fix bug in terminal app that caused it to spin using much 
    CPU and battery. This problem was introduced in version 4.20130601.
  * sync, merge: Bug fix: Don't try to merge into master when in a bare repo.
  * import: Add options to control handling of duplicate files:
    --duplicate, --deduplicate, and --clean-duplicates
  * mirror: New command, makes two repositories contain the same set of files.
  * Set --clobber when running wget to ensure resuming works properly.
  * Unescape characters in 'file://...' URIs. (Thanks, guilhem for the patch.)
  * Better error message when trying to use a git remote that has annex.ignore
    set.
  * Fix bug that caused typechanged symlinks to be assumed to be unlocked
    files, so they were added to the annex by the pre-commit hook.
  * Debian: Run the builtin test suite as an autopkgtest.
  * Debian: Recommend ssh-askpass, which ssh will use when the assistant
    is run w/o a tty. Closes: #719832

 -- Joey Hess <joeyh@debian.org>  Tue, 27 Aug 2013 11:03:00 -0400

git-annex (4.20130815) unstable; urgency=low

  * assistant, watcher: .gitignore files and other git ignores are now
    honored, when git 1.8.4 or newer is installed.
    (Thanks, Adam Spiers, for getting the necessary support into git for this.)
  * importfeed: Ignores transient problems with feeds. Only exits nonzero
    when a feed has repeatedly had a problems for at least 1 day.
  * importfeed: Fix handling of dots in extensions.
  * Windows: Added support for encrypted special remotes.
  * Windows: Fixed permissions problem that prevented removing files
    from directory special remote. Directory special remotes now fully usable.

 -- Joey Hess <joeyh@debian.org>  Thu, 15 Aug 2013 10:14:33 +0200

git-annex (4.20130802) unstable; urgency=low

  * dropunused behavior change: Now refuses to drop the last copy of a
    file, unless you use the --force.
    This was the last place in git-annex that could remove data referred
    to by the git history, without being forced.
    Like drop, dropunused checks remotes, and honors the global
    annex.numcopies setting. (However, .gitattributes settings cannot
    apply to unused files.) 
  * Fix inverted logic in last release's fix for data loss bug,
    that caused git-annex sync on FAT or other crippled filesystems to add
    symlink standin files to the annex.
  * importfeed can be used to import files from podcast feeds.
  * webapp: When setting up a dedicated ssh key to access the annex
    on a host, set IdentitiesOnly to prevent the ssh-agent from forcing
    use of a different ssh key. That could result in unncessary password
    prompts, or prevent git-annex-shell from being run on the remote host.
  * webapp: Improve handling of remotes whose setup has stalled.
  * Add status message to XMPP presence tag, to identify to others that
    the client is a git-annex client. Closes: #717652
  * webapp: When creating a repository on a removable drive, set
    core.fsyncobjectfiles, to help prevent data loss when the drive is yanked.
  * Always build with -threaded, to avoid a deadlock when communicating with
    gpg.
  * unused: No longer shows as unused tmp files that are actively being
    transferred.
  * assistant: Fix NetWatcher to not sync with remotes that have
    remote.<name>.annex-sync set to false.
  * assistant: Fix deadlock that could occur when adding a lot of files
    at once in indirect mode.
  * assistant: Fix bug that caused it to stall when adding a very large
    number of files at once (around 5 thousand).
  * OSX: Make git-annex-webapp run in the background, so that the app icon
    can be clicked on the open a new webapp when the assistant is already
    running.
  * Improve test suite on Windows; now tests git annex sync.
  * Fix a few bugs involving filenames that are at or near the filesystem's
    maximum filename length limit.
  * find: Avoid polluting stdout with progress messages. Closes: #718186
  * Escape ':' in file/directory names to avoid it being treated
    as a pathspec by some git commands. Closes: #718185
  * Slow and ugly work around for bug #718517 in git 1.8.4~rc0, which broke
    git-cat-file --batch for filenames containing spaces.
    (Will be reverted after next git pre-release fixes the problem.)

 -- Joey Hess <joeyh@debian.org>  Fri, 02 Aug 2013 11:35:16 -0400

git-annex (4.20130723) unstable; urgency=low

  * Fix data loss bug when adding an (uncompressed) tarball of a
    git-annex repository, or other file that begins with something
    that can be mistaken for a git-annex link. Closes: #717456
  * New improved version of the git-annex logo, contributed by
    John Lawrence.
  * Rsync.net have committed to support git-annex and offer a special
    discounted rate for git-annex users. Updated the webapp to reflect this.
    http://www.rsync.net/products/git-annex-pricing.html
  * Install XDG desktop icon files.
  * Support unannex and uninit in direct mode.
  * Support import in direct mode.
  * webapp: Better display of added files.
  * fix: Preserve the original mtime of fixed symlinks.
  * uninit: Preserve .git/annex/objects at the end, if it still
    has content, so that old versions of files and deleted files
    are not deleted. Print a message with some suggested actions.
  * When a transfer is already being run by another process,
    proceed on to the next file, rather than dying.
  * Fix checking when content is present in a non-bare repository
    accessed via http.
  * Display byte sizes with more precision.
  * watcher: Fixed a crash that could occur when a directory was renamed
    or deleted before it could be scanned.
  * watcher: Partially worked around a bug in hinotify, no longer crashes
    if hinotify cannot process a directory (but can't detect changes in it)
  * directory special remote: Fix checking that there is enough disk space
    to hold an object, was broken when using encryption.
  * webapp: Differentiate between creating a new S3/Glacier/WebDav remote,
    and initializing an existing remote. When creating a new remote, avoid
    conflicts with other existing (or deleted) remotes with the same name.
  * When an XMPP server has SRV records, try them, but don't then fall
    back to the regular host if they all fail.
  * For long hostnames, use a hash of the hostname to generate the socket
    file for ssh connection caching.

 -- Joey Hess <joeyh@debian.org>  Tue, 23 Jul 2013 10:46:05 -0400

git-annex (4.20130709) unstable; urgency=low

  * --all: New switch that makes git-annex operate on all data stored
    in the git annex, including old versions of files. Supported by
    fsck, get, move, copy.
  * --unused: New switch that makes git-annex operate on all data found
    by the last run of git annex unused. Supported by fsck, move, copy.
  * get, move, copy: Can now be run in a bare repository,
    like fsck already could. --all is enabled automatically in this case.
  * merge: Now also merges synced/master or similar branches, which 
    makes it useful to put in a post-receive hook to make a repository
    automatically update its working copy when git annex sync or the assistant
    sync with it.
  * webapp: Fix ssh setup with nonstandard port, broken in last release.
  * init: Detect systems on which git commit fails due to not being able to
    determine the FQDN, and put in a workaround so committing to the git-annex
    branch works.
  * addurl --pathdepth: Fix failure when the pathdepth specified is deeper
    than the urls's path.
  * Windows: Look for .exe extension when searching for a command in path.
  * Pass -f to curl when downloading a file with it, so it propigates failure. 
  * Windows: Fix url to object when using a http remote.
  * webapp: Fix authorized_keys line added when setting up a rsync remote
    on a server that also supports git-annex, to not force running
    git-annex-shell.
  * OSX Mountain Lion: Fixed gpg bundled in dmg to not fail due to a missing
    gpg-agent.
  * Android: gpg is built without --enable-minimal, so it interoperates
    better with other gpg builds that may default to using other algorithms
    for encryption.
  * dropunused, addunused: Complain when asked to operate on a number that
    does not correspond to any unused key.
  * fsck: Don't claim to fix direct mode when run on a symlink whose content
    is not present.
  * Make --numcopies override annex.numcopies set in .gitattributes.

 -- Joey Hess <joeyh@debian.org>  Tue, 09 Jul 2013 13:55:39 -0400

git-annex (4.20130627) unstable; urgency=low

  * assistant --autostart: Automatically ionices the daemons it starts.
  * assistant: Daily sanity check thread is run niced.
  * bup: Handle /~/ in bup remote paths.
    Thanks, Oliver Matthews
  * fsck: Ensures that direct mode is used for files when it's enabled.
  * webapp: Fix bug when setting up a remote ssh repo repeatedly on the same
    server.
  * webapp: Ensure that ssh keys generated for different directories
    on a server are always different.
  * webapp: Fix bug setting up ssh repo if the user enters "~/" at the start 
    of the path.
  * assistant: Fix bug that prevented adding files written by gnucash, 
    and more generally support adding hard links to files. However,
    other operations on hard links are still unsupported.
  * webapp: Fix bug that caused the webapp to hang when built with yesod 1.2.

 -- Joey Hess <joeyh@debian.org>  Thu, 27 Jun 2013 14:21:55 -0400

git-annex (4.20130621) unstable; urgency=low

  * Supports indirect mode on encfs in paranoia mode, and other
    filesystems that do not support hard links, but do support
    symlinks and other POSIX filesystem features.
  * Android: Add .thumbnails to .gitignore when setting up a camera
    repository.
  * Android: Make the "Open webapp" menu item open the just created
    repository when a new repo is made.
  * webapp: When the user switches to display a different repository,
    that repository becomes the default repository to be displayed next time
    the webapp gets started.
  * glacier: Better handling of the glacier inventory, which avoids
    duplicate uploads to the same glacier repository by `git annex copy`.
  * Direct mode: No longer temporarily remove write permission bit of files
    when adding them.
  * sync: Better support for bare git remotes. Now pushes directly to the
    master branch on such a remote, instead of to synced/master. This
    makes it easier to clone from a bare git remote that has been populated
    with git annex sync or by the assistant.
  * Android: Fix use of cp command to not try to use features present
    only on build system.
  * Windows: Fix hang when adding several files at once.
  * assistant: In direct mode, objects are now only dropped when all
    associated files are unwanted. This avoids a repreated drop/get loop
    of a file that has a copy in an archive directory, and a copy not in an
    archive directory. (Indirect mode still has some buggy behavior in this
    area, since it does not keep track of associated files.)
    Closes: #712060
  * status: No longer shows dead repositories.
  * annex.debug can now be set to enable debug logging by default.
    The webapp's debugging check box does this.
  * fsck: Avoid getting confused by Windows path separators
  * Windows: Multiple bug fixes, including fixing the data written to the
    git-annex branch.
  * Windows: The test suite now passes on Windows (a few broken parts are
    disabled).
  * assistant: On Linux, the expensive transfer scan is run niced.
  * Enable assistant and WebDAV support on powerpc and sparc architectures,
    which now have the necessary dependencies built.

 -- Joey Hess <joeyh@debian.org>  Fri, 21 Jun 2013 10:18:41 -0400

git-annex (4.20130601) unstable; urgency=medium

  * XMPP: Git push over xmpp made much more robust.
  * XMPP: Avoid redundant and unncessary pushes. Note that this breaks
    compatibility with previous versions of git-annex, which will refuse
    to accept any XMPP pushes from this version.
  * XMPP: Send pings and use them to detect when contact with the server
    is lost.
  * hook special remote: Added combined hook program support.
  * Android app: Avoid using hard links to app's lib directory, which
    is sometimes on a different filesystem than the data directory.
  * Fix bug in parsing of parens in some preferred content expressions.
    This fixes the behavior of the manual mode group.
  * assistant: Work around git-cat-file's not reloading the index after files
    are staged.
  * Improve error handling when getting uuid of http remotes to auto-ignore,
    like with ssh remotes.
  * content: New command line way to view and configure a repository's
    preferred content settings.
  * sync: Fix double merge conflict resolution handling.
  * XMPP: Fix a file descriptor leak.
  * Android: Added an "Open WebApp" item to the terminal's menu.
  * Android: Work around Android devices where the `am` command doesn't work.
  * Can now restart certain long-running git processes if they crash, and
    continue working.

 -- Joey Hess <joeyh@debian.org>  Sat, 01 Jun 2013 19:16:04 -0400

git-annex (4.20130521) unstable; urgency=low

  * Sanitize debian changelog version before putting it into cabal file.
    Closes: #708619
  * Switch to MonadCatchIO-transformers for better handling of state while
    catching exceptions.
  * Fix a zombie that could result when running a process like gpg to
    read and write to it.
  * Allow building with gpg2.
  * Disable building with the haskell threaded runtime when the webapp
    is not built. This may fix builds on mips, s390x and sparc, which are
    failing to link -lHSrts_thr
  * Temporarily build without webapp on kfreebsd-i386, until yesod is
    installable there again.
  * Direct mode bug fix: After a conflicted merge was automatically resolved,
    the content of a file that was already present could incorrectly
    be replaced with a symlink.
  * Fix a bug in the git-annex branch handling code that could
    cause info from a remote to not be merged and take effect immediately.
  * Direct mode is now fully tested by the test suite.
  * Detect bad content in ~/.config/git-annex/program and look in PATH instead.
  * OSX: Fixed gpg included in dmg.
  * Linux standalone: Back to being built with glibc 2.13 for maximum
    portability.

 -- Joey Hess <joeyh@debian.org>  Tue, 21 May 2013 13:10:26 -0400

git-annex (4.20130516) unstable; urgency=low

  * Android: The webapp is ported and working.
  * Windows: There is a very rough Windows port. Do not trust it with
    important data.
  * git-annex-shell: Ensure that received files can be read. Files
    transferred from some Android devices may have very broken permissions
    as received.
  * direct mode: Direct mode commands now work on files staged in the index,
    they do not need to be committed to git.
  * Temporarily add an upper bound to the version of yesod that can be built
    with, since yesod 1.2 has a great many changes that will require extensive
    work on the webapp.
  * Disable building with the haskell threaded runtime when the assistant
    is not built. This may fix builds on s390x and sparc, which are failing
    to link -lHSrts_thr
  * Avoid depending on regex-tdfa on mips, mipsel, and s390, where it fails
    to build.
  * direct: Fix a bug that could cause some files to be left in indirect mode.
  * When initializing a directory special remote with a relative path,
    the path is made absolute.
  * SHA: Add a runtime sanity check that sha commands output something
    that appears to be a real sha.
  * configure: Better checking that sha commands output in the desired format.
  * rsync special remotes: When sending from a crippled filesystem, use
    the destination's default file permissions, as the local ones can
    be arbitrarily broken. (Ie, ----rwxr-x for files on Android)
  * migrate: Detect if a file gets corrupted while it's being migrated.
  * Debian: Add a menu file.

 -- Joey Hess <joeyh@debian.org>  Thu, 16 May 2013 11:03:35 -0400

git-annex (4.20130501) unstable; urgency=low

  * sync, assistant: Behavior changes: Sync with remotes that have
    annex-ignore set, so that git remotes on servers without git-annex
    installed can be used to keep clients' git repos in sync.
  * assistant: Work around misfeature in git 1.8.2 that makes
    `git commit --alow-empty -m ""` run an editor.
  * sync: Bug fix, avoid adding to the annex the 
    dummy symlinks used on crippled filesystems.
  * Add public repository group.
    (And inpreferreddir to preferred content expressions.)
  * webapp: Can now set up Internet Archive repositories.
  * S3: Dropping content from the Internet Archive doesn't work, but
    their API indicates it does. Always refuse to drop from there.
  * Automatically register public urls for files uploaded to the
    Internet Archive.
  * To enable an existing special remote, the new enableremote command
    must be used. The initremote command now is used only to create
    new special remotes.
  * initremote: If two existing remotes have the same name,
    prefer the one with a higher trust level.
  * assistant: Improved XMPP protocol to better support multiple repositories
    using the same XMPP account. Fixes bad behavior when sharing with a friend
    when you or the friend have multiple reposotories on an XMPP account.
    Note that XMPP pairing with your own devices still pairs with all
    repositories using your XMPP account.
  * assistant: Fix bug that could cause incoming pushes to not get
    merged into the local tree. Particularly affected XMPP pushes.
  * webapp: Display some additional information about a repository on
    its edit page.
  * webapp: Install FDO desktop menu file when started in standalone mode.
  * webapp: Don't default to making repository in cwd when started
    from within a directory containing a git-annex file (eg, standalone
    tarball directory).
  * Detect systems that have no user name set in GECOS, and also
    don't have user.name set in git config, and put in a workaround
    so that commits to the git-annex branch (and the assistant)
    will still succeed despite git not liking the system configuration.
  * webapp: When told to add a git repository on a remote server, and
    the repository already exists as a non-bare repository, use it,
    rather than initializing a bare repository in the same directory.
  * direct, indirect: Refuse to do anything when the assistant
    or git-annex watch daemon is running.
  * assistant: When built with git before 1.8.0, use `git remote rm`
    to delete a remote. Newer git uses `git remote remove`.
  * rmurl: New command, removes one of the recorded urls for a file.
  * Detect when the remote is broken like bitbucket is, and exits 0 when
    it fails to run git-annex-shell.
  * assistant: Several improvements to performance and behavior when
    performing bulk adds of a large number of files (tens to hundreds
    of thousands).
  * assistant: Sanitize XMPP presence information logged for debugging.
  * webapp: Now automatically fills in any creds used by an existing remote
    when creating a new remote of the same type. Done for Internet Archive,
    S3, Glacier, and Box.com remotes.
  * Store an annex-uuid file in the bucket when setting up a new S3 remote.
  * Support building with DAV 0.4.

 -- Joey Hess <joeyh@debian.org>  Wed, 01 May 2013 01:42:46 -0400

git-annex (4.20130417) unstable; urgency=low

  * initremote: Generates encryption keys with high quality entropy.
    This can be disabled using --fast to get the old behavior.
    The assistant still uses low-quality entropy when creating encrypted
    remotes, to avoid delays. (Thanks, guilhem for the patch.)
  * Bugfix: Direct mode no longer repeatedly checksums duplicated files.
  * assistant: Work around horrible, terrible, very bad behavior of
    gnome-keyring, by not storing special-purpose ssh keys in ~/.ssh/*.pub.
    Apparently gnome-keyring apparently will load and indiscriminately use
    such keys in some cases, even if they are not using any of the standard
    ssh key names. Instead store the keys in ~/.ssh/annex/,
    which gnome-keyring will not check.
  * addurl: Bugfix: Did not properly add file in direct mode.
  * assistant: Bug fix to avoid annexing the files that git uses
    to stand in for symlinks on FAT and other filesystem not supporting
    symlinks.
  * Adjust preferred content expressions so that content in archive
    directories is preferred until it has reached an archive or smallarchive
    repository.
  * webapp: New --listen= option allows running the webapp on one computer
    and connecting to it from another. (Note: Does not yet use HTTPS.)
  * Added annex.web-download-command setting.
  * Added per-remote annex-rsync-transport option. (guilhem again)
  * Ssh connection caching is now also used by rsync special remotes.
    (guilhem yet again)
  * The version number is now derived from git, unless built with
    VERSION_FROM_CHANGELOG.
  * assistant: Stop any transfers the assistant initiated on shutdown.
  * assistant: Added sequence numbers to XMPP git push packets. (Not yet used.)
  * addurl: Register transfer so the webapp can see it.
  * addurl: Automatically retry downloads that fail, as long as some
    additional content was downloaded.
  * webapp: Much improved progress bar display for downloads from encrypted
    remotes.
  * Avoid using runghc, as that needs ghci.
  * webapp: When a repository's group is changed, rescan for transfers.
  * webapp: Added animations.
  * webapp: Include the repository directory in the mangled hostname and
    ssh key name, so that a locked down ssh key for one repository is not
    re-used when setting up additional repositories on the same server.
  * Fall back to internal url downloader when built without curl.
  * fsck: Check content of direct mode files (only when the inode cache
    thinks they are unmodified).

 -- Joey Hess <joeyh@debian.org>  Wed, 17 Apr 2013 09:07:38 -0400

git-annex (4.20130405) unstable; urgency=low

  * Group subcommands into sections in usage. Closes: #703797
  * Per-command usage messages.
  * webapp: Fix a race that sometimes caused alerts or other notifications
    to be missed if they occurred while a page was loading.
  * webapp: Progess bar fixes for many types of special remotes.
  * Build debian package without using cabal, which writes to HOME.
    Closes: #704205
  * webapp: Run ssh server probes in a way that will work when the
    login shell is a monstrosity that should have died 25 years ago,
    such as csh.
  * New annex.largefiles setting, which configures which files
    `git annex add` and the assistant add to the annex.
  * assistant: Check small files into git directly.
  * Remotes can be configured to use other MAC algorithms than HMACSHA1
    to encrypt filenames.
    Thanks, guilhem for the patch.
  * git-annex-shell: Passes rsync --bwlimit options on rsync.
    Thanks, guilhem for the patch.
  * webapp: Added UI to delete repositories. Closes: #689847
  * Adjust built-in preferred content expressions to make most types
    of repositories want content that is only located on untrusted, dead,
    and unwanted repositories.
  * drop --auto: Fix bug that prevented dropping files from untrusted
    repositories.
  * assistant: Fix bug that could cause direct mode files to be unstaged
    from git.
  * Update working tree files fully atomically.
  * webapp: Improved transfer queue management.
  * init: Probe whether the filesystem supports fifos, and if not,
    disable ssh connection caching.
  * Use lower case hash directories for storing files on crippled filesystems,
    same as is already done for bare repositories.

 -- Joey Hess <joeyh@debian.org>  Fri, 05 Apr 2013 10:42:18 -0400

git-annex (4.20130323) unstable; urgency=low

  * webapp: Repository list is now included in the dashboard, and other
    UI tweaks.
  * webapp: Improved UI for pairing your own devices together using XMPP.
  * webapp: Display an alert when there are XMPP remotes, and a cloud
    transfer repository needs to be configured.
  * Add incrementalbackup repository group.
  * webapp: Encourage user to install git-annex on a server when adding
    a ssh server, rather than just funneling them through to rsync.
  * xmpp: --debug now enables a sanitized dump of the XMPP protocol
  * xmpp: Try harder to detect presence of clients when there's a git push
    to send.
  * xmpp: Re-enable XA flag, since disabling it did not turn out to help
    with the problems Google Talk has with not always sending presence
    messages to clients.
  * map: Combine duplicate repositories, for a nicer looking map.
  * Fix several bugs caused by a bad Ord instance for Remote.
  * webapp: Switch all forms to POST.
  * assistant: Avoid syncing with annex-ignored remotes when reconnecting
    to the network, or connecting a drive.
  * assistant: Fix OSX bug that prevented committing changed files to a
    repository when in indirect mode.
  * webapp: Improved alerts displayed when syncing with remotes, and 
    when syncing with a remote fails.
  * webapp: Force wrap long filenames in transfer display.
  * assistant: The ConfigMonitor left one zombie behind each time
    it checked for changes, now fixed.
  * get, copy, move: Display an error message when an identical transfer
    is already in progress, rather than failing with no indication why.
  * assistant: Several optimisations to file transfers.
  * OSX app and standalone Linux tarball now both support being added to
    PATH; no need to use runshell to start git-annex.
  * webapp: When adding a removable drive, you can now specify the
    directory inside it to use.
  * webapp: Confirm whether user wants to combine repositories when
    adding a removable drive that already has a repository on it.

 -- Joey Hess <joeyh@debian.org>  Fri, 22 Mar 2013 18:54:05 -0400

git-annex (4.20130314) unstable; urgency=low

  * Bugfix: git annex add, when ran without any file or directory specified,
    should add files in the current directory, but not act on unlocked files
    elsewhere in the tree.
  * Bugfix: drop --from an unavailable remote no longer updates the location
    log, incorrectly, to say the remote does not have the key.
  * Bugfix: If the UUID of a remote is not known, prevent --from, --to,
    and other ways of specifying remotes by name from selecting it,
    since it is not possible to sanely use it.
  * Bugfix: Fix bug in inode cache sentinal check, which broke
    copying to local repos if the repo being copied from had moved
    to a different filesystem or otherwise changed all its inodes

  * Switch from using regex-compat to regex-tdfa, as the C regex library
    is rather buggy.
  * status: Can now be run with a directory path to show only the
    status of that directory, rather than the whole annex.
  * Added remote.<name>.annex-gnupg-options setting.
    Thanks, guilhem for the patch.
  * addurl: Add --relaxed option.
  * addurl: Escape invalid characters in urls, rather than failing to
    use an invalid url.
  * addurl: Properly handle url-escaped characters in file:// urls.

  * assistant: Fix dropping content when a file is moved to an archive
    directory, and getting contennt when a file is moved back out.
  * assistant: Fix bug in direct mode that could occur when a symlink is
    moved out of an archive directory, and resulted in the file not being
    set to direct mode when it was transferred.
  * assistant: Generate better commits for renames.
  * assistant: Logs are rotated to avoid them using too much disk space.
  * assistant: Avoid noise in logs from git commit about typechanged
    files in direct mode repositories.
  * assistant: Set gc.auto=0 when creating repositories to prevent
    automatic commits from causing git-gc runs.
  * assistant: If gc.auto=0, run git-gc once a day, packing loose objects
    very non-aggressively.
  * assistant: XMPP git pull and push requests are cached and sent when
    presence of a new client is detected.
  * assistant: Sync with all git remotes on startup.
  * assistant: Get back in sync with XMPP remotes after network reconnection,
    and on startup.
  * assistant: Fix syncing after XMPP pairing.
  * assistant: Optimised handling of renamed files in direct mode,
    avoiding re-checksumming.
  * assistant: Detects most renames, including directory renames, and
    combines all their changes into a single commit.
  * assistant: Fix ~/.ssh/git-annex-shell wrapper to work when the
    ssh key does not force a command.
  * assistant: Be smarter about avoiding unncessary transfers.

  * webapp: Work around bug in Warp's slowloris attack prevention code,
    that caused regular browsers to stall when they reuse a connection
    after leaving it idle for 30 seconds.
    (See https://github.com/yesodweb/wai/issues/146)
  * webapp: New preferences page allows enabling/disabling debug logging
    at runtime, as well as configuring numcopies and diskreserve.
  * webapp: Repository costs can be configured by dragging repositories around
    in the repository list.
  * webapp: Proceed automatically on from "Configure jabber account"
    to pairing.
  * webapp: Only show up to 10 queued transfers.
  * webapp: DTRT when told to create a git repo that already exists.
  * webapp: Set locally paired repositories to a lower cost than other
    network remotes.

  * Run ssh with -T to avoid tty allocation and any login scripts that
    may do undesired things with it.
  * Several improvements to Makefile and cabal file. Thanks, Peter Simmons
  * Stop depending on testpack.
  * Android: Enable test suite. 

 -- Joey Hess <joeyh@debian.org>  Thu, 14 Mar 2013 15:29:20 -0400

git-annex (4.20130227) unstable; urgency=low

  * annex.version is now set to 4 for direct mode repositories.
  * Should now fully support git repositories with core.symlinks=false;
    always using git's pseudosymlink files in such repositories.
  * webapp: Allow creating repositories on filesystems that lack support for
    symlinks.
  * webapp: Can now add a new local repository, and make it sync with
    the main local repository.
  * Android: Bundle now includes openssh.
  * Android: Support ssh connection caching.
  * Android: Assistant is fully working. (But no webapp yet.)
  * Direct mode: Support filesystems like FAT which can change their inodes
    each time they are mounted.
  * Direct mode: Fix support for adding a modified file.
  * Avoid passing -p to rsync, to interoperate with crippled filesystems.
    Closes: #700282
  * Additional GIT_DIR support bugfixes. May actually work now.
  * webapp: Display any error message from git init if it fails to create
    a repository.
  * Fix a reversion in matching globs introduced in the last release,
    where "*" did not match files inside subdirectories. No longer uses
    the Glob library.
  * copy: Update location log when no copy was performed, if the location
    log was out of date.
  * Makefile now builds using cabal, taking advantage of cabal's automatic
    detection of appropriate build flags.
  * test: The test suite is now built into the git-annex binary, and can
    be run at any time.

 -- Joey Hess <joeyh@debian.org>  Wed, 27 Feb 2013 14:07:24 -0400

git-annex (3.20130216) unstable; urgency=low

  * Now uses the Haskell uuid library, rather than needing a uuid program.
  * Now uses the Haskell Glob library, rather than pcre-light, avoiding
    the need to install libpcre. Currently done only for Cabal or when
    the Makefile is made to use -DWITH_GLOB
  * Android port now available (command-line only).
  * New annex.crippledfilesystem setting, allows use of git-annex
    repositories on FAT and even worse filesystems; avoiding use of
    hard links and locked down permissions settings. (Support is incomplete.)
  * init: Detect when the repository is on a filesystem that does not
    support hard links, or symlinks, or unix permissions, and set
    annex.crippledfilesystem, as well as annex.direct.
  * add: Improved detection of files that are modified while being added.
  * Fix a bug in direct mode, introduced in the previous release, where
    if a file was dropped and then got back, it would be stored in indirect
    mode.

 -- Joey Hess <joeyh@debian.org>  Sat, 16 Feb 2013 10:03:26 -0400

git-annex (3.20130207) unstable; urgency=low

  * webapp: Now allows restarting any threads that crash.
  * Adjust debian package to only build-depend on DAV on architectures
    where it is available.
  * addurl --fast: Use curl, rather than haskell HTTP library, to support https.
  * annex.autocommit: New setting, can be used to disable autocommit
    of changed files by the assistant, while it still does data syncing
    and other tasks.
  * assistant: Ignore .DS_Store on OSX.
  * assistant: Fix location log when adding new file in direct mode.
  * Deal with stale mappings for deleted file in direct mode.
  * pre-commit: Update direct mode mappings. 
  * uninit, unannex --fast: If hard link creation fails, fall back to slow
    mode.
  * Clean up direct mode cache and mapping info when dropping keys.
  * dropunused: Clean up stale direct mode cache and mapping info not
    removed before.

 -- Joey Hess <joeyh@debian.org>  Thu, 07 Feb 2013 12:45:25 -0400

git-annex (3.20130124) unstable; urgency=low

  * Added source repository group, that only retains files until they've
    been transferred to another repository. Useful for things like
    repositories on cameras.
  * Added manual repository group. Use to prevent the assistant from
    downloading any file contents to keep things in sync. Instead
    `git annex get`, `git annex drop` etc can be used manually as desired.
  * webapp: More adjustments to longpoll code to deal with changes in
    variable quoting in different versions of shakespeare-js.
  * webapp: Avoid an error if a transfer is stopped just as it finishes.
    Closes: #698184 
  * webapp: Now always logs to .git/annex/daemon.log
  * webapp: Has a page to view the log, accessed from the control menu.
  * webapp: Fix crash adding removable drive that has an annex directory
    in it that is not a git repository.
  * Deal with incompatability in gpg2, which caused prompts for encryption
    passphrases rather than using the supplied --passphrase-fd.
  * bugfix: Union merges involving two or more repositories could sometimes
    result in data from one repository getting lost. This could result
    in the location log data becoming wrong, and fsck being needed to fix it.
  * sync: Automatic merge conflict resolution now stages deleted files.
  * Depend on git 1.7.7.6 for --no-edit. Closes: #698399
  * Fix direct mode mapping code to always store direct mode filenames
    relative to the top of the repository, even when operating inside a
    subdirectory.
  * fsck: Detect and fix consistency errors in direct mode mapping files.
  * Avoid filename encoding errors when writing direct mode mappings.

 -- Joey Hess <joeyh@debian.org>  Tue, 22 Jan 2013 07:11:59 +1100

git-annex (3.20130114) unstable; urgency=low

  * Now handles the case where a file that's being transferred to a remote
    is modified in place, which direct mode allows. When this
    happens, the transfer now fails, rather than allow possibly corrupt
    data into the remote.
  * fsck: Better checking of file content in direct mode.
  * drop: Suggest using git annex move when numcopies prevents dropping a file.
  * webapp: Repo switcher filters out repos that do not exist any more
    (or are on a drive that's not mounted).
  * webapp: Use IP address, rather than localhost, since some systems may
    have configuration problems or other issues that prevent web browsers
    from connecting to the right localhost IP for the webapp.
  * webapp: Adjust longpoll code to work with recent versions of
    shakespeare-js.
  * assistant: Support new gvfs dbus names used in Gnome 3.6.
  * In direct mode, files with the same key are no longer hardlinked, as
    that would cause a surprising behavior if modifying one, where the other
    would also change.
  * webapp: Avoid illegal characters in hostname when creating S3 or
    Glacier remote.
  * assistant: Avoid committer crashing if a file is deleted at the wrong
    instant.

 -- Joey Hess <joeyh@debian.org>  Mon, 14 Jan 2013 15:25:18 -0400

git-annex (3.20130107) unstable; urgency=low

  * webapp: Add UI to stop and restart assistant.
  * committer: Fix a file handle leak.
  * assistant: Make expensive transfer scan work fully in direct mode.
  * More commands work in direct mode repositories: find, whereis, move, copy,
    drop, log, fsck, add, addurl.
  * sync: No longer automatically adds files in direct mode.
  * assistant: Detect when system is not configured with a user name,
    and set environment to prevent git from failing.
  * direct: Avoid hardlinking symlinks that point to the same content
    when the content is not present.
  * Fix transferring files to special remotes in direct mode.

 -- Joey Hess <joeyh@debian.org>  Mon, 07 Jan 2013 01:01:41 -0400

git-annex (3.20130102) unstable; urgency=low

  * direct, indirect: New commands, that switch a repository to and from
    direct mode. In direct mode, files are accessed directly, rather than
    via symlinks. Note that direct mode is currently experimental. Many
    git-annex commands do not work in direct mode. Some git commands can
    cause data loss when used in direct mode repositories.
  * assistant: Now uses direct mode by default when setting up a new
    local repository.
  * OSX assistant: Uses the FSEvents API to detect file changes.
    This avoids issues with running out of file descriptors on large trees,
    as well as allowing detection of modification of files in direct mode.
    Other BSD systems still use kqueue.
  * kqueue: Fix bug that made broken symlinks not be noticed.
  * vicfg: Quote filename. Closes: #696193
  * Bugfix: Fixed bug parsing transfer info files, where the newline after
    the filename was included in it. This was generally benign, but in
    the assistant, it caused unexpected dropping of preferred content.
  * Bugfix: Remove leading \ from checksums output by sha*sum commands,
    when the filename contains \ or a newline. Closes: #696384
  * fsck: Still accept checksums with a leading \ as valid, now that
    above bug is fixed.
  * SHA*E backends: Exclude non-alphanumeric characters from extensions.
  * migrate: Remove leading \ in SHA* checksums, and non-alphanumerics
    from extensions of SHA*E keys.

 -- Joey Hess <joeyh@debian.org>  Wed, 02 Jan 2013 13:21:34 -0400

git-annex (3.20121211) unstable; urgency=low

  * webapp: Defaults to sharing box.com account info with friends, allowing
    one-click enabling of the repository.
  * Fix broken .config/git-annex/program installed by standalone tarball.
  * assistant: Retrival from glacier now handled.
  * Include ssh in standalone tarball and OSX app.
  * watch: Avoid leaving hard links to files behind in .git/annex/tmp
    if a file is deleted or moved while it's being quarantined in preparation
    to being added to the annex.
  * Allow `git annex drop --from web`; of course this does not remove
    any file from the web, but it does make git-annex remove all urls
    associated with a file.
  * webapp: S3 and Glacier forms now have a select list of all
    currently-supported AWS regions.
  * webdav: Avoid trying to set props, avoiding incompatability with
    livedrive.com. Needs DAV version 0.3.
  * webapp: Prettify error display.
  * webapp: Fix bad interaction between required fields and modals.
  * webapp: Added help buttons and links next to fields that require
    explanations.
  * webapp: Encryption can be disabled when setting up remotes.
  * assistant: Avoid trying to drop content from remotes that don't have it.
  * assistant: Allow periods in ssh key comments.
  * get/copy --auto: Transfer data even if it would exceed numcopies,
    when preferred content settings want it.
  * drop --auto: Fix dropping content when there are no preferred content
    settings.
  * webapp: Allow user to specify the port when setting up a ssh or rsync
    remote.
  * assistant: Fix syncing to just created ssh remotes.
  * Enable WebDAV support in Debian package. Closes: #695532

 -- Joey Hess <joeyh@debian.org>  Tue, 11 Dec 2012 11:25:03 -0400

git-annex (3.20121127) unstable; urgency=low

  * Fix dirContentsRecursive, which had missed some files in deeply nested
    subdirectories. Could affect various parts of git-annex.
  * rsync: Fix bug introduced in last release that broke encrypted rsync
    special remotes.
  * The standalone builds now unset their special path and library path
    variables before running the system web browser.

 -- Joey Hess <joeyh@debian.org>  Tue, 27 Nov 2012 17:07:32 -0400

git-annex (3.20121126) unstable; urgency=low

  * New webdav and Amazon glacier special remotes.
  * Display a warning when a non-existing file or directory is specified.
  * webapp: Added configurator for Box.com.
  * webapp: Show error messages to user when testing XMPP creds.
  * Fix build of assistant without yesod.
  * webapp: The list of repositiories refreshes when new repositories are
    added, including when new repository configurations are pushed in from
    remotes.
  * OSX: Fix RunAtLoad value in plist file.
  * Getting a file from chunked directory special remotes no longer buffers
    it all in memory.
  * S3: Added progress display for uploading and downloading.
  * directory special remote: Made more efficient and robust.
  * Bugfix: directory special remote could loop forever storing a key 
    when a too small chunksize was configured.
  * Allow controlling whether login credentials for S3 and webdav are
    committed to the repository, by setting embedcreds=yes|no when running
    initremote.
  * Added smallarchive repository group, that only archives files that are
    in archive directories. Used by default for glacier when set up in the
    webapp.
  * assistant: Fixed handling of toplevel archive directory and
    client repository group.
  * assistant: Apply preferred content settings when a new symlink
    is created, or a symlink gets renamed. Made archive directories work.

 -- Joey Hess <joeyh@debian.org>  Mon, 26 Nov 2012 11:37:49 -0400

git-annex (3.20121112) unstable; urgency=low

  * assistant: Can use XMPP to notify other nodes about pushes made to other
    repositories, as well as pushing to them directly over XMPP.
  * wepapp: Added an XMPP configuration interface.
  * webapp: Supports pairing over XMPP, with both friends, and other repos
    using the same account.
  * assistant: Drops non-preferred content when possible.
  * assistant: Notices, and applies config changes as they are made to
    the git-annex branch, including config changes pushed in from remotes.
  * git-annex-shell: GIT_ANNEX_SHELL_DIRECTORY can be set to limit it
    to operating on a specified directory.
  * webapp: When setting up authorized_keys, use GIT_ANNEX_SHELL_DIRECTORY.
  * Preferred content path matching bugfix.
  * Preferred content expressions cannot use "in=".
  * Preferred content expressions can use "present".
  * Fix handling of GIT_DIR when it refers to a git submodule.
  * Depend on and use the Haskell SafeSemaphore library, which provides
    exception-safe versions of SampleVar and QSemN.
    Thanks, Ben Gamari for an excellent patch set.
  * file:/// URLs can now be used with the web special remote.
  * webapp: Allow dashes in ssh key comments when pairing.
  * uninit: Check and abort if there are symlinks to annexed content that
    are not checked into git.
  * webapp: Switched to using the same multicast IP address that avahi uses.
  * bup: Don't pass - to bup-split to make it read stdin; bup 0.25
    does not accept that.
  * bugfix: Don't fail transferring content from read-only repos.
    Closes: #691341
  * configure: Check that checksum programs produce correct checksums.
  * Re-enable dbus, using a new version of the library that fixes the memory
    leak.
  * NetWatcher: When dbus connection is lost, try to reconnect.
  * Use USER and HOME environment when set, and only fall back to getpwent,
    which doesn't work with LDAP or NIS.
  * rsync special remote: Include annex-rsync-options when running rsync
    to test a key's presence.
  * The standalone tarball's runshell now takes care of installing a
    ~/.ssh/git-annex-shell wrapper the first time it's run.
  * webapp: Make an initial, empty commit so there is a master branch 
  * assistant: Fix syncing local drives.
  * webapp: Fix creation of rsync.net repositories.
  * webapp: Fix renaming of special remotes.
  * webapp: Generate better git remote names.
  * webapp: Ensure that rsync special remotes are enabled using the same
    name they were originally created using.
  * Bugfix: Fix hang in webapp when setting up a ssh remote with an absolute
    path.

 -- Joey Hess <joeyh@debian.org>  Mon, 12 Nov 2012 10:39:47 -0400

git-annex (3.20121017) unstable; urgency=low

  * Fix zombie cleanup reversion introduced in 3.20121009.
  * Additional fix to support git submodules.

 -- Joey Hess <joeyh@debian.org>  Tue, 16 Oct 2012 21:10:14 -0400

git-annex (3.20121016) unstable; urgency=low

  * vicfg: New file format, avoids ambiguity with repos that have the same
    description, or no description.
  * Bug fix: A recent change caused git-annex-shell to crash.
  * Better preferred content expression for transfer repos.
  * webapp: Repository edit form can now edit the name of a repository.
  * webapp: Make bare repositories on removable drives, as there is nothing
    to ensure non-bare repos get updated when syncing.
  * webapp: Better behavior when pausing syncing to a remote when a transfer
    scan is running and queueing new transfers for that remote.
  * The standalone binaries are now built to not use ssh connection caching,
    in order to work with old versions of ssh.
  * A relative core.worktree is relative to the gitdir. Now that this is
    handled correctly, git-annex can be used in git submodules.
  * Temporarily disable use of dbus, as the haskell dbus library blows up
    when losing connection, which will need to be fixed upstream. 

 -- Joey Hess <joeyh@debian.org>  Tue, 16 Oct 2012 15:25:22 -0400

git-annex (3.20121010) unstable; urgency=low

  * Renamed --ingroup to --inallgroup.
  * Standard groups changed to client, transfer, archive, and backup.
    Each of these has its own standard preferred content setting.
  * dead: Remove dead repository from all groups.
  * Avoid unsetting HOME when running certian git commands. Closes: #690193
  * test: Fix threaded runtime hang.
  * Makefile: Avoid building with -threaded if the ghc threaded runtime does
    not exist.
  * webapp: Improve wording of intro display. Closes: #689848
  * webapp: Repositories can now be configured, to change their description,
    their group, or even to disable syncing to them.
  * git config remote.name.annex-sync can be used to control whether
    a remote gets synced.
  * Fix a crash when merging files in the git-annex branch that contain
    invalid utf8.
  * Automatically detect when a ssh remote does not have git-annex-shell
    installed, and set annex-ignore.

 -- Joey Hess <joeyh@debian.org>  Fri, 12 Oct 2012 13:45:21 -0400

git-annex (3.20121009) unstable; urgency=low

  * watch, assistant: It's now safe to git annex unlock files while
    the watcher is running, as well as modify files checked into git
    as normal files. Additionally, .gitignore settings are now honored.
    Closes: #689979
  * group, ungroup: New commands to indicate groups of repositories.
  * webapp: Adds newly created repositories to one of these groups:
    clients, drives, servers
  * vicfg: New command, allows editing (or simply viewing) most
    of the repository configuration settings stored in the git-annex branch.
  * Added preferred content expressions, configurable using vicfg.
  * get --auto: If the local repository has preferred content
    configured, only get that content.
  * drop --auto: If the repository the content is dropped from has
    preferred content configured, drop only content that is not preferred.
  * copy --auto: Only transfer content that the destination repository prefers.
  * assistant: Now honors preferred content settings when deciding what to
    transfer.
  * --copies=group:number can now be used to match files that are present
    in a specified number of repositories in a group.
  * Added --smallerthan, --largerthan, and --inall limits.
  * Only build-depend on libghc-clientsession-dev on arches that will have
    the webapp.
  * uninit: Unset annex.version. Closes: #689852

 -- Joey Hess <joeyh@debian.org>  Tue, 09 Oct 2012 15:13:23 -0400

git-annex (3.20121001) unstable; urgency=low

  * fsck: Now has an incremental mode. Start a new incremental fsck pass
    with git annex fsck --incremental. Now the fsck can be interrupted
    as desired, and resumed with git annex fsck --more.
    Thanks, Justin Azoff
  * New --time-limit option, makes long git-annex commands stop after
    a specified amount of time.
  * fsck: New --incremental-schedule option which is nice for scheduling
    eg, monthly incremental fsck runs in cron jobs.
  * Fix fallback to ~/Desktop when xdg-user-dir is not available.
    Closes: #688833
  * S3: When using a shared cipher, S3 credentials are not stored encrypted
    in the git repository, as that would allow anyone with access to
    the repository access to the S3 account. Instead, they're stored
    in a 600 mode file in the local git repo.
  * webapp: Avoid crashing when ssh-keygen -F chokes on an invalid known_hosts
    file.
  * Always do a system wide installation when DESTDIR is set. Closes: #689052
  * The Makefile now builds with the new yesod by default.
    Systems like Debian that have the old yesod 1.0.1 should set
    GIT_ANNEX_LOCAL_FEATURES=-DWITH_OLD_YESOD
  * copy: Avoid updating the location log when no copy is performed.
  * configure: Test that uuid -m works, falling back to plain uuid if not.
  * Avoid building the webapp on Debian architectures that do not yet
    have template haskell and thus yesod. (Should be available for arm soonish
    I hope).

 -- Joey Hess <joeyh@debian.org>  Mon, 01 Oct 2012 13:56:55 -0400

git-annex (3.20120924) unstable; urgency=low

  * assistant: New command, a daemon which does everything watch does,
    as well as automatically syncing file contents between repositories.
  * webapp: An interface for managing and configuring the assistant.
  * The default backend used when adding files to the annex is changed
    from SHA256 to SHA256E, to simplify interoperability with OSX, media
    players, and various programs that needlessly look at symlink targets.
    To get old behavior, add a .gitattributes containing: * annex.backend=SHA256
  * init: If no description is provided for a new repository, one will
    automatically be generated, like "joey@gnu:~/foo"
  * test: Set a lot of git environment variables so testing works in strange
    environments that normally need git config to set names, etc.
    Closes: #682351 Thanks, gregor herrmann
  * Disable ssh connection caching if the path to the control socket would be
    too long (and use relative path to minimise path to the control socket).
  * migrate: Check content before generating the new key, to avoid generating
    a key for corrupt data.
  * Support repositories created with --separate-git-dir. Closes: #684405
  * reinject: When the provided file doesn't match, leave it where it is,
    rather than moving to .git/annex/bad/
  * Avoid crashing on encoding errors in filenames when writing transfer info
    files and reading from checksum commands.
  * sync: Pushes the git-annex branch to remote/synced/git-annex, rather
    than directly to remote/git-annex.
  * Now supports matching files that are present on a number of remotes
    with a specified trust level. Example: --copies=trusted:2
    Thanks, Nicolas Pouillard

 -- Joey Hess <joeyh@debian.org>  Mon, 24 Sep 2012 13:47:48 -0400

git-annex (3.20120825) unstable; urgency=low

  * S3: Add fileprefix setting.
  * Pass --use-agent to gpg when in no tty mode. Thanks, Eskild Hustvedt.
  * Bugfix: Fix fsck in SHA*E backends, when the key contains composite
    extensions, as added in 3.20120721.

 -- Joey Hess <joeyh@debian.org>  Sat, 25 Aug 2012 10:00:10 -0400

git-annex (3.20120807) unstable; urgency=low

  * initremote: Avoid recording remote's description before checking
    that its config is valid.
  * unused, status: Avoid crashing when ran in bare repo.
  * Avoid crashing when "git annex get" fails to download from one
    location, and falls back to downloading from a second location.

 -- Joey Hess <joeyh@debian.org>  Tue, 07 Aug 2012 13:35:07 -0400

git-annex (3.20120721) unstable; urgency=low

  * get, move, copy: Now refuse to do anything when the requested file
    transfer is already in progress by another process.
  * status: Lists transfers that are currently in progress.
  * Fix passing --uuid to git-annex-shell.
  * When shaNsum commands cannot be found, use the Haskell SHA library
    (already a dependency) to do the checksumming. This may be slower,
    but avoids portability problems.
  * Use SHA library for files less than 50 kb in size, at which point it's
    faster than forking the more optimised external program.
  * SHAnE backends are now smarter about composite extensions, such as
    .tar.gz Closes: #680450
  * map: Write map.dot to .git/annex, which avoids watch trying to annex it.

 -- Joey Hess <joeyh@debian.org>  Sat, 21 Jul 2012 16:52:48 -0400

git-annex (3.20120629) unstable; urgency=low

  * cabal: Only try to use inotify on Linux.
  * Version build dependency on STM, and allow building without it,
    which disables the watch command.
  * Avoid ugly failure mode when moving content from a local repository
    that is not available.
  * Got rid of the last place that did utf8 decoding.
  * Accept arbitrarily encoded repository filepaths etc when reading
    git config output. This fixes support for remotes with unusual characters
    in their names.
  * sync: Automatically resolves merge conflicts.

 -- Joey Hess <joeyh@debian.org>  Fri, 29 Jun 2012 10:17:49 -0400

git-annex (3.20120624) unstable; urgency=low

  * watch: New subcommand, a daemon which notices changes to
    files and automatically annexes new files, etc, so you don't
    need to manually run git commands when manipulating files.
    Available on Linux, BSDs, and OSX!
  * Enable diskfree on kfreebsd, using kqueue.
  * unused: Fix crash when key names contain invalid utf8.
  * sync: Avoid recent git's interactive merge.

 -- Joey Hess <joeyh@debian.org>  Sun, 24 Jun 2012 12:36:50 -0400

git-annex (3.20120614) unstable; urgency=medium

  * addurl: Was broken by a typo introduced 2 released ago, now fixed.
    Closes: #677576
  * Install man page when run by cabal, in a location where man will
    find it, even when installing under $HOME. Thanks, Nathan Collins

 -- Joey Hess <joeyh@debian.org>  Thu, 14 Jun 2012 20:21:29 -0400

git-annex (3.20120611) unstable; urgency=medium

  * add: Prevent (most) modifications from being made to a file while it
    is being added to the annex.
  * initremote: Automatically describe a remote when creating it.
  * uninit: Refuse to run in a subdirectory. Closes: #677076

 -- Joey Hess <joeyh@debian.org>  Mon, 11 Jun 2012 10:32:01 -0400

git-annex (3.20120605) unstable; urgency=low

  * sync: Show a nicer message if a user tries to sync to a special remote.
  * lock: Reset unlocked file to index, rather than to branch head.
  * import: New subcommand, pulls files from a directory outside the annex
    and adds them.
  * Fix display of warning message when encountering a file that uses an
    unsupported backend.
  * Require that the SHA256 backend can be used when building, since it's the
    default.
  * Preserve parent environment when running hooks of the hook special remote.

 -- Joey Hess <joeyh@debian.org>  Tue, 05 Jun 2012 14:03:39 -0400

git-annex (3.20120522) unstable; urgency=low

  * Pass -a to cp even when it supports --reflink=auto, to preserve
    permissions.
  * Clean up handling of git directory and git worktree.
  * Add support for core.worktree, and fix support for GIT_WORK_TREE and
    GIT_DIR.

 -- Joey Hess <joeyh@debian.org>  Tue, 22 May 2012 11:16:13 -0400

git-annex (3.20120511) unstable; urgency=low

  * Rsync special remotes can be configured with shellescape=no
    to avoid shell quoting that is normally done when using rsync over ssh.
    This is known to be needed for certian rsync hosting providers
    (specificially hidrive.strato.com) that use rsync over ssh but do not
    pass it through the shell.
  * dropunused: Allow specifying ranges to drop.
  * addunused: New command, the opposite of dropunused, it relinks unused
    content into the git repository.
  * Fix use of several config settings: annex.ssh-options,
    annex.rsync-options, annex.bup-split-options. (And adjust types to avoid
    the bugs that broke several config settings.)

 -- Joey Hess <joeyh@debian.org>  Fri, 11 May 2012 12:29:30 -0400

git-annex (3.20120430) unstable; urgency=low

  * Fix use of annex.diskreserve config setting.
  * Directory special remotes now check annex.diskreserve.
  * Support git's core.sharedRepository configuration.
  * Add annex.http-headers and annex.http-headers-command config
    settings, to allow custom headers to be sent with all HTTP requests.
    (Requested by the Internet Archive)
  * uninit: Clear annex.uuid from .git/config. Closes: #670639
  * Added shared cipher mode to encryptable special remotes. This option
    avoids gpg key distribution, at the expense of flexability, and with
    the requirement that all clones of the git repository be equally trusted.

 -- Joey Hess <joeyh@debian.org>  Mon, 30 Apr 2012 13:16:10 -0400

git-annex (3.20120418) unstable; urgency=low

  * bugfix: Adding a dotfile also caused all non-dotfiles to be added.
  * bup: Properly handle key names with spaces or other things that are
    not legal git refs.
  * git-annex (but not git-annex-shell) supports the git help.autocorrect
    configuration setting, doing fuzzy matching using the restricted
    Damerau-Levenshtein edit distance, just as git does. This adds a build
    dependency on the haskell edit-distance library.
  * Renamed diskfree.c to avoid OSX case insensativity bug.
  * cabal now installs git-annex-shell as a symlink to git-annex.
  * cabal file now autodetects whether S3 support is available.

 -- Joey Hess <joeyh@debian.org>  Wed, 18 Apr 2012 12:11:32 -0400

git-annex (3.20120406) unstable; urgency=low

  * Disable diskfree on kfreebsd, as I have a build failure on kfreebsd-i386
    that is quite likely caused by it.

 -- Joey Hess <joeyh@debian.org>  Sat, 07 Apr 2012 15:50:36 -0400

git-annex (3.20120405) unstable; urgency=low

  * Rewrote free disk space checking code, moving the portability
    handling into a small C library.
  * status: Display amount of free disk space.

 -- Joey Hess <joeyh@debian.org>  Thu, 05 Apr 2012 16:19:10 -0400

git-annex (3.20120315) unstable; urgency=low

  * fsck: Fix up any broken links and misplaced content caused by the
    directory hash calculation bug fixed in the last release.
  * sync: Sync to lower cost remotes first.
  * status: Fixed to run in constant space.
  * status: More accurate display of sizes of tmp and bad keys.
  * unused: Now uses a bloom filter, and runs in constant space.
    Use of a bloom filter does mean it will not notice a small
    number of unused keys. For repos with up to half a million keys,
    it will miss one key in 1000.
  * Added annex.bloomcapacity and annex.bloomaccuracy, which can be
    adjusted as desired to tune the bloom filter.
  * status: Display amount of memory used by bloom filter, and
    detect when it's too small for the number of keys in a repository.
  * git-annex-shell: Runs hooks/annex-content after content is received
    or dropped.
  * Work around a bug in rsync (IMHO) introduced by openSUSE's SIP patch.
  * git-annex now behaves as git-annex-shell if symlinked to and run by that
    name. The Makefile sets this up, saving some 8 mb of installed size.
  * git-union-merge is a demo program, so it is no longer built by default.

 -- Joey Hess <joeyh@debian.org>  Thu, 15 Mar 2012 11:05:28 -0400

git-annex (3.20120309) unstable; urgency=low

  * Fix key directory hash calculation code to behave as it did before 
    version 3.20120227 when a key contains non-ascii characters (only
    WORM backend is likely to have been affected).

 -- Joey Hess <joeyh@debian.org>  Fri, 09 Mar 2012 20:05:09 -0400

git-annex (3.20120230) unstable; urgency=low

  * "here" can be used to refer to the current repository,
    which can read better than the old "." (which still works too).
  * Directory special remotes now support chunking files written to them,
    avoiding writing files larger than a specified size.
  * Add progress bar display to the directory special remote.
  * Add configurable hooks that are run when git-annex starts and stops
    using a remote: remote.name.annex-start-command and
    remote.name.annex-stop-command
  * Fix a bug in symlink calculation code, that triggered in rare
    cases where an annexed file is in a subdirectory that nearly
    matched to the .git/annex/object/xx/yy subdirectories.

 -- Joey Hess <joeyh@debian.org>  Mon, 05 Mar 2012 13:38:13 -0400

git-annex (3.20120229) unstable; urgency=low

  * Fix test suite to not require a unicode locale.
  * Fix cabal build failure. Thanks, Sergei Trofimovich

 -- Joey Hess <joeyh@debian.org>  Wed, 29 Feb 2012 02:31:31 -0400

git-annex (3.20120227) unstable; urgency=low

  * Modifications to support ghc 7.4's handling of filenames.
    This version can only be built with ghc 7.4 or newer. See the ghc7.0
    branch for older ghcs.
  * S3: Fix irrefutable pattern failure when accessing encrypted S3
    credentials.
  * Use the haskell IfElse library.
  * Fix teardown of stale cached ssh connections.
  * Fixed to use the strict state monad, to avoid leaking all kinds of memory
    due to lazy state update thunks when adding/fixing many files.
  * Fixed some memory leaks that occurred when committing journal files.
  * Added a annex.queuesize setting, useful when adding hundreds of thousands
    of files on a system with plenty of memory.
  * whereis: Prints the urls of files that the web special remote knows about.
  * addurl --fast: Verifies that the url can be downloaded (only getting
    its head), and records the size in the key.
  * When checking that an url has a key, verify that the Content-Length,
    if available, matches the size of the key.
  * addurl: Added a --file option, which can be used to specify what
    file the url is added to. This can be used to override the default
    filename that is used when adding an url, which is based on the url.
    Or, when the file already exists, the url is recorded as another
    location of the file.
  * addurl: Normalize badly encoded urls.
  * addurl: Add --pathdepth option.
  * rekey: New plumbing level command, can be used to change the keys used
    for files en masse.
  * Store web special remote url info in a more efficient location.
    (Urls stored with this version will not be visible to older versions.)
  * Deal with NFS problem that caused a failure to remove a directory
    when removing content from the annex.
  * Make a single location log commit after a remote has received or
    dropped files. Uses a new "git-annex-shell commit" command when available.
  * To avoid commits of data to the git-annex branch after each command
    is run, set annex.alwayscommit=false. Its data will then be committed
    less frequently, when a merge or sync is done.
  * configure: Check if ssh connection caching is supported by the installed
    version of ssh and default annex.sshcaching accordingly.
  * move --from, copy --from: Now 10 times faster when scanning to find
    files in a remote on a local disk; rather than go through the location log
    to see which files are present on the remote, it simply looks at the 
    disk contents directly.

 -- Joey Hess <joeyh@debian.org>  Mon, 27 Feb 2012 12:58:21 -0400

git-annex (3.20120123) unstable; urgency=low

  * fsck --from: Fscking a remote is now supported. It's done by retrieving
    the contents of the specified files from the remote, and checking them,
    so can be an expensive operation. Still, if the remote is a special
    remote, or a git repository that you cannot run fsck in locally, it's
    nice to have the ability to fsck it.
  * If you have any directory special remotes, now would be a good time to
    fsck them, in case you were hit by the data loss bug fixed in the
    previous release!
  * fsck --from remote --fast: Avoids expensive file transfers, at the
    expense of not checking file size and/or contents.
  * Ssh connection caching is now enabled automatically by git-annex.
    Only one ssh connection is made to each host per git-annex run, which
    can speed some things up a lot, as well as avoiding repeated password
    prompts. Concurrent git-annex processes also share ssh connections.
    Cached ssh connections are shut down when git-annex exits.
  * To disable the ssh caching (if for example you have your own broader
    ssh caching configuration), set annex.sshcaching=false.

 -- Joey Hess <joeyh@debian.org>  Mon, 23 Jan 2012 13:48:48 -0400

git-annex (3.20120116) unstable; urgency=medium

  * Fix data loss bug in directory special remote, when moving a file
    to the remote failed, and partially transferred content was left
    behind in the directory, re-running the same move would think it
    succeeded and delete the local copy.

 -- Joey Hess <joeyh@debian.org>  Mon, 16 Jan 2012 16:43:45 -0400

git-annex (3.20120115) unstable; urgency=low

  * Add a sanity check for bad StatFS results. On architectures
    where StatFS does not currently work (s390, mips, powerpc, sparc),
    this disables the diskreserve checking code, and attempting to
    configure an annex.diskreserve will result in an error.
  * Fix QuickCheck dependency in cabal file.
  * Minor optimisations.

 -- Joey Hess <joeyh@debian.org>  Sun, 15 Jan 2012 13:54:20 -0400

git-annex (3.20120113) unstable; urgency=low

  * log: Add --gource mode, which generates output usable by gource.
  * map: Fix display of remote repos
  * Add annex-trustlevel configuration settings, which can be used to 
    override the trust level of a remote.
  * git-annex, git-union-merge: Support GIT_DIR and GIT_WORK_TREE.
  * Add libghc-testpack-dev to build depends on all arches.

 -- Joey Hess <joeyh@debian.org>  Fri, 13 Jan 2012 15:35:17 -0400

git-annex (3.20120106) unstable; urgency=low

  * Support unescaped repository urls, like git does.
  * log: New command that displays the location log for files,
    showing each repository they were added to and removed from.
  * Fix overbroad gpg --no-tty fix from last release.

 -- Joey Hess <joeyh@debian.org>  Sat, 07 Jan 2012 13:16:23 -0400

git-annex (3.20120105) unstable; urgency=low

  * Added annex-web-options configuration settings, which can be
    used to provide parameters to whichever of wget or curl git-annex uses
    (depends on which is available, but most of their important options
    suitable for use here are the same).
  * Dotfiles, and files inside dotdirs are not added by "git annex add"
    unless the dotfile or directory is explicitly listed. So "git annex add ."
    will add all untracked files in the current directory except for those in
    dotdirs.
  * Added quickcheck to build dependencies, and fail if test suite cannot be
    built.
  * fsck: Do backend-specific check before checking numcopies is satisfied.
  * Run gpg with --no-tty. Closes: #654721

 -- Joey Hess <joeyh@debian.org>  Thu, 05 Jan 2012 13:44:12 -0400

git-annex (3.20111231) unstable; urgency=low

  * sync: Improved to work well without a central bare repository.
    Thanks to Joachim Breitner.
  * Rather than manually committing, pushing, pulling, merging, and git annex
    merging, we encourage you to give "git annex sync" a try.
  * sync --fast: Selects some of the remotes with the lowest annex.cost
    and syncs those, in addition to any specified at the command line.
  * Union merge now finds the least expensive way to represent the merge.
  * reinject: Add a sanity check for using an annexed file as the source file.
  * Properly handle multiline git config values.
  * Fix the hook special remote, which bitrotted a while ago.
  * map: --fast disables use of dot to display map
  * Test suite improvements. Current top-level test coverage: 75%
  * Improve deletion of files from rsync special remotes. Closes: #652849
  * Add --include, which is the same as --not --exclude.
  * Format strings can be specified using the new --format option, to control
    what is output by git annex find.
  * Support git annex find --json
  * Fixed behavior when multiple insteadOf configs are provided for the
    same url base.
  * Can now be built with older git versions (before 1.7.7); the resulting
    binary should only be used with old git.
  * Updated to build with monad-control 0.3.

 -- Joey Hess <joeyh@debian.org>  Sat, 31 Dec 2011 14:55:29 -0400

git-annex (3.20111211) unstable; urgency=medium

  * Fix bug in last version in getting contents from bare repositories.
  * Ensure that git-annex branch changes are merged into git-annex's index,
    which fixes a bug that could cause changes that were pushed to the
    git-annex branch to get reverted. As a side effect, it's now safe
    for users to check out and commit changes directly to the git-annex
    branch.
  * map: Fix a failure to detect a loop when both repositories are local
    and refer to each other with relative paths.
  * Prevent key names from containing newlines.
  * add: If interrupted, add can leave files converted to symlinks but not
    yet added to git. Running the add again will now clean up this situtation.
  * Fix caching of decrypted ciphers, which failed when drop had to check
    multiple different encrypted special remotes.
  * unannex: Can be run on files that have been added to the annex, but not
    yet committed.
  * sync: New command that synchronises the local repository and default
    remote, by running git commit, pull, and push for you.
  * Version monad-control dependency in cabal file.

 -- Joey Hess <joeyh@debian.org>  Sun, 11 Dec 2011 21:24:39 -0400

git-annex (3.20111203) unstable; urgency=low

  * The VFAT filesystem on recent versions of Linux, when mounted with
    shortname=mixed, does not get along well with git-annex's mixed case
    .git/annex/objects hash directories. To avoid this problem, new content
    is now stored in all-lowercase hash directories. Except for non-bare
    repositories which would be a pain to transition and cannot be put on FAT.
    (Old mixed-case hash directories are still tried for backwards
    compatibility.)
  * Flush json output, avoiding a buffering problem that could result in
    doubled output.
  * Avoid needing haskell98 and other fixes for new ghc. Thanks, Mark Wright.
  * Bugfix: dropunused did not drop keys with two spaces in their name.
  * Support for storing .git/annex on a different device than the rest of the
    git repository.
  * --inbackend can be used to make git-annex only operate on files
    whose content is stored using a specified key-value backend.
  * dead: A command which says that a repository is gone for good
    and you don't want git-annex to mention it again.

 -- Joey Hess <joeyh@debian.org>  Sat, 03 Dec 2011 21:01:45 -0400

git-annex (3.20111122) unstable; urgency=low

  * merge: Improve commit messages to mention what was merged.
  * Avoid doing auto-merging in commands that don't need fully current
    information from the git-annex branch. In particular, git annex add
    no longer needs to auto-merge.
  * init: When run in an already initalized repository, and without
    a description specified, don't delete the old description. 
  * Optimised union merging; now only runs git cat-file once, and runs
    in constant space.
  * status: Now displays trusted, untrusted, and semitrusted repositories
    separately.
  * status: Include all special remotes in the list of repositories.
  * status: Fix --json mode.
  * status: --fast is back
  * Fix support for insteadOf url remapping. Closes: #644278
  * When not run in a git repository, git-annex can still display a usage
    message, and "git annex version" even works.
  * migrate: Don't fall over a stale temp file.
  * Avoid excessive escaping for rsync special remotes that are not accessed
    over ssh.
  * find: Support --print0

 -- Joey Hess <joeyh@debian.org>  Tue, 22 Nov 2011 14:31:45 -0400

git-annex (3.20111111) unstable; urgency=low

  * Handle a case where an annexed file is moved into a gitignored directory,
    by having fix --force add its change.
  * Avoid cyclic drop problems.
  * Optimized copy --from and get --from to avoid checking the location log
    for files that are already present.
  * Automatically fix up badly formatted uuid.log entries produced by
    3.20111105, whenever the uuid.log is changed (ie, by init or describe).
  * map: Support remotes with /~/ and /~user/

 -- Joey Hess <joeyh@debian.org>  Fri, 11 Nov 2011 13:44:18 -0400

git-annex (3.20111107) unstable; urgency=low

  * merge: Use fast-forward merges when possible.
    Thanks Valentin Haenel for a test case showing how non-fast-forward
    merges could result in an ongoing pull/merge/push cycle.
  * Don't try to read config from repos with annex-ignore set.
  * Bugfix: In the past two releases, git-annex init has written the uuid.log
    in the wrong format, with the UUID and description flipped.

 -- Joey Hess <joeyh@debian.org>  Mon, 07 Nov 2011 12:47:44 -0400

git-annex (3.20111105) unstable; urgency=low

  * The default backend used when adding files to the annex is changed
    from WORM to SHA256.
    To get old behavior, add a .gitattributes containing: * annex.backend=WORM
  * Sped up some operations on remotes that are on the same host.
  * copy --to: Fixed leak when copying many files to a remote on the same
    host.
  * uninit: Add guard against being run with the git-annex branch checked out.
  * Fail if --from or --to is passed to commands that do not support them.
  * drop --from is now supported to remove file content from a remote.
  * status: Now always shows the current repository, even when it does not
    appear in uuid.log.
  * fsck: Now works in bare repositories. Checks location log information,
    and file contents. Does not check that numcopies is satisfied, as
    .gitattributes information about numcopies is not available in a bare
    repository.
  * unused, dropunused: Now work in bare repositories.
  * Removed the setkey command, and added a reinject command with a more
    useful interface.
  * The fromkey command now takes the key as its first parameter. The --key
    option is no longer used.
  * Built without any filename containing .git being excluded. Closes: #647215
  * Record uuid when auto-initializing a remote so it shows in status.
  * Bugfix: Fixed git-annex init crash in a bare repository when there was
    already an existing git-annex branch.
  * Pass -t to rsync to preserve timestamps.

 -- Joey Hess <joeyh@debian.org>  Sat, 05 Nov 2011 15:47:52 -0400

git-annex (3.20111025) unstable; urgency=low

  * A remote can have a annexUrl configured, that is used by git-annex
    instead of its usual url. (Similar to pushUrl.)
  * migrate: Copy url logs for keys when migrating.
  * git-annex-shell: GIT_ANNEX_SHELL_READONLY and GIT_ANNEX_SHELL_LIMITED
    environment variables can be set to limit what commands can be run.
    This is used by gitolite's new git-annex support!

 -- Joey Hess <joeyh@debian.org>  Tue, 25 Oct 2011 13:03:08 -0700

git-annex (3.20111011) unstable; urgency=low

  * This version of git-annex only works with git 1.7.7 and newer.
    The breakage with old versions is subtle, and affects the
    annex.numcopies settings in .gitattributes, so be sure to upgrade git
    to 1.7.7. (Debian package now depends on that version.)
  * Don't pass absolute paths to git show-attr, as it started following
    symlinks when that's done in 1.7.7. Instead, use relative paths,
    which show-attr only handles 100% correctly in 1.7.7. Closes: #645046
  * Fix referring to remotes by uuid.
  * New or changed repository descriptions in uuid.log now have a timestamp,
    which is used to ensure the newest description is used when the uuid.log
    has been merged.
  * Note that older versions of git-annex will display the timestamp as part
    of the repository description, which is ugly but otherwise harmless.
  * Add timestamps to trust.log and remote.log too.
  * git-annex-shell: Added the --uuid option.
  * git-annex now asks git-annex-shell to verify that it's operating in 
    the expected repository.
  * Note that this git-annex will not interoperate with remotes using 
    older versions of git-annex-shell.
  * Now supports git's insteadOf configuration, to modify the url
    used to access a remote. Note that pushInsteadOf is not used;
    that and pushurl are reserved for actual git pushes. Closes: #644278
  * status: List all known repositories.
  * When displaying a list of repositories, show git remote names
    in addition to their descriptions.
  * Add locking to avoid races when changing the git-annex branch.
  * Various speed improvements gained by using ByteStrings.
  * Contain the zombie hordes.

 -- Joey Hess <joeyh@debian.org>  Tue, 11 Oct 2011 23:00:02 -0400

git-annex (3.20110928) unstable; urgency=low

  * --in can be used to make git-annex only operate on files
    believed to be present in a given repository.
  * Arbitrarily complex expressions can be built to limit the files git-annex
    operates on, by combining the options --not --and --or -( and -)
    Example: git annex get --exclude '*.mp3' --and --not -( --in usbdrive --or --in archive -)
  * --copies=N can be used to make git-annex only operate on files with
    the specified number of copies. (And --not --copies=N for the inverse.)
  * find: Rather than only showing files whose contents are present,
    when used with --exclude --copies or --in, displays all files that
    match the specified conditions.
  * Note that this is a behavior change for git-annex find! Old behavior
    can be gotten by using: git-annex find --in .
  * status: Massively sped up; remove --fast mode.
  * unused: File contents used by branches and tags are no longer
    considered unused, even when not used by the current branch. This is
    the final piece of the puzzle needed for git-annex to to play nicely
    with branches.

 -- Joey Hess <joeyh@debian.org>  Wed, 28 Sep 2011 18:14:02 -0400

git-annex (3.20110915) unstable; urgency=low

  * whereis: Show untrusted locations separately and do not include in
    location count.
  * Fix build without S3.
  * addurl: Always use whole url as destination filename, rather than
    only its file component.
  * get, drop, copy: Added --auto option, which decides whether
    to get/drop content as needed to work toward the configured numcopies.
  * bugfix: drop and fsck did not honor --exclude

 -- Joey Hess <joeyh@debian.org>  Thu, 15 Sep 2011 22:25:46 -0400

git-annex (3.20110906) unstable; urgency=low

  * Improve display of newlines around error and warning messages.
  * Fix Makefile to work with cabal again.

 -- Joey Hess <joeyh@debian.org>  Tue, 06 Sep 2011 13:45:16 -0400

git-annex (3.20110902) unstable; urgency=low

  * Set EMAIL when running test suite so that git does not need to be
    configured first. Closes: #638998
  * The wget command will now be used in preference to curl, if available.
  * init: Make description an optional parameter.
  * unused, status: Sped up by avoiding unnecessary stats of annexed files.
  * unused --remote: Reduced memory use to 1/4th what was used before.
  * Add --json switch, to produce machine-consumable output.

 -- Joey Hess <joeyh@debian.org>  Fri, 02 Sep 2011 21:20:37 -0400

git-annex (3.20110819) unstable; urgency=low

  * Now "git annex init" only has to be run once, when a git repository
    is first being created. Clones will automatically notice that git-annex
    is in use and automatically perform a basic initalization. It's
    still recommended to run "git annex init" in any clones, to describe them.
  * Added annex-cost-command configuration, which can be used to vary the
    cost of a remote based on the output of a shell command.
  * Fix broken upgrade from V1 repository. Closes: #638584

 -- Joey Hess <joeyh@debian.org>  Fri, 19 Aug 2011 20:34:09 -0400

git-annex (3.20110817) unstable; urgency=low

  * Fix shell escaping in rsync special remote.
  * addurl: --fast can be used to avoid immediately downloading the url.
  * Added support for getting content from git remotes using http (and https).
  * Added curl to Debian package dependencies.

 -- Joey Hess <joeyh@debian.org>  Wed, 17 Aug 2011 01:29:02 -0400

git-annex (3.20110719) unstable; urgency=low

  * add: Be even more robust to avoid ever leaving the file seemingly deleted.
    Closes: #634233
  * Bugfix: Make add ../ work.
  * Support the standard git -c name=value
  * unannex: Clean up use of git commit -a.

 -- Joey Hess <joeyh@debian.org>  Tue, 19 Jul 2011 23:39:53 -0400

git-annex (3.20110707) unstable; urgency=low

  * Fix sign bug in disk free space checking.
  * Bugfix: Forgot to de-escape keys when upgrading. Could result in
    bad location log data for keys that contain [&:%] in their names.
    (A workaround for this problem is to run git annex fsck.)
  * add: Avoid a failure mode that resulted in the file seemingly being
    deleted (content put in the annex but no symlink present).

 -- Joey Hess <joeyh@debian.org>  Thu, 07 Jul 2011 19:29:39 -0400

git-annex (3.20110705) unstable; urgency=low

  * uninit: Delete the git-annex branch and .git/annex/
  * unannex: In --fast mode, file content is left in the annex, and a
    hard link made to it.
  * uninit: Use unannex in --fast mode, to support unannexing multiple
    files that link to the same content.
  * Drop the dependency on the haskell curl bindings, use regular haskell HTTP.
  * Fix a pipeline stall when upgrading (caused by #624389).

 -- Joey Hess <joeyh@debian.org>  Tue, 05 Jul 2011 14:37:39 -0400

git-annex (3.20110702) unstable; urgency=low

  * Now the web can be used as a special remote. 
    This feature replaces the old URL backend.
  * addurl: New command to download an url and store it in the annex.
  * Sped back up fsck, copy --from, and other commands that often
    have to read a lot of information from the git-annex branch. Such
    commands are now faster than they were before introduction of the
    git-annex branch.
  * Always ensure git-annex branch exists.
  * Modify location log parser to allow future expansion.
  * --force will cause add, etc, to operate on ignored files.
  * Avoid mangling encoding when storing the description of repository
    and other content.
  * cabal can now be used to build git-annex. This is substantially
    slower than using make, does not build or install documentation,
    does not run the test suite, and is not particularly recommended,
    but could be useful to some.

 -- Joey Hess <joeyh@debian.org>  Sat, 02 Jul 2011 15:00:18 -0400

git-annex (3.20110624) experimental; urgency=low

  * New repository format, annex.version=3. Use `git annex upgrade` to migrate.
  * git-annex now stores its logs in a git-annex branch.
  * merge: New subcommand. Auto-merges the new git-annex branch.
  * Improved handling of bare git repos with annexes. Many more commands will
    work in them.
  * git-annex is now more robust; it will never leave state files
    uncommitted when some other git process comes along and locks the index
    at an inconvenient time.
  * rsync is now used when copying files from repos on other filesystems.
    cp is still used when copying file from repos on the same filesystem,
    since --reflink=auto can make it significantly faster on filesystems
    such as btrfs.
  * Allow --trust etc to specify a repository by name, for temporarily 
    trusting repositories that are not configured remotes.
  * unlock: Made atomic.
  * git-union-merge: New git subcommand, that does a generic union merge
    operation, and operates efficiently without touching the working tree.

 -- Joey Hess <joeyh@debian.org>  Fri, 24 Jun 2011 14:32:18 -0400

git-annex (0.20110610) unstable; urgency=low

  * Add --numcopies option.
  * Add --trust, --untrust, and --semitrust options.
  * get --from is the same as copy --from
  * Bugfix: Fix fsck to not think all SHAnE keys are bad.

 -- Joey Hess <joeyh@debian.org>  Fri, 10 Jun 2011 11:48:40 -0400

git-annex (0.20110601) unstable; urgency=low

  * Minor bugfixes and error message improvements.
  * Massively sped up `git annex lock` by avoiding use of the uber-slow
    `git reset`, and only running `git checkout` once, even when many files
    are being locked.
  * Fix locking of files with staged changes.
  * Somewhat sped up `git commit` of modifications to unlocked files.
  * Build fix for older ghc.

 -- Joey Hess <joeyh@debian.org>  Wed, 01 Jun 2011 11:50:47 -0400

git-annex (0.20110522) unstable; urgency=low

  * Closer emulation of git's behavior when told to use "foo/.git" as a
    git repository instead of just "foo". Closes: #627563
  * Fix bug in --exclude introduced in 0.20110516.

 -- Joey Hess <joeyh@debian.org>  Fri, 27 May 2011 20:20:41 -0400

git-annex (0.20110521) unstable; urgency=low

  * status: New subcommand to show info about an annex, including its size.
  * --backend now overrides any backend configured in .gitattributes files.
  * Add --debug option. Closes: #627499

 -- Joey Hess <joeyh@debian.org>  Sat, 21 May 2011 11:52:53 -0400

git-annex (0.20110516) unstable; urgency=low

  * Add a few tweaks to make it easy to use the Internet Archive's variant
    of S3. In particular, munge key filenames to comply with the IA's filename
    limits, disable encryption, support their nonstandard way of creating
    buckets, and allow x-archive-* headers to be specified in initremote to
    set item metadata.
  * Added filename extension preserving variant backends SHA1E, SHA256E, etc.
  * migrate: Use current filename when generating new key, for backends
    where the filename affects the key name.
  * Work around a bug in Network.URI's handling of bracketed ipv6 addresses.

 -- Joey Hess <joeyh@debian.org>  Mon, 16 May 2011 14:16:52 -0400

git-annex (0.20110503) unstable; urgency=low

  * Fix hasKeyCheap setting for bup and rsync special remotes.
  * Add hook special remotes.
  * Avoid crashing when an existing key is readded to the annex.
  * unused: Now also lists files fsck places in .git/annex/bad/
  * S3: When encryption is enabled, the Amazon S3 login credentials
    are stored, encrypted, in .git-annex/remotes.log, so environment
    variables need not be set after the remote is initialized.

 -- Joey Hess <joeyh@debian.org>  Tue, 03 May 2011 20:56:01 -0400

git-annex (0.20110427) unstable; urgency=low

  * Switch back to haskell SHA library, so git-annex remains buildable on
    Debian stable.
  * Added rsync special remotes. This could be used, for example, to 
    store annexed content on rsync.net (encrypted naturally). Or anywhere else.
  * Bugfix: Avoid pipeline stall when running git annex drop or fsck on a
    lot of files. Possibly only occured with ghc 7.

 -- Joey Hess <joeyh@debian.org>  Wed, 27 Apr 2011 22:50:26 -0400

git-annex (0.20110425) unstable; urgency=low

  * Use haskell Crypto library instead of haskell SHA library.
  * Remove testpack from build depends for non x86 architectures where it
    is not available. The test suite will not be run if it cannot be compiled.
  * Avoid using absolute paths when staging location log, as that can
    confuse git when a remote's path contains a symlink. Closes: #621386

 -- Joey Hess <joeyh@debian.org>  Mon, 25 Apr 2011 15:47:00 -0400

git-annex (0.20110420) unstable; urgency=low

  * Update Debian build dependencies for ghc 7.
  * Debian package is now built with S3 support.
    Thanks Joachim Breitner for making this possible.
  * Somewhat improved memory usage of S3, still work to do.
    Thanks Greg Heartsfield for ongoing work to improve the hS3 library
    for git-annex.

 -- Joey Hess <joeyh@debian.org>  Thu, 21 Apr 2011 15:00:48 -0400

git-annex (0.20110419) unstable; urgency=low

  * Don't run gpg in batch mode, so it can prompt for passphrase when
    there is no agent.
  * Add missing build dep on dataenc.
  * S3: Fix stalls when transferring encrypted data.
  * bup: Avoid memory leak when transferring encrypted data.

 -- Joey Hess <joeyh@debian.org>  Tue, 19 Apr 2011 21:26:51 -0400

git-annex (0.20110417) unstable; urgency=low

  * bup is now supported as a special type of remote.
  * The data sent to special remotes (Amazon S3, bup, etc) can be encrypted
    using GPG for privacy.
  * Use lowercase hash directories for locationlog files, to avoid
    some issues with git on OSX with the mixed-case directories.
    No migration is needed; the old mixed case hash directories are still
    read; new information is written to the new directories.
  * Unused files on remotes, particulary special remotes, can now be
    identified and dropped, by using "--from remote" with git annex unused
    and git annex dropunused.
  * Clear up short option confusion between --from and --force (-f is now
    --from, and there is no short option for --force).
  * Add build depend on perlmagick so docs are consistently built.
    Closes: #621410
  * Add doc-base file. Closes: #621408
  * Periodically flush git command queue, to avoid boating memory usage
    too much.
  * Support "sha1" and "sha512" commands on FreeBSD, and allow building
    if any/all SHA commands are not available. Thanks, Fraser Tweedale

 -- Joey Hess <joeyh@debian.org>  Sun, 17 Apr 2011 12:00:24 -0400

git-annex (0.20110401) experimental; urgency=low

  * Amazon S3 is now supported as a special type of remote.
    Warning: Encrypting data before sending it to S3 is not yet supported.
  * Note that Amazon S3 support is not built in by default on Debian yet,
    as hS3 is not packaged.
  * fsck: Ensure that files and directories in .git/annex/objects
    have proper permissions.
  * Added a special type of remote called a directory remote, which
    simply stores files in an arbitrary local directory.
  * Bugfix: copy --to --fast never really copied, fixed.

 -- Joey Hess <joeyh@debian.org>  Fri, 01 Apr 2011 21:27:22 -0400

git-annex (0.20110328) experimental; urgency=low

  * annex.diskreserve can be given in arbitrary units (ie "0.5 gigabytes")
  * Generalized remotes handling, laying groundwork for remotes that are
    not regular git remotes. (Think Amazon S3.)
  * Provide a less expensive version of `git annex copy --to`, enabled
    via --fast. This assumes that location tracking information is correct,
    rather than contacting the remote for every file.
  * Bugfix: Keys could be received into v1 annexes from v2 annexes, via
    v1 git-annex-shell. This results in some oddly named keys in the v1
    annex. Recognise and fix those keys when upgrading, instead of crashing.

 -- Joey Hess <joeyh@debian.org>  Mon, 28 Mar 2011 10:47:29 -0400

git-annex (0.20110325) experimental; urgency=low

  * Free space checking is now done, for transfers of data for keys
    that have free space metadata. (Notably, not for SHA* keys generated
    with git-annex 0.2x or earlier.) The code is believed to work on
    Linux, FreeBSD, and OSX; check compile-time messages to see if it
    is not enabled for your OS.
  * Add annex.diskreserve config setting, to control how much free space
    to reserve for other purposes and avoid using (defaults to 1 mb).
  * Add --fast flag, that can enable less expensive, but also less thorough
    versions of some commands.
  * fsck: In fast mode, avoid checking checksums.
  * unused: In fast mode, just show all existing temp files as unused,
    and avoid expensive scan for other unused content.
  * migrate: Support migrating v1 SHA keys to v2 SHA keys with
    size information that can be used for free space checking.
  * Fix space leak in fsck and drop commands.
  * migrate: Bugfix for case when migrating a file results in a key that
    is already present in .git/annex/objects.
  * dropunused: Significantly sped up; only read unused log file once.

 -- Joey Hess <joeyh@debian.org>  Fri, 25 Mar 2011 00:47:37 -0400

git-annex (0.20110320) experimental; urgency=low

  * Fix dropping of files using the URL backend.
  * Fix support for remotes with '.' in their names.
  * Add version command to show git-annex version as well as repository
    version information.
  * No longer auto-upgrade to repository format 2, to avoid accidental
    upgrades, etc. Use git-annex upgrade when you're ready to run this
    version.

 -- Joey Hess <joeyh@debian.org>  Sun, 20 Mar 2011 16:36:33 -0400

git-annex (0.20110316) experimental; urgency=low

  * New repository format, annex.version=2.
  * The first time git-annex is run in an old format repository, it
    will automatically upgrade it to the new format, staging all
    necessary changes to git. Also added a "git annex upgrade" command.
  * Colons are now avoided in filenames, so bare clones of git repos
    can be put on USB thumb drives formatted with vFAT or similar
    filesystems.
  * Added two levels of hashing to object directory and .git-annex logs,
    to improve scalability with enormous numbers of annexed
    objects. (With one hundred million annexed objects, each
    directory would contain fewer than 1024 files.)
  * The setkey, fromkey, and dropkey subcommands have changed how
    the key is specified. --backend is no longer used with these.

 -- Joey Hess <joeyh@debian.org>  Wed, 16 Mar 2011 16:20:23 -0400

git-annex (0.24) unstable; urgency=low

  Branched the 0.24 series, which will be maintained for a while to
  support v1 git-annex repos, while main development moves to the 0.2011
  series, with v2 git-annex repos.

  * Add Suggests on graphviz. Closes: #618039
  * When adding files to the annex, the symlinks pointing at the annexed
    content are made to have the same mtime as the original file.
    While git does not preserve that information, this allows a tool
    like metastore to be used with annexed files.
    (Currently this is only done on systems supporting POSIX 200809.)

 -- Joey Hess <joeyh@debian.org>  Wed, 16 Mar 2011 18:35:13 -0400

git-annex (0.23) unstable; urgency=low

  * Support ssh remotes with a port specified.
  * whereis: New subcommand to show where a file's content has gotten to.
  * Rethink filename encoding handling for display. Since filename encoding
    may or may not match locale settings, any attempt to decode filenames 
    will fail for some files. So instead, do all output in binary mode.

 -- Joey Hess <joeyh@debian.org>  Sat, 12 Mar 2011 15:02:49 -0400

git-annex (0.22) unstable; urgency=low

  * Git annexes can now be attached to bare git repositories.
    (Both the local and remote host must have this version of git-annex
    installed for it to work.)
  * Support filenames that start with a dash; when such a file is passed
    to a utility it will be escaped to avoid it being interpreted as an
    option. (I went a little overboard and got the type checker involved
    in this, so such files are rather comprehensively supported now.)
  * New backends: SHA512 SHA384 SHA256 SHA224
    (Supported on systems where corresponding shaNsum commands are available.)
  * describe: New subcommand that can set or change the description of
    a repository.
  * Fix test suite to reap zombies.
    (Zombies can be particularly annoying on OSX; thanks to Jimmy Tang
    for his help eliminating the infestation... for now.)
  * Make test suite not rely on a working cp -pr.
    (The Unix wars are still ON!)
  * Look for dir.git directories the same as git does.
  * Support remote urls specified as relative paths.
  * Support non-ssh remote paths that contain tilde expansions.
  * fsck: Check for and repair location log damage.
  * Bugfix: When fsck detected and moved away corrupt file content, it did
    not update the location log.

 -- Joey Hess <joeyh@debian.org>  Fri, 04 Mar 2011 15:10:57 -0400

git-annex (0.21) unstable; urgency=low

  * test: Don't rely on chmod -R working.
  * unannex: Fix recently introduced bug when attempting to unannex more
    than one file at a time.
  * test: Set git user name and email in case git can't guess values.
  * Fix display of unicode filenames.

 -- Joey Hess <joeyh@debian.org>  Fri, 11 Feb 2011 23:21:08 -0400

git-annex (0.20) unstable; urgency=low

  * Preserve specified file ordering when instructed to act on multiple
    files or directories. For example, "git annex get a b" will now always
    get "a" before "b". Previously it could operate in either order.
  * unannex: Commit staged changes at end, to avoid some confusing behavior
    with the pre-commit hook, which would see some types of commits after
    an unannex as checking in of an unlocked file.
  * map: New subcommand that uses graphviz to display a nice map of
    the git repository network.
  * Deal with the mtl/monads-fd conflict.
  * configure: Check for sha1sum.

 -- Joey Hess <joeyh@debian.org>  Tue, 08 Feb 2011 18:57:24 -0400

git-annex (0.19) unstable; urgency=low

  * configure: Support using the uuidgen command if the uuid command is
    not available.
  * Allow --exclude to be specified more than once.
  * There are now three levels of repository trust.
  * untrust: Now marks the current repository as untrusted.
  * semitrust: Now restores the default trust level. (What untrust used to do.)
  * fsck, drop: Take untrusted repositories into account.
  * Bugfix: Files were copied from trusted remotes first even if their
    annex.cost was higher than other remotes.
  * Improved temp file handling. Transfers of content can now be resumed
    from temp files later; the resume does not have to be the immediate
    next git-annex run.
  * unused: Include partially transferred content in the list.
  * Bugfix: Running a second git-annex while a first has a transfer in
    progress no longer deletes the first processes's temp file.

 -- Joey Hess <joeyh@debian.org>  Fri, 28 Jan 2011 14:31:37 -0400

git-annex (0.18) unstable; urgency=low

  * Bugfix: `copy --to` and `move --to` forgot to stage location log changes
    after transferring the file to the remote repository.
    (Did not affect ssh remotes.)
  * fsck: Fix bug in moving of corrupted files to .git/annex/bad/
  * migrate: Fix support for --backend option.
  * unlock: Fix behavior when file content is not present.
  * Test suite improvements. Current top-level test coverage: 80%

 -- Joey Hess <joeyh@debian.org>  Fri, 14 Jan 2011 14:17:44 -0400

git-annex (0.17) unstable; urgency=low

  * unannex: Now skips files whose content is not present, rather than
    it being an error.
  * New migrate subcommand can be used to switch files to using a different
    backend, safely and with no duplication of content.
  * bugfix: Fix crash caused by empty key name. (Thanks Henrik for reporting.)

 -- Joey Hess <joeyh@debian.org>  Sun, 09 Jan 2011 10:04:11 -0400

git-annex (0.16) unstable; urgency=low

  * git-annex-shell: Avoid exposing any git repo config except for the
    annex.uuid when doing configlist.
  * bugfix: Running `move --to` with a remote whose UUID was not yet known
    could result in git-annex not recording on the local side where the
    file was moved to. This could not result in data loss, or even a
    significant problem, since the remote *did* record that it had the file.
  * Also, add a general guard to detect attempts to record information
    about repositories with missing UUIDs.
  * bugfix: Running `move --to` with a non-ssh remote failed.
  * bugfix: Running `copy --to` with a non-ssh remote actually did a move.
  * Many test suite improvements. Current top-level test coverage: 65%

 -- Joey Hess <joeyh@debian.org>  Fri, 07 Jan 2011 14:33:13 -0400

git-annex (0.15) unstable; urgency=low

  * Support scp-style urls for remotes (host:path).
  * Support ssh urls containing "~".
  * Add trust and untrust subcommands, to allow configuring repositories
    that are trusted to retain files without explicit checking.
  * Fix bug in numcopies handling when multiple remotes pointed to the
    same repository.
  * Introduce the git-annex-shell command. It's now possible to make
    a user have it as a restricted login shell, similar to git-shell.
  * Note that git-annex will always use git-annex-shell when accessing
    a ssh remote, so all of your remotes need to be upgraded to this
    version of git-annex at the same time.
  * Now rsync is exclusively used for copying files to and from remotes.
    scp is not longer supported.

 -- Joey Hess <joeyh@debian.org>  Fri, 31 Dec 2010 22:00:52 -0400

git-annex (0.14) unstable; urgency=low

  * Bugfix to git annex unused in a repository with nothing yet annexed.
  * Support upgrading from a v0 annex with nothing in it.
  * Avoid multiple calls to git ls-files when passed eg, "*".

 -- Joey Hess <joeyh@debian.org>  Fri, 24 Dec 2010 17:38:48 -0400

git-annex (0.13) unstable; urgency=low

  * Makefile: Install man page and html (when built).
  * Makefile: Add GHCFLAGS variable.
  * Fix upgrade from 0.03.
  * Support remotes using git+ssh and ssh+git as protocol.
    Closes: #607056

 -- Joey Hess <joeyh@debian.org>  Tue, 14 Dec 2010 13:05:10 -0400

git-annex (0.12) unstable; urgency=low

  * Add --exclude option to exclude files from processing.
  * mwdn2man: Fix a bug in newline supression. Closes: #606578
  * Bugfix to git annex add of an unlocked file in a subdir. Closes: #606579
  * Makefile: Add PREFIX variable.

 -- Joey Hess <joeyh@debian.org>  Sat, 11 Dec 2010 17:32:00 -0400

git-annex (0.11) unstable; urgency=low

  * If available, rsync will be used for file transfers from remote
    repositories. This allows resuming interrupted transfers.
  * Added remote.annex-rsync-options.
  * Avoid deleting temp files when rsync fails.
  * Improve detection of version 0 repos.
  * Add uninit subcommand. Closes: #605749

 -- Joey Hess <joeyh@debian.org>  Sat, 04 Dec 2010 17:27:42 -0400

git-annex (0.10) unstable; urgency=low

  * In .gitattributes, the annex.numcopies attribute can be used
    to control the number of copies to retain of different types of files.
  * Bugfix: Always correctly handle gitattributes when in a subdirectory of
    the repository. (Had worked ok for ones like "*.mp3", but failed for
    ones like "dir/*".)
  * fsck: Fix warning about not enough copies of a file, when locations
    are known, but are not available in currently configured remotes.
  * precommit: Optimise to avoid calling git-check-attr more than once.
  * The git-annex-backend attribute has been renamed to annex.backend.

 -- Joey Hess <joeyh@debian.org>  Sun, 28 Nov 2010 19:28:05 -0400

git-annex (0.09) unstable; urgency=low

  * Add copy subcommand.
  * Fix bug in setkey subcommand triggered by move --to.

 -- Joey Hess <joeyh@debian.org>  Sat, 27 Nov 2010 17:14:59 -0400

git-annex (0.08) unstable; urgency=low

  * Fix `git annex add ../foo` (when ran in a subdir of the repo).
  * Add configure step to build process.
  * Only use cp -a if it is supported, falling back to cp -p or plain cp
    as needed for portability.
  * cp --reflink=auto is used if supported, and will make git annex unlock
    much faster on filesystems like btrfs that support copy on write.

 -- Joey Hess <joeyh@debian.org>  Sun, 21 Nov 2010 13:45:44 -0400

git-annex (0.07) unstable; urgency=low

  * find: New subcommand.
  * unused: New subcommand, finds unused data. (Split out from fsck.)
  * dropunused: New subcommand, provides for easy dropping of unused keys
    by number, as listed by the unused subcommand.
  * fsck: Print warnings to stderr; --quiet can now be used to only see
    problems.

 -- Joey Hess <joeyh@debian.org>  Mon, 15 Nov 2010 18:41:50 -0400

git-annex (0.06) unstable; urgency=low

  * fsck: Check if annex.numcopies is satisfied.
  * fsck: Verify the sha1 of files when the SHA1 backend is used.
  * fsck: Verify the size of files when the WORM backend is used.
  * fsck: Allow specifying individual files if fscking everything
    is not desired.
  * fsck: Fix bug, introduced in 0.04, in detection of unused data.

 -- Joey Hess <joeyh@debian.org>  Sat, 13 Nov 2010 16:24:29 -0400

git-annex (0.05) unstable; urgency=low

  * Optimize both pre-commit and lock subcommands to not call git diff
    on every file being committed/locked.
    (This actually also works around a bug in ghc, that caused
    git-annex 0.04 pre-commit to sometimes corrupt filename being read
    from git ls-files and fail. 
    See <http://hackage.haskell.org/trac/ghc/ticket/4493>
    The excessive number of calls made by pre-commit exposed the ghc bug.
    Thanks Josh Triplett for the debugging.)
  * Build with -O2.

 -- Joey Hess <joeyh@debian.org>  Thu, 11 Nov 2010 18:31:09 -0400

git-annex (0.04) unstable; urgency=low

  * Add unlock subcommand, which replaces the symlink with a copy of
    the file's content in preparation of changing it. The "edit" subcommand
    is an alias for unlock.
  * Add lock subcommand.
  * Unlocked files will now automatically be added back into the annex when
    committed (and the updated symlink committed), by some magic in the
    pre-commit hook.
  * The SHA1 backend is now fully usable.
  * Add annex.version, which will be used to automate upgrades
    between incompatible versions.
  * Reorganised the layout of .git/annex/
  * The new layout will be automatically upgraded to the first time
    git-annex is used in a repository with the old layout.
  * Note that git-annex 0.04 cannot transfer content from old repositories
    that have not yet been upgraded.
  * Annexed file contents are now made unwritable and put in unwriteable
    directories, to avoid them accidentially being removed or modified.
    (Thanks Josh Triplett for the idea.)
  * Add build dep on libghc6-testpack-dev. Closes: #603016
  * Avoid using runghc to run test suite as it is not available on all
    architectures. Closes: #603006

 -- Joey Hess <joeyh@debian.org>  Wed, 10 Nov 2010 14:23:23 -0400

git-annex (0.03) unstable; urgency=low

  * Fix support for file:// remotes.
  * Add --verbose
  * Fix SIGINT handling.
  * Fix handling of files with unusual characters in their name.
  * Fixed memory leak; git-annex no longer reads the whole file list
    from git before starting, and will be much faster with large repos.
  * Fix crash on unknown symlinks.
  * Added remote.annex-scp-options and remote.annex-ssh-options.
  * The backends to use when adding different sets of files can be configured
    via gitattributes.
  * In .gitattributes, the git-annex-backend attribute can be set to the
    names of backends to use when adding different types of files.
  * Add fsck subcommand. (For now it only finds unused key contents in the
    annex.)

 -- Joey Hess <joeyh@debian.org>  Sun, 07 Nov 2010 18:26:04 -0400

git-annex (0.02) unstable; urgency=low

  * Can scp annexed files from remote hosts, and check remote hosts for
    file content when dropping files.
  * New move subcommand, that makes it easy to move file contents from
    or to a remote.
  * New fromkey subcommand, for registering urls, etc.
  * git-annex init will now set up a pre-commit hook that fixes up symlinks
    before they are committed, to ensure that moving symlinks around does not
    break them.
  * More intelligent and fast staging of modified files; git add coalescing.
  * Add remote.annex-ignore git config setting to allow completly disabling
    a given remote.
  * --from/--to can be used to control the remote repository that git-annex
    uses.
  * --quiet can be used to avoid verbose output
  * New plumbing-level dropkey and addkey subcommands.
  * Lots of bug fixes.

 -- Joey Hess <joeyh@debian.org>  Wed, 27 Oct 2010 16:39:29 -0400

git-annex (0.01) unstable; urgency=low

  * First prerelease.

 -- Joey Hess <joeyh@debian.org>  Wed, 20 Oct 2010 12:54:24 -0400<|MERGE_RESOLUTION|>--- conflicted
+++ resolved
@@ -1,4 +1,4 @@
-<<<<<<< HEAD
+
   * annex.version increased to 6, but version 5 is also still supported.
   * The upgrade to version 6 is not done fully automatically, because
     upgrading a direct mode repository to version 6 will prevent old
@@ -9,10 +9,7 @@
     filter. Note that this changes the default behavior of git add in a
     newly initialized repository; it will add files to the annex.
 
-git-annex (5.20151117) UNRELEASED; urgency=medium
-=======
 git-annex (5.20151208) unstable; urgency=medium
->>>>>>> e1961bf8
 
   * Build with -j1 again to get reproducible build.
   * Display progress meter in -J mode when copying from a local git repo,
