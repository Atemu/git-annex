--- conflicted
+++ resolved
@@ -1,4 +1,3 @@
-<<<<<<< HEAD
 git-annex (8.20191107) UNRELEASED; urgency=medium
 
   * New v8 repository version.
@@ -14,11 +13,9 @@
     Microbenchmarks show around 10-25% speedup of sqlite database operations.
   * Improved serialization of filenames and keys to the sqlite databases,
     avoiding encoding problems.
-  * Windows: Fix handling of changes to time zone. (Used to work but was
-    broken in version 7.20181031.)
 
  -- Joey Hess <id@joeyh.name>  Tue, 29 Oct 2019 15:13:03 -0400
-=======
+
 git-annex (7.20191115) UNRELEASED; urgency=medium
 
   * Stop displaying rsync progress, and use git-annex's own progress display
@@ -51,7 +48,6 @@
     git-remote-https, git-remote-http, and git-shell.
 
  -- Joey Hess <id@joeyh.name>  Thu, 14 Nov 2019 21:57:59 -0400
->>>>>>> 25ba8156
 
 git-annex (7.20191106) upstream; urgency=medium
 
