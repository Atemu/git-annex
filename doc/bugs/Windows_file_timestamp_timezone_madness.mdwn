--- conflicted
+++ resolved
@@ -7,15 +7,6 @@
 
 [[!tag confirmed]]
 
-<<<<<<< HEAD
-Unfortunately, Data.Time.LocalTime.getCurrentTimeZone doesn't seem to really
-work on windows. It always returns a time zone 60 minutes from UTS in my tests,
-no matter what the zone really is. I need to test this more widely and file
-a GHC bug if appropriate.
-
-> [[fixed|done]], avoiding using getCurrentTime for now, although I have a
-> patch to fix it too. --[[Joey]]
-=======
 > Update: Actually, I seem to have been getting confused by behavior of
 > cygwin terminal setting TZ. That indeed led to timestamp changes when the
 > time zone changed. I have made git-annex unset TZ to avoid this.
@@ -35,4 +26,6 @@
 > 
 > So, that's insane then. We can't trust timestamps to be stable on windows 
 > when git-annex is running for a long period of time. --[[Joey]]
->>>>>>> 9dd380cf
+> 
+> > [[fixed|done]], using the inode sentinal file to detect when windows
+> > has lost its mind, and calculating its delta from insanity. --[[Joey]]