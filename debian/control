Source: git-annex
Section: utils
Priority: optional
Build-Depends: 
	debhelper (>= 9),
	ghc (>= 7.4),
	libghc-mtl-dev (>= 2.1.1),
	libghc-missingh-dev,
	libghc-hslogger-dev,
	libghc-pcre-light-dev,
	libghc-sha-dev,
	libghc-regex-tdfa-dev [!mips !mipsel !s390],
	libghc-dataenc-dev,
	libghc-utf8-string-dev,
	libghc-hs3-dev (>= 0.5.6),
<<<<<<< HEAD
=======
	libghc-dav-dev (>= 0.3) [amd64 i386 kfreebsd-amd64 kfreebsd-i386 powerpc sparc],
>>>>>>> 7fdf9ea5
	libghc-quickcheck2-dev,
	libghc-monad-control-dev (>= 0.3),
	libghc-monadcatchio-transformers-dev,
	libghc-unix-compat-dev,
	libghc-dlist-dev,
	libghc-uuid-dev,
	libghc-json-dev,
	libghc-ifelse-dev,
	libghc-bloomfilter-dev,
	libghc-edit-distance-dev,
	libghc-extensible-exceptions-dev,
	libghc-hinotify-dev [linux-any],
	libghc-stm-dev (>= 2.3),
	libghc-dbus-dev (>= 0.10.3) [linux-any],
	libghc-yesod-dev [i386 amd64 kfreebsd-i386 kfreebsd-amd64 powerpc sparc],
	libghc-yesod-static-dev [i386 amd64 kfreebsd-i386 kfreebsd-amd64 powerpc sparc],
	libghc-yesod-default-dev [i386 amd64 kfreebsd-amd64 powerpc sparc],
	libghc-hamlet-dev [i386 amd64 kfreebsd-i386 kfreebsd-amd64 powerpc sparc],
	libghc-clientsession-dev [i386 amd64 kfreebsd-i386 kfreebsd-amd64 powerpc sparc],
	libghc-warp-dev [i386 amd64 kfreebsd-i386 kfreebsd-amd64 powerpc sparc],
	libghc-wai-dev [i386 amd64 kfreebsd-i386 kfreebsd-amd64 powerpc sparc],
	libghc-wai-logger-dev [i386 amd64 kfreebsd-i386 kfreebsd-amd64 powerpc sparc],
	libghc-case-insensitive-dev,
	libghc-http-types-dev,
	libghc-blaze-builder-dev,
	libghc-crypto-api-dev,
	libghc-network-multicast-dev,
	libghc-network-info-dev [linux-any kfreebsd-any],
	libghc-safesemaphore-dev,
	libghc-network-protocol-xmpp-dev (>= 0.4.3-1+b1),
	libghc-gnutls-dev (>= 0.1.4),
	libghc-xml-types-dev,
	libghc-async-dev,
	libghc-http-dev,
	libghc-feed-dev,
	ikiwiki,
	perlmagick,
	git,
	rsync,
	wget,
	curl,
	openssh-client,
Maintainer: Joey Hess <joeyh@debian.org>
Standards-Version: 3.9.4
Vcs-Git: git://git.kitenet.net/git-annex
Homepage: http://git-annex.branchable.com/

Package: git-annex
Architecture: any
Section: utils
Depends: ${misc:Depends}, ${shlibs:Depends},
	git (>= 1:1.7.7.6),
	rsync,
	wget,
	curl,
	openssh-client (>= 1:5.6p1)
Recommends: lsof, gnupg, bind9-host
Suggests: graphviz, bup, libnss-mdns
Description: manage files with git, without checking their contents into git
 git-annex allows managing files with git, without checking the file
 contents into git. While that may seem paradoxical, it is useful when
 dealing with files larger than git can currently easily handle, whether due
 to limitations in memory, time, or disk space.
 .
 Even without file content tracking, being able to manage files with git,
 move files around and delete files with versioned directory trees, and use
 branches and distributed clones, are all very handy reasons to use git. And
 annexed files can co-exist in the same git repository with regularly
 versioned files, which is convenient for maintaining documents, Makefiles,
 etc that are associated with annexed files but that benefit from full
 revision control.<|MERGE_RESOLUTION|>--- conflicted
+++ resolved
@@ -13,10 +13,6 @@
 	libghc-dataenc-dev,
 	libghc-utf8-string-dev,
 	libghc-hs3-dev (>= 0.5.6),
-<<<<<<< HEAD
-=======
-	libghc-dav-dev (>= 0.3) [amd64 i386 kfreebsd-amd64 kfreebsd-i386 powerpc sparc],
->>>>>>> 7fdf9ea5
 	libghc-quickcheck2-dev,
 	libghc-monad-control-dev (>= 0.3),
 	libghc-monadcatchio-transformers-dev,
