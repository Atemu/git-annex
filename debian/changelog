git-annex (5.20150328) UNRELEASED; urgency=medium

  * Prevent git-ls-files from double-expanding wildcards when an
    unexpanded wildcard is passed to a git-annex command like add or find.
  * Fix make build target. Thanks, Justin Geibel.
  * Fix GETURLS in external special remote protocol to strip
    downloader prefix from logged url info before checking for the
    specified prefix.
  * importfeed: Avoid downloading a redundant item from a feed whose
    guid has been downloaded before, even when the url has changed.
  * importfeed: Always store itemid in metadata; before this was only
    done when annex.genmetadata was set.
  * Relax debian package dependencies to git >= 1:1.7.7.6 rather
    than needing >= 1:2.0.
  * test: Fix --list-tests
  * addurl --file: When used with a special remote that claims
    urls and checks their contents, don't override the user's provided
    filename with filenames that the special remote suggests. Also,
    don't allow adding the url if the special remote says it contains
    multiple files.
  * import: --deduplicate and --cleanduplicates now output the keys
    corresponding to duplicated files they process.
  * fsck: Added --distributed and --expire options,
    for distributed fsck.
  * Fix truncation of parameters that could occur when using xargs git-annex.
  * Significantly sped up processing of large numbers of directories
    passed to a single git-annex command.
  * version: Add --raw
<<<<<<< HEAD
  * init: Improve fifo test to detect NFS systems that support fifos
    but not well enough for sshcaching.
=======
  * --quiet now suppresses progress displays from eg, rsync.
    (The option already suppressed git-annex's own built-in progress
    displays.)
>>>>>>> 30aa9021

 -- Joey Hess <id@joeyh.name>  Fri, 27 Mar 2015 16:04:43 -0400

git-annex (5.20150327) unstable; urgency=medium

  * readpresentkey: New plumbing command for checking location log.
  * checkpresentkey: New plumbing command to check if a key can be verified
    to be present on a remote.
  * Added a post-update-annex hook, which is run after the git-annex branch
    is updated. Needed for git update-server-info.
  * migrate: --force will force migration of keys already using the
    destination backend. Useful in rare cases.
  * Man pages for individual commands now available, and can be
    opened using "git annex help <command>"
  * --auto is no longer a global option; only get, drop, and copy
    accept it. (Not a behavior change unless you were passing it to a
    command that ignored it.)
  * Improve error message when --in @date is used and there is no
    reflog for the git-annex branch.
  * assistant: Committing a whole lot of files at once could overflow
    command-line length limits and cause the commit to fail. This
    only happened when using the assistant in an indirect mode repository.
  * Work around curl bug when asked to download an empty url to a file.
  * Fix bug introduced in the last release that broke git-annex sync
    when git-annex was installed from the standalone tarball.

 -- Joey Hess <id@joeyh.name>  Fri, 27 Mar 2015 13:10:59 -0400

git-annex (5.20150317) unstable; urgency=medium

  * fsck: Incremental fsck uses sqlite to store its records, instead
    of abusing the sticky bit. Existing sticky bits are ignored;
    incremental fscks started by old versions won't be resumed by
    this version.
  * fsck: Multiple incremental fscks of different repos (including remotes)
    can now be running at the same time in the same repo without it
    getting confused about which files have been checked for which remotes.
  * unannex: Refuse to unannex when repo is too new to have a HEAD,
    since in this case there must be staged changes in the index
    (if there is anything to unannex), and the unannex code path
    needs to run with a clean index.
  * Linux standalone: Set LOCPATH=/dev/null to work around
    https://ghc.haskell.org/trac/ghc/ticket/7695
    This prevents localization from working, but git-annex
    is not localized anyway.
  * sync: As well as the synced/git-annex push, attempt a
    git-annex:git-annex push, as long as the remote branch
    is an ancestor of the local branch, to better support bare git repos.
    (This used to be done, but it forgot to do it since version 4.20130909.)
  * When re-execing git-annex, use current program location, rather than
    ~/.config/git-annex/program, when possible.
  * Submodules are now supported by git-annex!
  * metadata: Fix encoding problem that led to mojibake when storing
    metadata strings that contained both unicode characters and a space
    (or '!') character.
  * Also potentially fixes encoding problem when embedding credentials
    that contain unicode characters.
  * sync: Fix committing when in a direct mode repo that has no HEAD ref.
    (For example, a newly checked out git submodule.)
  * Added SETURIPRESENT and SETURIMISSING to external special remote protocol,
    useful for things like ipfs that don't use regular urls.
  * addurl: Added --raw option, which bypasses special handling of quvi,
    bittorrent etc urls.
  * git-annex-shell: Improve error message when the specified repository
    doesn't exist or git config fails for some reason.
  * fromkey --force: Skip test that the key has its content in the annex.
  * fromkey: Add stdin mode.
  * registerurl: New plumbing command for mass-adding urls to keys.
  * remotedaemon: Fixed support for notifications of changes to gcrypt
    remotes, which was never tested and didn't quite work before.

 -- Joey Hess <id@joeyh.name>  Tue, 17 Mar 2015 13:02:36 -0400

git-annex (5.20150219) unstable; urgency=medium

  * glacier: Detect when the glacier command in PATH is the wrong one,
    from boto, rather than from glacier-cli, and refuse to use it,
    since the boto program fails to fail when passed
    parameters it does not understand.
  * groupwanted: New command to set the groupwanted preferred content
    expression.
  * import: Support file matching options such as --exclude, --include, 
    --smallerthan, --largerthan
  * The file matching options are now only accepted by commands that
    can actually use them, instead of by all commands.
  * import: Avoid checksumming file twice when run in the default
    or --duplicate mode.
  * Windows: Fix bug in dropping an annexed file, which
    caused a symlink to be staged that contained backslashes.
  * webapp: Fix reversion in opening webapp when starting it manually
    inside a repository.
  * assistant: Improve sanity check for control characters when pairing.
  * Improve race recovery code when committing to git-annex branch.
  * addurl: Avoid crash if quvi is not installed, when git-annex was
    built with process-1.2
  * bittorrent: Fix mojibake introduced in parsing arai2c progress output.
  * fsck --from: If a download from a remote fails, propagate the failure.
  * metadata: When setting metadata, do not recurse into directories by
    default, since that can be surprising behavior and difficult to recover
    from. The old behavior is available by using --force.
  * sync, assistant: Include repository name in head branch commit message.
  * The ssh-options git config is now used by gcrypt, rsync, and ddar
    special remotes that use ssh as a transport.
  * sync, assistant: Use the ssh-options git config when doing git pull
    and push.
  * remotedaemon: Use the ssh-options git config.
  * Linux standalone: Improved process names of linker shimmed programs.

 -- Joey Hess <id@joeyh.name>  Thu, 19 Feb 2015 14:16:03 -0400

git-annex (5.20150205) unstable; urgency=medium

  * info: Can now display info about a given uuid.
  * Added to remote/uuid info: Count of the number of keys present
    on the remote, and their size. This is rather expensive to calculate,
    so comes last and --fast will disable it.
  * info remote: Include the date of the last sync with the remote.
  * sync: Added --message/-m option like git commit.
  * remotedaemon: Fix problem that could prevent ssh connections being
    made after two LOSTNET messages were received in a row (perhaps due to
    two different network interfaces being brought down).
  * Fix build failure when wget is not installed.
  * Fix wording of message displayed when unable to get a file that
    is available in untrusted repositories.
  * addurl: When a Content-Disposition header suggests a filename to use,
    addurl will consider using it, if it's reasonable and doesn't conflict
    with an existing file. (--file overrides this)
  * Fix default repository description created by git annex init,
    which got broken by the relative path changes in the last release.
  * init: Repository tuning parameters can now be passed when initializing a
    repository for the first time. For details, see
    http://git-annex.branchable.com/tuning/
  * merge: Refuse to merge changes from a git-annex branch of a repo
    that has been tuned in incompatible ways.
  * Support annex.tune.objecthash1, annex.tune.objecthashlower, and
    annex.tune.branchhash1.
  * Remove support for building without cryptohash.
  * Added MD5 and MD5E backends.
  * assistant: Fix local pairing when ssh pubkey comment contains spaces.
  * Avoid using fileSize which maxes out at just 2 gb on Windows.
    Instead, use hFileSize, which doesn't have a bounded size.
    Fixes support for files > 2 gb on Windows.
  * Windows: Fix running of the pre-commit-annex hook.
  * Windows: Fix S3 special remote; need to call withSocketsDo. Thanks, Trent.

 -- Joey Hess <id@joeyh.name>  Thu, 05 Feb 2015 14:08:33 -0400

git-annex (5.20150113) unstable; urgency=medium

  * unlock: Don't allow unlocking files that have never been committed to git
    before, to avoid an intractable problem that prevents the pre-commit
    hook from telling if such a file is intended to be an annexed file or not.
  * Avoid re-checksumming when migrating from hash to hashE backend.
    Closes: #774494
  * Fix build with process 1.2.1.0.
  * Android: Provide a version built with -fPIE -pie to support Android 5.0.
  * sync: Fix an edge case where syncing in a bare repository would try to
    merge and so fail.
  * Check git version at runtime, rather than assuming it will be the same
    as the git version used at build time when running git-checkattr and
    git-branch remove.
  * Switch to using relative paths to the git repository.
    - This allows the git repository to be moved while git-annex is running in
      it, with fewer problems.
    - On Windows, this avoids some of the problems with the absurdly small
      MAX_PATH of 260 bytes. In particular, git-annex repositories should
      work in deeper/longer directory structures than before.
  * Generate shorter keys for WORM and URL, avoiding keys that are longer
    than used for SHA256, so as to not break on systems like Windows that
    have very small maximum path length limits.
  * Bugfix: A file named HEAD in the work tree could confuse some git commands
    run by git-annex.

 -- Joey Hess <id@joeyh.name>  Tue, 13 Jan 2015 12:10:08 -0400

git-annex (5.20141231) unstable; urgency=medium

  * vicfg: Avoid crashing on badly encoded config data.
  * Work around statfs() overflow on some XFS systems.
  * sync: Now supports remote groups, the same way git remote update does.
  * setpresentkey: A new plumbing-level command.
  * Run shutdown cleanup actions even if there were failures processing
    the command. Among other fixes, this means that addurl will stage
    added files even if adding one of the urls fails.
  * bittorrent: Fix locking problem when using addurl file://
  * Windows: Fix local rsync filepath munging (fixes 26 test suite failures).
  * Windows: Got the rsync special remote working.
  * Windows: Fix handling of views of filenames containing '%'
  * OSX: Switched away from deprecated statfs64 interface.

 -- Joey Hess <id@joeyh.name>  Wed, 31 Dec 2014 15:15:46 -0400

git-annex (5.20141219) unstable; urgency=medium

  * Webapp: When adding a new box.com remote, use the new style chunking.
    Thanks, Jon Ander Peñalba.
  * External special remote protocol now includes commands for setting
    and getting the urls associated with a key.
  * Urls can now be claimed by remotes. This will allow creating,
    for example, a external special remote that handles magnet: and
    *.torrent urls.
  * Use wget -q --show-progress for less verbose wget output,
    when built with wget 1.16.
  * Added bittorrent special remote.
  * addurl behavior change: When downloading an url ending in .torrent,
    it will download files from bittorrent, instead of the old behavior
    of adding the torrent file to the repository.
  * Added Recommends on aria2.
  * When possible, build with the haskell torrent library for parsing
    torrent files. As a fallback, can instead use btshowmetainfo from
    bittornado | bittorrent.
  * Fix build with -f-S3.

 -- Joey Hess <id@joeyh.name>  Fri, 19 Dec 2014 16:53:26 -0400

git-annex (5.20141203) unstable; urgency=medium

  * proxy: New command for direct mode repositories, allows bypassing
    the direct mode guard in a safe way to do all sorts of things
    including git revert, git mv, git checkout ...
  * undo: New command to undo the most recent change to a file
    or to the contents of a directory.
  * Add undo action to nautilus and konqueror integration.
  * diffdriver: New git-annex command, to make git external diff drivers
    work with annexed files.
  * pre-commit: Block partial commit of unlocked annexed file, since
    that left a typechange staged in index due to some infelicity of git's
    handling of partial commits.
  * Work around behavior change in lsof 4.88's -F output format.
  * S3: Switched to using the haskell aws library.
  * S3: No longer buffers entire files in memory when uploading without
    chunking.
  * S3: When built with a new enough version of the haskell aws library,
    supports doing multipart uploads, in order to store extremely large
    files in S3 when not using chunking.
  * Don't show "(gpg)" when decrypting the remote encryption cipher,
    since this could be taken to read that's the only time git-annex
    runs gpg, which is not the case.
  * Debian package is now maintained by Gergely Nagy.
  * Windows: Remove Alt+A keyboard shortcut, which turns out to have scope
    outside the menus.
  * Windows: Install ssh and other bundled programs to Git/cmd,
    instead of Git/bin, since the latter is not in the default msysgit PATH.

 -- Joey Hess <id@joeyh.name>  Wed, 03 Dec 2014 15:16:52 -0400

git-annex (5.20141125) unstable; urgency=medium

  * Remove fixup code for bad bare repositories created by
    versions 5.20131118 through 5.20131127. That fixup code would
    accidentially fire when --git-dir was incorrectly
    pointed at the working tree of a git-annex repository,
    possibly resulting in data loss. Closes: #768093
  * Windows: Fix crash when user.name is not set in git config.

 -- Joey Hess <joeyh@debian.org>  Wed, 05 Nov 2014 11:41:51 -0400

git-annex (5.20141024) unstable; urgency=medium

  * vicfg: Deleting configurations now resets to the default, where
    before it has no effect.
  * Remove hurd stuff from cabal file, since hackage currently rejects
    it, and the test suite fails on hurd.
  * initremote: Don't allow creating a special remote that has the same
    name as an existing git remote.
  * Windows: Use haskell setenv library to clean up several ugly workarounds
    for inability to manipulate the environment on windows. This includes
    making git-annex not re-exec itself on start on windows, and making the
    test suite on Windows run tests without forking.
  * glacier: Fix pipe setup when calling glacier-cli to retrieve an object.
  * info: When run on a single annexed file, displays some info about the 
    file, including its key and size.
  * info: When passed the name or uuid of a remote, displays info about that
    remote. Remotes that support encryption, chunking, or embedded
    creds will include that in their info.
  * enableremote: When the remote has creds, update the local creds cache
    file. Before, the old version of the creds could be left there, and
    would continue to be used.

 -- Joey Hess <joeyh@debian.org>  Fri, 24 Oct 2014 13:03:29 -0400

git-annex (5.20141013) unstable; urgency=medium

  * Adjust cabal file to support building w/o assistant on the hurd.
  * Support building with yesod 1.4.
  * S3: Fix embedcreds=yes handling for the Internet Archive.
  * map: Handle .git prefixed remote repos. Closes: #614759
  * repair: Prevent auto gc from happening when fetching from a remote.

 -- Joey Hess <joeyh@debian.org>  Mon, 13 Oct 2014 10:13:06 -0400

git-annex (5.20140927) unstable; urgency=medium

  * Really depend (not just build-depend) on new enough git for --no-gpg-sign
    to work. Closes: #763057
  * Add temporary workaround for bug #763078 which broke building on armel
    and armhf.

 -- Joey Hess <joeyh@debian.org>  Sat, 27 Sep 2014 14:25:09 -0400

git-annex (5.20140926) unstable; urgency=high

  * Depend on new enough git for --no-gpg-sign to work. Closes: #762446
  * Work around failure to build on mips by using cabal, not Setup,
    to build in debian/rules.

 -- Joey Hess <joeyh@debian.org>  Fri, 26 Sep 2014 15:09:02 -0400

git-annex (5.20140919) unstable; urgency=high

  * Security fix for S3 and glacier when using embedcreds=yes with
    encryption=pubkey or encryption=hybrid. CVE-2014-6274
    The creds embedded in the git repo were *not* encrypted.
    git-annex enableremote will warn when used on a remote that has
    this problem. For details, see:
    https://git-annex.branchable.com/upgrades/insecure_embedded_creds/
  * assistant: Detect when repository has been deleted or moved, and
    automatically shut down the assistant. Closes: #761261
  * Windows: Avoid crashing trying to list gpg secret keys, for gcrypt
    which is not yet supported on Windows.
  * WebDav: Fix enableremote crash when the remote already exists.
    (Bug introduced in version 5.20140817.)
  * add: In direct mode, adding an annex symlink will check it into git,
    as was already done in indirect mode.

 -- Joey Hess <joeyh@debian.org>  Fri, 19 Sep 2014 12:53:42 -0400

git-annex (5.20140915) unstable; urgency=medium

  * New annex.hardlink setting. Closes: #758593
  * init: Automatically detect when a repository was cloned with --shared,
    and set annex.hardlink=true, as well as marking the repository as
    untrusted.
  * Fix parsing of ipv6 address in git remote address when it was not
    formatted as an url.
  * The annex-rsync-transport configuration is now also used when checking
    if a key is present on a rsync remote, and when dropping a key from
    the remote.
  * Promote file not found warning message to an error.
  * Fix transfer lock file FD leak that could occur when two separate
    git-annex processes were both working to perform the same set of
    transfers.
  * sync: Ensure that pending changes to git-annex branch are committed
    before push when in direct mode. (Fixing a very minor reversion.)
  * WORM backend: Switched to include the relative path to the file inside
    the repository, rather than just the file's base name. Note that if you're
    relying on such things to keep files separate with WORM, you should really
    be using a better backend.
  * Rather than crashing when there's a problem with the requested bloomfilter
    capacity/accuracy, fall back to a reasonable default bloom filter size.
  * Fix build with optparse-applicative 0.10. Closes: #761484
  * webapp: Fixed visual glitch in xmpp pairing that was reported live by a
    user who tracked me down in front of a coffee cart in Portland. 
    (New bug reporting method of choice?)

 -- Joey Hess <joeyh@debian.org>  Mon, 15 Sep 2014 10:45:00 -0400

git-annex (5.20140831) unstable; urgency=medium

  * Make --help work when not in a git repository. Closes: #758592
  * Ensure that all lock fds are close-on-exec, fixing various problems with
    them being inherited by child processes such as git commands.
  * When accessing a local remote, shut down git-cat-file processes
    afterwards, to ensure that remotes on removable media can be unmounted.
    Closes: #758630
  * Fix handing of autocorrection when running outside a git repository.
  * Fix stub git-annex test support when built without tasty.
  * Do not preserve permissions and acls when copying files from
    one local git repository to another. Timestamps are still preserved
    as long as cp --preserve=timestamps is supported. Closes: #729757

 -- Joey Hess <joeyh@debian.org>  Sun, 31 Aug 2014 12:30:08 -0700

git-annex (5.20140817) unstable; urgency=medium

  * New chunk= option to chunk files stored in special remotes.
    Supported by: directory, S3, webdav, gcrypt, rsync, and all external
    and hook special remotes.
  * Partially transferred files are automatically resumed when using
    chunked remotes!
  * The old chunksize= option is deprecated. Do not use for new remotes.
  * Legacy code for directory remotes using the old chunksize= option
    will keep them working, but more slowly than before.
  * webapp: Automatically install Konqueror integration scripts
    to get and drop files.
  * repair: Removing bad objects could leave fsck finding no more
    unreachable objects, but some branches no longer accessible.
    Fix this, including support for fixing up repositories that
    were incompletely repaired before.
  * Fix cost calculation for non-encrypted remotes.
  * Display exception message when a transfer fails due to an exception.
  * WebDAV: Sped up by avoiding making multiple http connections
    when storing a file.
  * WebDAV: Avoid buffering whole file in memory when uploading and
    downloading.
  * WebDAV: Dropped support for DAV before 1.0.
  * testremote: New command to test uploads/downloads to a remote.
  * Dropping an object from a bup special remote now deletes the git branch
    for the object, although of course the object's content cannot be deleted
    due to the nature of bup.
  * unlock: Better error handling; continue past files that are not available
    or cannot be unlocked due to disk space, and try all specified files.
  * Windows: Now uses actual inode equivilants in new direct mode
    repositories, for safer detection of eg, renaming of files with the same
    size and mtime.
  * direct: Fix ugly warning messages.
  * WORM backend: When adding a file in a subdirectory, avoid including the
    subdirectory in the key name.
  * S3, Glacier, WebDAV: Fix bug that prevented accessing the creds
    when the repository was configured with encryption=shared embedcreds=yes.
  * direct: Avoid leaving file content in misctemp if interrupted.
  * git-annex-shell sendkey: Don't fail if a remote asks for a key to be sent
    that already has a transfer lock file indicating it's being sent to that
    remote. The remote may have moved between networks, or reconnected.
  * Switched from the old haskell HTTP library to http-conduit.

 -- Joey Hess <joeyh@debian.org>  Sun, 17 Aug 2014 10:30:58 -0400

git-annex (5.20140717) unstable; urgency=high

  * Fix minor FD leak in journal code. Closes: #754608
  * direct: Fix handling of case where a work tree subdirectory cannot
    be written to due to permissions.
  * migrate: Avoid re-checksumming when migrating from hashE to hash backend.
  * uninit: Avoid failing final removal in some direct mode repositories
    due to file modes.
  * S3: Deal with AWS ACL configurations that do not allow creating or
    checking the location of a bucket, but only reading and writing content to
    it.
  * resolvemerge: New plumbing command that runs the automatic merge conflict
    resolver.
  * Deal with change in git 2.0 that made indirect mode merge conflict
    resolution leave behind old files.
  * sync: Fix git sync with local git remotes even when they don't have an
    annex.uuid set. (The assistant already did so.)
  * Set gcrypt-publish-participants when setting up a gcrypt repository,
    to avoid unncessary passphrase prompts.
    This is a security/usability tradeoff. To avoid exposing the gpg key
    ids who can decrypt the repository, users can unset
    gcrypt-publish-participants.
  * Install nautilus hooks even when ~/.local/share/nautilus/ does not yet
    exist, since it is not automatically created for Gnome 3 users.
  * Windows: Move .vbs files out of git\bin, to avoid that being in the
    PATH, which caused some weird breakage. (Thanks, divB)
  * Windows: Fix locking issue that prevented the webapp starting
    (since 5.20140707).

 -- Joey Hess <joeyh@debian.org>  Thu, 17 Jul 2014 11:27:25 -0400

git-annex (5.20140709) unstable; urgency=medium

  * Fix race in direct mode merge code that could cause all files in the
    repository to be removed. It should be able to recover repositories
    experiencing this bug without data loss. See:
    http://git-annex.branchable.com/bugs/bad_merge_commit_deleting_all_files/
  * Fix git version that supported --no-gpg-sign.
  * Fix bug in automatic merge conflict resolution, when one side is an
    annexed symlink, and the other side is a non-annexed symlink.
  * Really fix bug that caused the assistant to make many unncessary
    empty merge commits.

 -- Joey Hess <joeyh@debian.org>  Wed, 09 Jul 2014 15:28:03 -0400

git-annex (5.20140707) unstable; urgency=medium

  * assistant: Fix bug, introduced in last release, that caused the assistant
    to make many unncessary empty merge commits.
  * assistant: Fix one-way assistant->assistant sync in direct mode.
  * Fix bug in annex.queuesize calculation that caused much more
    queue flushing than necessary.
  * importfeed: When annex.genmetadata is set, metadata from the feed
    is added to files that are imported from it.
  * Support users who have set commit.gpgsign, by disabling gpg signatures
    for git-annex branch commits and commits made by the assistant.
  * Fix memory leak when committing millions of changes to the git-annex
    branch, eg after git-annex add has run on 2 million files in one go.
  * Support building with bloomfilter 2.0.0.
  * Run standalone install process when the assistant is started
    (was only being run when the webapp was opened).
  * Android: patch git to avoid fchmod, which fails on /sdcard.
  * Windows: Got rid of that pesky DOS box when starting the webapp.
  * Windows: Added Startup menu item so assistant starts automatically
    on login.
  * Windows: Fix opening file browser from webapp when repo is in a
    directory with spaces.
  * Windows: Assistant now logs to daemon.log.

 -- Joey Hess <joeyh@debian.org>  Mon, 07 Jul 2014 12:24:13 -0400

git-annex (5.20140613) unstable; urgency=medium

  * Ignore setsid failures.
  * Avoid leaving behind .tmp files when failing in some cases, including
    importing files to a disk that is full.
  * Avoid bad commits after interrupted direct mode sync (or merge).
  * Fix build with wai 0.3.0.
  * Deal with FAT's low resolution timestamps, which in combination with
    Linux's caching of higher res timestamps while a FAT is mounted, caused
    direct mode repositories on FAT to seem to have modified files after
    they were unmounted and remounted.
  * Windows: Fix opening webapp when repository is in a directory with
    spaces in the path.
  * Detect when Windows has lost its mind in a timezone change, and
    automatically apply a delta to the timestamps it returns, to get back to
    sane values.

 -- Joey Hess <joeyh@debian.org>  Fri, 13 Jun 2014 09:58:07 -0400

git-annex (5.20140606) unstable; urgency=medium

  * webapp: When adding a new local repository, fix bug that caused its
    group and preferred content to be set in the current repository,
    even when not combining.
  * webapp: Avoid stomping on existing description, group and
    preferred content settings when enabling or combining with
    an already existing remote.
  * assistant: Make sanity checker tmp dir cleanup code more robust.
  * unused: Avoid checking view branches for unused files.
  * webapp: Include ssh port in mangled hostname.
  * Windows: Fix bug introduced in last release that caused files
    in the git-annex branch to have lines teminated with \r.
  * Windows: Fix retrieving of files from local bare git repositories.

 -- Joey Hess <joeyh@debian.org>  Fri, 06 Jun 2014 12:54:06 -0400

git-annex (5.20140529) unstable; urgency=medium

  * Fix encoding of data written to git-annex branch. Avoid truncating
    unicode characters to 8 bits. Allow any encoding to be used, as with
    filenames (but utf8 is the sane choice). Affects metadata and repository
    descriptions, and preferred content expressions.
  * assistant: When there are multiple remotes giving different ways
    to access the same repository, honor remote cost settings and use
    the cheapest available.
  * webapp: More robust startup when annex directory is not a git repo.
  * initremote/enableremote: Basic support for using with regular git remotes;
    initremote stores the location of an already existing git remote,
    and enableremote setups up a remote using its stored location.
  * webapp: Support for enabling known git repositories on ssh servers.
    The repository must have been added using initremote.
  * webapp: When setting up a ssh remote, record it using initremote,
    so that it can be easily enabled elsewhere.
  * webapp: When setting up a ssh remote, if the user inputs ~/foo,
    normalize that to foo, since it's in the home directory by default.
  * Use exceptions in place of deprecated MonadCatchIO-transformers
    Thanks, Ben Gamari.
  * android: Run busybox install with -s, since some versions of Android
    prohibit making hard links.
  * Android webapp: Fix EvilSplicer bugs that mangled the css files,
    preventing icons from displaying, and also slightly broke the js files.

 -- Joey Hess <joeyh@debian.org>  Thu, 29 May 2014 14:41:56 -0400

git-annex (5.20140517) unstable; urgency=medium

  * webapp: Switched to bootstrap 3.
    Thanks, Sören Brunk.
  * Standalone builds now check gpg signatures before upgrading.
  * Simplified repository description line format. The remote name,
    if any, is always in square brackets after the description.
  * assistant: Clean up stale tmp files on startup.
  * webapp: Better ssh password prompting.
  * Depend on git-remote-gcrypt 0.20130908-6. Older versions
    fail when the assistant is run with no controlling tty.
  * Added ddar special remote.
    Thanks, Robie Basak.
  * webapp: Fixed drag and drop to reorder the list of remotes.
  * group: When no groups are specified to set, lists the current groups
    of a repository.
  * Add remote.$name.annex-shell configuration.
    Thanks, Fraser Tweedale 
  * Support symlinking git-annex and git-annex-shell
    from the Linux standalone bundle into PATH.
    Thanks, jlebar.

 -- Joey Hess <joeyh@debian.org>  Sat, 17 May 2014 13:30:39 -0400

git-annex (5.20140421) unstable; urgency=medium

  * assistant: Now detects immediately when other repositories push
    changes to a ssh remote, and pulls.
    ** XMPP is no longer needed in this configuration! **
    This requires the remote server have git-annex-shell with
    notifychanges support (>= 5.20140405)
  * webapp: Show a network signal icon next to ssh and xmpp remotes that
    it's currently connected with.
  * webapp: Rework xmpp nudge to prompt for either xmpp or a ssh remote 
    to be set up.
  * sync, assistant, remotedaemon: Use ssh connection caching for git pushes
    and pulls.
  * remotedaemon: When network connection is lost, close all cached ssh
    connections.
  * Improve handling of monthly/yearly scheduling.
  * Avoid depending on shakespeare except for when building the webapp.
  * uninit: Avoid making unncessary copies of files.
  * info: Allow use in a repository where annex.uuid is not set.
  * reinit: New command that can initialize a new repository using
    the configuration of a previously known repository.
    Useful if a repository got deleted and you want
    to clone it back the way it was.
  * drop --from: When local repository is untrusted, its copy of a file does
    not count.
  * Bring back rsync -p, but only when git-annex is running on a non-crippled
    file system. This is a better approach to fix #700282 while not
    unncessarily losing file permissions on non-crippled systems.
  * webapp: Start even if the current directory is listed in
    ~/.config/git-annex/autostart but no longer has a git repository in it.
  * findref: New command, like find but shows files in a specified git ref.
  * webapp: Fix UI for removing XMPP connection.
  * When init detects that git is not configured to commit, and sets
    user.email to work around the problem, also make it set user.name.
  * webapp: Support using git-annex on a remote server, which was installed
    from the standalone tarball or OSX app, and so does not have
    git-annex in PATH (and may also not have git or rsync in PATH).
  * standalone tarball, OSX app: Install a ~/.ssh/git-annex-wrapper, which
    can be used to run git-annex, git, rsync, etc.

 -- Joey Hess <joeyh@debian.org>  Sun, 20 Apr 2014 19:43:14 -0400

git-annex (5.20140412) unstable; urgency=high

  * Last release didn't quite fix the high cpu issue in all cases, this should.

 -- Joey Hess <joeyh@debian.org>  Fri, 11 Apr 2014 17:14:38 -0400

git-annex (5.20140411) unstable; urgency=high

  * importfeed: Filename template can now contain an itempubdate variable.
    Needs feed 0.3.9.2.
  * Fix rsync progress parsing in locales that use comma in number display.
    Closes: #744148
  * assistant: Fix high CPU usage triggered when a monthly fsck is scheduled,
    and the last time the job ran was a day of the month > 12. This caused a
    runaway loop. Thanks to Anarcat for his assistance, and to Maximiliano
    Curia for identifying the cause of this bug.
  * Remove wget from OSX dmg, due to issues with cert paths that broke
    git-annex automatic upgrading. Instead, curl is used, unless the
    OSX system has wget installed, which will then be used.

 -- Joey Hess <joeyh@debian.org>  Fri, 11 Apr 2014 14:59:49 -0400

git-annex (5.20140405) unstable; urgency=medium

  * git-annex-shell: Added notifychanges command.
  * Improve display of dbus notifications. Thanks, Johan Kiviniemi.
  * Fix nautilus script installation to not crash when the nautilus script dir
    does not exist. Instead, only install scripts when the directory already
    exists.

 -- Joey Hess <joeyh@debian.org>  Sat, 05 Apr 2014 16:54:33 -0400

git-annex (5.20140402) unstable; urgency=medium

  * unannex, uninit: Avoid committing after every file is unannexed,
    for massive speedup.
  * --notify-finish switch will cause desktop notifications after each 
    file upload/download/drop completes
    (using the dbus Desktop Notifications Specification)
  * --notify-start switch will show desktop notifications when each
    file upload/download starts.
  * webapp: Automatically install Nautilus integration scripts
    to get and drop files.
  * tahoe: Pass -d parameter before subcommand; putting it after
    the subcommand no longer works with tahoe-lafs version 1.10.
    (Thanks, Alberto Berti)
  * forget --drop-dead: Avoid removing the dead remote from the trust.log,
    so that if git remotes for it still exist anywhere, git annex info
    will still know it's dead and not show it.
  * git-annex-shell: Make configlist automatically initialize
    a remote git repository, as long as a git-annex branch has
    been pushed to it, to simplify setup of remote git repositories,
    including via gitolite.
  * add --include-dotfiles: New option, perhaps useful for backups.
  * Version 5.20140227 broke creation of glacier repositories,
    not including the datacenter and vault in their configuration.
    This bug is fixed, but glacier repositories set up with the broken
    version of git-annex need to have the datacenter and vault set
    in order to be usable. This can be done using git annex enableremote
    to add the missing settings. For details, see
    http://git-annex.branchable.com/bugs/problems_with_glacier/
  * Added required content configuration.
  * assistant: Improve ssh authorized keys line generated in local pairing
    or for a remote ssh server to set environment variables in an 
    alternative way that works with the non-POSIX fish shell, as well
    as POSIX shells.

 -- Joey Hess <joeyh@debian.org>  Wed, 02 Apr 2014 16:42:53 -0400

git-annex (5.20140320) unstable; urgency=medium

  * Fix zombie leak and general inneficiency when copying files to a
    local git repo.
  * Fix ssh connection caching stop method to work with openssh 6.5p1,
    which broke the old method.
  * webapp: Added a "Sync now" item to each repository's menu.
  * webapp: Use securemem for constant time auth token comparisons.
  * copy --fast --to remote: Avoid printing anything for files that
    are already believed to be present on the remote.
  * Commands that allow specifying which repository to act on using
    the repository's description will now fail when multiple repositories
    match, rather than picking a repository at random.
    (So will --in=)
  * Better workaround for problem umasks when eg, setting up ssh keys.
  * "standard" can now be used as a first-class keyword in preferred content
    expressions. For example "standard or (include=otherdir/*)"
  * groupwanted can be used in preferred content expressions.
  * vicfg: Allows editing preferred content expressions for groups.
  * Improve behavior when unable to parse a preferred content expression
    (thanks, ion).
  * metadata: Add --get
  * metadata: Support --key option (and some other ones like --all)
  * For each metadata field, there's now an automatically maintained
    "$field-lastchanged" that gives the date of the last change to that
    field. Also the "lastchanged" field for the date of the last change
    to any of a file's metadata.
  * unused: In direct mode, files that are deleted from the work tree
    and so have no content present are no longer incorrectly detected as
    unused.
  * Avoid encoding errors when using the unused log file.
  * map: Fix crash when one of the remotes of a repo is a local directory
    that does not exist, or is not a git repo.
  * repair: Improve memory usage when git fsck finds a great many broken
    objects.
  * Windows: Fix some filename encoding bugs.
  * rsync special remote: Fix slashes when used on Windows.

 -- Joey Hess <joeyh@debian.org>  Thu, 20 Mar 2014 13:21:12 -0400

git-annex (5.20140306) unstable; urgency=high

  * sync: Fix bug in direct mode that caused a file that was not
    checked into git to be deleted when there was a conflicting
    merge with a remote.
  * webapp: Now supports HTTPS.
  * webapp: No longer supports a port specified after --listen, since
    it was buggy, and that use case is better supported by setting up HTTPS.
  * annex.listen can be configured, instead of using --listen
  * annex.startupscan can be set to false to disable the assistant's startup
    scan.
  * Probe for quvi version at run time.
  * webapp: Filter out from Switch Repository list any
    repositories listed in autostart file that don't have a
    git directory anymore. (Or are bare)
  * webapp: Refuse to start in a bare git repository.
  * assistant --autostart: Refuse to start in a bare git repository.
  * webapp: Don't list the public repository group when editing a
    git repository; it only makes sense for special remotes.
  * view, vfilter: Add support for filtering tags and values out of a view,
    using !tag and field!=value.
  * vadd: Allow listing multiple desired values for a field.
  * view: Refuse to enter a view when no branch is currently checked out.
  * metadata: To only set a field when it's not already got a value, use
    -s field?=value
  * Run .git/hooks/pre-commit-annex whenever a commit is made.
  * sync: Automatically resolve merge conflict between and annexed file
    and a regular git file.
  * glacier: Pass --region to glacier checkpresent.
  * webdav: When built with a new enough haskell DAV (0.6), disable
    the http response timeout, which was only 5 seconds.
  * webapp: Include no-pty in ssh authorized_keys lines.
  * assistant: Smarter log file rotation, which takes free disk space
    into account.

 -- Joey Hess <joeyh@debian.org>  Thu, 06 Mar 2014 12:28:04 -0400

git-annex (5.20140227) unstable; urgency=medium

  * metadata: Field names limited to alphanumerics and a few whitelisted
    punctuation characters to avoid issues with views, etc.
  * metadata: Field names are now case insensative.
  * When constructing views, metadata is available about the location of the
    file in the view's reference branch. Allows incorporating parts of the
    directory hierarchy in a view.
    For example `git annex view tag=* podcasts/=*` makes a view in the form
    tag/showname.
  * --metadata field=value can now use globs to match, and matches
    case insensatively, the same as git annex view field=value does.
  * annex.genmetadata can be set to make git-annex automatically set
    metadata (year and month) when adding files.
  * Make annex.web-options be used in several places that call curl.
  * Fix handling of rsync remote urls containing a username,
    including rsync.net.
  * Preserve metadata when staging a new version of an annexed file.
  * metadata: Support --json
  * webapp: Fix creation of box.com and Amazon S3 and Glacier
    repositories, broken in 5.20140221.
  * webdav: When built with DAV 0.6.0, use the new DAV monad to avoid
    locking files, which is not needed by git-annex's use of webdav, and
    does not work on Box.com.
  * webdav: Fix path separator bug when used on Windows.
  * repair: Optimise unpacking of pack files, and avoid repeated error
    messages about corrupt pack files.
  * Add build dep on regex-compat to fix build on mipsel, which lacks
    regex-tdfa.
  * Disable test suite on sparc, which is missing optparse-applicative.
  * Put non-object tmp files in .git/annex/misctmp, leaving .git/annex/tmp
    for only partially transferred objects.

 -- Joey Hess <joeyh@debian.org>  Thu, 27 Feb 2014 11:34:19 -0400

git-annex (5.20140221) unstable; urgency=medium

  * metadata: New command that can attach metadata to files.
  * --metadata can be used to limit commands to acting on files
    that have particular metadata.
  * Preferred content expressions can use metadata=field=value
    to limit them to acting on files that have particular metadata.
  * view: New command that creates and checks out a branch that provides
    a structured view of selected metadata.
  * vfilter, vadd, vpop, vcycle: New commands for operating within views.
  * pre-commit: Update metadata when committing changes to locations
    of annexed files within a view.
  * Add progress display for transfers to/from external special remotes.
  * unused: Fix to actually detect unused keys when in direct mode.
  * fsck: When run with --all or --unused, while .gitattributes
    annex.numcopies cannot be honored since it's operating on keys
    instead of files, make it honor the global numcopies setting,
    and the annex.numcopies git config setting.
  * trust, untrust, semitrust, dead: Warn when the trust level is
    overridden in .git/config.
  * glacier: Do not try to run glacier value create when an existing glacier
    remote is enabled.
  * fsck: Refuse to do anything if more than one of --incremental, --more,
    and --incremental-schedule are given, since it's not clear which option
    should win.
  * Windows webapp: Can set up box.com, Amazon S3, and rsync.net remotes
  * Windows webapp: Can create repos on removable drives.
  * Windows: Ensure HOME is set, as needed by bundled cygwin utilities.

 -- Joey Hess <joeyh@debian.org>  Fri, 21 Feb 2014 11:23:59 -0400

git-annex (5.20140210) unstable; urgency=medium

  * --in can now refer to files that were located in a repository at
    some past date. For example, --in="here@{yesterday}"
  * Fixed direct mode annexed content locking code, which is used to
    guard against recursive file drops.
  * This is the first beta-level release of the Windows port with important
    fixes (see below).
    (The webapp and assistant are still alpha-level on Windows.)
  * sync --content: Honor annex-ignore configuration.
  * sync: Don't try to sync with xmpp remotes, which are only currently
    supported when using the assistant.
  * sync --content: Re-pull from remotes after downloading content,
    since that can take a while and other changes may be pushed in the
    meantime.
  * sync --content: Reuse smart copy code from copy command, including
    handling and repairing out of date location tracking info.
    Closes: #737480
  * sync --content: Drop files from remotes that don't want them after
    getting them.
  * sync: Fix bug in automatic merge conflict resolution code when used
    on a filesystem not supporting symlinks, which resulted in it losing
    track of the symlink bit of annexed files.
  * Added ways to configure rsync options to be used only when uploading
    or downloading from a remote. Useful to eg limit upload bandwidth.
  * Fix initremote with encryption=pubkey to work with S3, glacier, webdav,
    and external special remotes.
  * Avoid building with DAV 0.6 which is badly broken (see #737902).
  * Fix dropping of unused keys with spaces in their name.
  * Fix build on platforms not supporting the webapp.
  * Document in man page that sshcaching uses ssh ControlMaster.
    Closes: #737476
  * Windows: It's now safe to run multiple git-annex processes concurrently
    on Windows; the lock files have been sorted out.
  * Windows: Avoid using unix-compat's rename, which refuses to rename
    directories.
  * Windows: Fix deletion of repositories by test suite and webapp.
  * Windows: Test suite 100% passes again.
  * Windows: Fix bug in symlink calculation code.
  * Windows: Fix handling of absolute unix-style git repository paths.
  * Android: Avoid crashing when unable to set file mode for ssh config file
    due to Android filesystem horribleness.

 -- Joey Hess <joeyh@debian.org>  Mon, 10 Feb 2014 12:54:57 -0400

git-annex (5.20140127) unstable; urgency=medium

  * sync --content: New option that makes the content of annexed files be
    transferred. Similar to the assistant, this honors any configured
    preferred content expressions.
  * Remove --json option from commands not supporting it.
  * status: Support --json.
  * list: Fix specifying of files to list.
  * Allow --all to be mixed with matching options like --copies and --in
    (but not --include and --exclude).
  * numcopies: New command, sets global numcopies value that is seen by all
    clones of a repository.
  * The annex.numcopies git config setting is deprecated. Once the numcopies
    command is used to set the global number of copies, any annex.numcopies
    git configs will be ignored.
  * assistant: Make the prefs page set the global numcopies.
  * Add lackingcopies, approxlackingcopies, and unused to
    preferred content expressions.
  * Client, transfer, incremental backup, and archive repositories
    now want to get content that does not yet have enough copies.
  * Client, transfer, and source repositories now do not want to retain
    unused file contents.
  * assistant: Checks daily for unused file contents, and when possible
    moves them to a repository (such as a backup repository) that
    wants to retain them.
  * assistant: annex.expireunused can be configured to cause unused
    file contents to be deleted after some period of time.
  * webapp: Nudge user to see if they want to expire old unused file
    contents when a lot of them seem to be piling up in the repository.
  * repair: Check git version at run time.
  * assistant: Run the periodic git gc in batch mode.
  * added annex.secure-erase-command config option.
  * test suite: Use tasty-rerun, and expose tasty command-line options.
  * Optimise non-bare http remotes; no longer does a 404 to the wrong
    url every time before trying the right url. Needs annex-bare to be
    set to false, which is done when initially probing the uuid of a
    http remote.
  * webapp: After upgrading a git repository to git-annex, fix
    bug that made it temporarily not be synced with.
  * whereis: Support --all.
  * All commands that support --all also support a --key option,
    which limits them to acting on a single key.

 -- Joey Hess <joeyh@debian.org>  Mon, 27 Jan 2014 13:43:28 -0400

git-annex (5.20140117) unstable; urgency=medium

  * Really fix FTBFS on mipsel and sparc due to test suite not being available
    on those architectures.

 -- Joey Hess <joeyh@debian.org>  Fri, 17 Jan 2014 14:46:27 -0400

git-annex (5.20140116) unstable; urgency=medium

  * Added tahoe special remote.
  * external special remote protocol: Added GETGITDIR, and GETAVAILABILITY.
  * Refuse to build with git older than 1.7.1.1, which is needed for
    git checkout -B
  * map: Fix display of v5 direct mode repos.
  * repair: Support old git versions from before git fsck --no-dangling was
    implemented.
  * Fix a long-standing bug that could cause the wrong index file to be used
    when committing to the git-annex branch, if GIT_INDEX_FILE is set in the
    environment. This typically resulted in git-annex branch log files being
    committed to the master branch and later showing up in the work tree.
    (These log files can be safely removed.)
  * assistant: Detect if .git/annex/index is corrupt at startup, and
    recover.
  * repair: Fix bug in packed refs file exploding code that caused a .gitrefs
    directory to be created instead of .git/refs
  * Fix FTBFS on mipsel and sparc due to test suite not being available
    on those architectures.
  * Android: Avoid passing --clobber to busybox wget.

 -- Joey Hess <joeyh@debian.org>  Thu, 16 Jan 2014 11:34:54 -0400

git-annex (5.20140107) unstable; urgency=medium

  * mirror: Support --all (and --unused).
  * external special remote protocol: Added GETUUID, GETWANTED, SETWANTED,
    SETSTATE, GETSTATE, DEBUG.
  * Windows: Fix bug in direct mode merge code that could cause files
    in subdirectories to go missing.
  * Windows: Avoid eating stdin when running ssh to add a authorized key,
    since this is used for password prompting.
  * Avoid looping if long-running git cat-file or git hash-object crashes
    and keeps crashing when restarted.
  * Assistant: Remove stale MERGE_HEAD files in lockfile cleanup.
  * Remotes can now be made read-only, by setting remote.<name>.annex-readonly
  * wanted, schedule: Avoid printing "ok" after requested value.
  * assistant: Ensure that .ssh/config and .ssh/authorized_keys are not
    group or world writable when writing to those files, as that can make
    ssh refuse to use them, if it allows another user to write to them.
  * addurl, importfeed: Honor annex.diskreserve as long as the size of the
    url can be checked.
  * add: Fix rollback when disk is completely full.
  * assistant: Fixed several minor memory leaks that manifested when
    adding a large number of files.
  * assistant: Start a new git-annex transferkeys process
    after a network connection change, so that remotes that use a persistent
    network connection are restarted.
  * Adjust Debian build deps to match current state of sparc, mipsel.

 -- Joey Hess <joeyh@debian.org>  Tue, 07 Jan 2014 12:22:18 -0400

git-annex (5.20131230) unstable; urgency=medium

  * Added new external special remote interface.
  * importfeed: Support youtube playlists.
  * Add tasty to build-depends, so that test suite builds again.
    (tasty was stuck in incoming.)
  * Fix typo in test suite.
  * Fix bug in Linux standalone build's shimming that broke git-annex-shell.
  * Include git-receive-pack, git-upload-pack, git, and git-shell wrappers
    in the Linux standalone build, and OSX app, so they will be available
    when it's added to PATH.
  * addurl, importfeed: Sanitize | and some other symbols and special
    characters.
  * Auto-upgrade v3 indirect repos to v5 with no changes.
    This also fixes a problem when a direct mode repo was somehow set to v3
    rather than v4, and so the automatic direct mode upgrade to v5 was not
    done.
  * Android: Avoid trying to use Android's own ionice, which does not
    allow specifying a command to run. Fixes transferring files to/from
    android and probably a few other things.

 -- Joey Hess <joeyh@debian.org>  Mon, 30 Dec 2013 14:13:40 -0400

git-annex (5.20131221) unstable; urgency=low

  * assistant: Fix OSX-specific bug that caused the startup scan to try to
    follow symlinks to other directories, and add their contents to the annex.
  * assistant: Set StrictHostKeyChecking yes when creating ssh remotes,
    and add it to the configuration for any ssh remotes previously created
    by the assistant. This avoids repeated prompts by ssh if the host key
    changes, instead syncing with such a remote will fail. Closes: #732602
  * Fix test suite to cover lock --force change.
  * Add plumbing-level lookupkey and examinekey commands.
  * find --format: Added hashdirlower, hashdirmixed, keyname, and mtime
    format variables.
  * assistant: Always batch changes found in startup scan.
  * An armel Linux standalone build is now available, which includes the
    webapp.
  * Programs from Linux and OSX standalone builds can now be symlinked
    into a directory in PATH as an alternative installation method, and will
    use readlink to find where the build was unpacked.
  * Include man pages in Linux and OSX standalone builds.
  * Linux standalone build now includes its own glibc and forces the linker to
    use it, to remove dependence on the host glibc.

 -- Joey Hess <joeyh@debian.org>  Sat, 21 Dec 2013 12:00:17 -0400

git-annex (5.20131213) unstable; urgency=low

  * Avoid using git commit in direct mode, since in some situations
    it will read the full contents of files in the tree.
  * assistant: Batch jobs are now run with ionice and nocache, when
    those commands are available.
  * assistant: Run transferkeys as batch jobs.
  * Automatically fix up bad bare repositories created by
    versions 5.20131118 through 5.20131127.
  * rsync special remote: Fix fallback mode for rsync remotes that
    use hashDirMixed. Closes: #731142
  * copy --from, get --from: When --force is used, ignore the
    location log and always try to get the file from the remote.
  * Deal with box.com changing the url of their webdav endpoint.
  * Android: Fix SRV record lookups for XMPP to use android getprop
    command to find DNS server, since there is no resolv.conf.
  * import: Add --skip-duplicates option.
  * lock: Require --force. Closes: #731606
  * import: better handling of overwriting an existing file/directory/broken
    link when importing
  * Windows: assistant and webapp work! (very experimental)
  * Windows: Support annex.diskreserve.
  * Fix bad behavior in Firefox, which was caused by an earlier fix to
    bad behavior in Chromium.
  * repair: Improve repair of git-annex index file.
  * repair: Remove damaged git-annex sync branches.
  * status: Ignore new files that are gitignored.
  * Fix direct mode's handling when modifications to non-annexed files
    are pulled from a remote. A bug prevented the files from being updated
    in the work tree, and this caused the modification to be reverted.
  * OSX: Remove ssh and ssh-keygen from dmg as they're included in OSX by
    default.

 -- Joey Hess <joeyh@debian.org>  Fri, 13 Dec 2013 14:20:32 -0400

git-annex (5.20131130) unstable; urgency=low

  * init: Fix a bug that caused git annex init, when run in a bare
    repository, to set core.bare=false.

 -- Joey Hess <joeyh@debian.org>  Sat, 30 Nov 2013 16:32:35 -0400

git-annex (5.20131127.1) unstable; urgency=low

  * Rebuild that does not try to use quvi 0.9 from experimental.

 -- Joey Hess <joeyh@debian.org>  Thu, 28 Nov 2013 07:57:36 -0400

git-annex (5.20131127) unstable; urgency=low

  * webapp: Detect when upgrades are available, and upgrade if the user
    desires.
    (Only when git-annex is installed using the prebuilt binaries
    from git-annex upstream, not from eg Debian.)
  * assistant: Detect when the git-annex binary is modified or replaced,
    and either prompt the user to restart the program, or automatically
    restart it.
  * annex.autoupgrade configures both the above upgrade behaviors.
  * Added support for quvi 0.9. Slightly suboptimal due to limitations in its
    interface compared with the old version.
  * Bug fix: annex.version did not get set on automatic upgrade to v5 direct
    mode repo, so the upgrade was performed repeatedly, slowing commands down.
  * webapp: Fix bug that broke switching between local repositories
    that use the new guarded direct mode.
  * Android: Fix stripping of the git-annex binary.
  * Android: Make terminal app show git-annex version number.
  * Android: Re-enable XMPP support.
  * reinject: Allow to be used in direct mode.
  * Futher improvements to git repo repair. Has now been tested in tens
    of thousands of intentionally damaged repos, and successfully
    repaired them all.
  * Allow use of --unused in bare repository.

 -- Joey Hess <joeyh@debian.org>  Wed, 27 Nov 2013 18:41:44 -0400

git-annex (5.20131120) unstable; urgency=low

  * Fix Debian package to not try to run test suite, since haskell-tasty
    is not out of new or in Build-Depends yet.
  * dropunused, addunused: Allow "all" instead of a range to
    act on all unused data.
  * Ensure execute bit is set on directories when core.sharedrepository is set.
  * Ensure that core.sharedrepository is honored when creating the .git/annex
    directory.
  * Improve repair code in the case where the index file is corrupt,
    and this hides other problems from git fsck.

 -- Joey Hess <joeyh@debian.org>  Wed, 20 Nov 2013 12:54:18 -0400

git-annex (5.20131118) unstable; urgency=low

  * Direct mode repositories now have core.bare=true set, to prevent
    accidentally running git commands that try to operate on the work tree,
    and so do the wrong thing in direct mode.
  * annex.version is now set to 5 for direct mode repositories.
    This upgrade is handled fully automatically, no need to run
    git annex upgrade
  * The "status" command has been renamed to "info", to allow
    "git annex status" to be used in direct mode repositories, now that
    "git status" won't work in them.
  * The -c option now not only modifies the git configuration seen by
    git-annex, but it is passed along to every git command git-annex runs.
  * watcher: Avoid loop when adding a file owned by someone else fails
    in indirect mode because its permissions cannot be modified.
  * webapp: Avoid encoding problems when displaying the daemon log file.
  * webapp: Improve UI around remote that have no annex.uuid set,
    either because setup of them is incomplete, or because the remote
    git repository is not a git-annex repository.
  * Include ssh-keygen in standalone bundle.
  * Allow optionally configuring git-annex with -fEKG to enable awesome
    remote monitoring interfaceat http://localhost:4242/
  * Fix bug that caused bad information to be written to the git-annex branch
    when running describe or other commands with a remote that has no uuid.
  * Work around Android linker problem that had prevented git-annex from
    running on Android 4.3 and 4.4.
  * repair: Handle case where index file is corrupt, but all objects are ok.
  * assistant: Notice on startup when the index file is corrupt, and
    auto-repair.
  * Fix direct mode merge bug when a direct mode file was deleted and replaced
    with a directory. An ordering problem caused the directory to not get
    created in this case.
    Thanks to Tim for the test case.
  * Direct mode .git/annex/objects directories are no longer left writable,
    because that allowed writing to symlinks of files that are not present,
    which followed the link and put bad content in an object location.
    Thanks to Tim for the test case.
  * fsck: Fix up .git/annex/object directory permissions.
  * Switched to the tasty test framework.
  * Android: Adjust default .gitignore to ignore .thumbnails at any location
    in the tree, not just at its top.
  * webapp: Check annex.version.

 -- Joey Hess <joeyh@debian.org>  Mon, 18 Nov 2013 10:45:43 -0400

git-annex (4.20131106) unstable; urgency=low

  * Improve local pairing behavior when two computers both try to start
    the pairing process separately.
  * sync: Work even when the local git repository is new and empty,
    with no master branch.
  * gcrypt, bup: Fix bug that prevented using these special remotes
    with encryption=pubkey.
  * Fix enabling of gcrypt repository accessed over ssh;
    git-annex-shell gcryptsetup had a bug that caused it to fail
    with permission denied.
  * Fix zombie process that occurred when switching between repository
    views in the webapp.
  * map: Work when there are gcrypt remotes.
  * Fix build w/o webapp.
  * Fix exception handling bug that could cause .git/annex/index to be used
    for git commits outside the git-annex branch. Known to affect git-annex
    when used with the git shipped with Ubuntu 13.10.

 -- Joey Hess <joeyh@debian.org>  Wed, 06 Nov 2013 11:17:47 -0400

git-annex (4.20131101) unstable; urgency=low

  * The "git annex content" command is renamed to "git annex wanted".
  * New --want-get and --want-drop options which can be used to
    test preferred content settings.
    For example, "git annex find --in . --want-drop"
  * assistant: When autostarted, wait 5 seconds before running the startup
    scan, to avoid contending with the user's desktop login process.
  * webapp: When setting up a bare shared repository, enable non-fast-forward
    pushes.
  * sync: Show a hint about receive.denyNonFastForwards when a push fails.
  * directory, webdav: Fix bug introduced in version 4.20131002 that
    caused the chunkcount file to not be written. Work around repositories
    without such a file, so files can still be retreived from them.
  * assistant: Automatically repair damanged git repository, if it can
    be done without losing data.
  * assistant: Support repairing git remotes that are locally accessible
    (eg, on removable drives).
  * add: Fix reversion in 4.20130827 when adding unlocked files that have
    not yet been committed.
  * unannex: New, much slower, but more safe behavior: Copies files out of
    the annex. This avoids an unannex of one file breaking other files that
    link to the same content. Also, it means that the content
    remains in the annex using up space until cleaned up with 
    "git annex unused".
    (The behavior of unannex --fast has not changed; it still hard links
    to content in the annex. --fast was not made the default because it is
    potentially unsafe; editing such a hard linked file can unexpectedly
    change content stored in the annex.)

 -- Joey Hess <joeyh@debian.org>  Fri, 01 Nov 2013 11:34:27 -0400

git-annex (4.20131024) unstable; urgency=low

  * webapp: Fix bug when adding a remote and git-remote-gcrypt
    is not installed.
  * The assitant can now run scheduled incremental fsck jobs on the local
    repository and remotes. These can be configured using vicfg or with the
    webapp.
  * repair: New command, which can repair damaged git repositories
    (even ones not using git-annex).
  * webapp: When git repository damange is detected, repairs can be
    done using the webapp UI.
  * Automatically and safely detect and recover from dangling
    .git/annex/index.lock files, which would prevent git from
    committing to the git-annex branch, eg after a crash.
  * assistant: Detect stale git lock files at startup time, and remove them.
  * addurl: Better sanitization of generated filenames.
  * Better sanitization of problem characters when generating URL and WORM
    keys.
  * The control socket path passed to ssh needs to be 17 characters
    shorter than the maximum unix domain socket length, because ssh
    appends stuff to it to make a temporary filename. Closes: #725512
  * status: Fix space leak in local mode, introduced in version 4.20130920.
  * import: Skip .git directories.
  * Remove bogus runshell loop check.
  * addurl: Improve message when adding url with wrong size to existing file.
  * Fixed handling of URL keys that have no recorded size.
  * status: Fix a crash if a temp file went away while its size was
    being checked for status.
  * Deal with git check-attr -z output format change in git 1.8.5.
  * Work around sed output difference that led to version containing a newline
    on OSX.
  * sync: Fix automatic resolution of merge conflicts where one side is an
    annexed file, and the other side is a non-annexed file, or a directory.
  * S3: Try to ensure bucket name is valid for archive.org.
  * assistant: Bug fix: When run in a subdirectory, files from incoming merges
    were wrongly added to that subdirectory, and removed from their original
    locations.
  * Windows: Deal with strange msysgit 1.8.4 behavior of not understanding
    DOS formatted paths for --git-dir and --work-tree.
  * Removed workaround for bug in git 1.8.4r0.
  * Added git-recover-repository command to git-annex source
    (not built by default; this needs to move to someplace else).
  * webapp: Move sidebar to the right hand side of the screen.

 -- Joey Hess <joeyh@debian.org>  Thu, 24 Oct 2013 12:59:55 -0400

git-annex (4.20131002) unstable; urgency=low

  * Note that the layout of gcrypt repositories has changed, and
    if you created one you must manually upgrade it.
    See http://git-annex.branchable.com/upgrades/gcrypt/
  * webapp: Support setting up and using encrypted git repositories on
    any ssh server, as well as on rsync.net.
  * git-annex-shell: Added support for operating inside gcrypt repositories.
  * Disable receive.denyNonFastForwards when setting up a gcrypt special
    remote, since gcrypt needs to be able to fast-forward the master branch.
  * import: Preserve top-level directory structure.
  * Use cryptohash rather than SHA for hashing when no external hash program
    is available. This is a significant speedup for SHA256 on OSX, for
    example.
  * Added SKEIN256 and SKEIN512 backends.
  * Android build redone from scratch, many dependencies updated,
    and entire build can now be done using provided scripts.
  * assistant: Clear the list of failed transfers when doing a full transfer
    scan. This prevents repeated retries to download files that are not
    available, or are not referenced by the current git tree.
  * indirect, direct: Better behavior when a file is not owned by
    the user running the conversion.
  * add, import, assistant: Better preserve the mtime of symlinks,
    when when adding content that gets deduplicated.
  * Send a git-annex user-agent when downloading urls.
    Overridable with --user-agent option.
    (Not yet done for S3 or WebDAV due to limitations of libraries used.)
  * webapp: Fixed a bug where when a new remote is added, one file
    may fail to sync to or from it due to the transferrer process not
    yet knowing about the new remote.
  * OSX: Bundled gpg upgraded, now compatible with config files
    written by MacGPG.
  * assistant: More robust inotify handling; avoid crashing if a directory
    cannot be read.
  * Moved list of backends and remote types from status to version
    command.

 -- Joey Hess <joeyh@debian.org>  Wed, 02 Oct 2013 16:00:39 -0400

git-annex (4.20130920) unstable; urgency=low

  * webapp: Initial support for setting up encrypted removable drives.
  * Recommend using my patched gcrypt, which fixes some bugs:
    https://github.com/joeyh/git-remote-gcrypt
  * Support hot-swapping of removable drives containing gcrypt repositories.
  * list: New command, displays a compact table of remotes that
    contain files.
    (Thanks, anarcat for display code and mastensg for inspiration.)
  * fsck: Fix detection and fixing of present direct mode files that are
    wrongly represented as standin symlinks on crippled filesystems.
  * sync: Fix bug that caused direct mode mappings to not be updated
    when merging files into the tree on Windows.
  * sync: Don't fail if the directory it is run in gets removed by the
    sync.
  * addurl: Fix quvi audodetection, broken in last release.
  * status: In local mode, displays information about variance from configured
    numcopies levels. (--fast avoids calculating these)
  * gcrypt: Ensure that signing key is set to one of the participants keys.
  * webapp: Show encryption information when editing a remote.
  * Avoid unnecessarily catting non-symlink files from git, which can be
    so large it runs out of memory.

 -- Joey Hess <joeyh@debian.org>  Fri, 20 Sep 2013 10:34:51 -0400

git-annex (4.20130911) unstable; urgency=low

  * Fix problem with test suite in non-unicode locale.

 -- Joey Hess <joeyh@debian.org>  Wed, 11 Sep 2013 12:14:16 -0400

git-annex (4.20130909) unstable; urgency=low

  * initremote: Syntax change when setting up an encrypted special remote.
    Now use keyid=$KEYID rather than the old encryption=$KEYID
  * forget: New command, causes git-annex branch history to be forgotten
    in a way that will spread to other clones of the repository.
    (As long as they're running this version or newer of git-annex.)
  * forget --drop-dead: Completely removes mentions of repositories that
    have been marked as dead from the git-annex branch.
  * sync, assistant: Force push of the git-annex branch. Necessary
    to ensure it gets pushed to remotes after being rewritten by forget.
  * Added gcrypt support. This combines a fully encrypted git
    repository (using git-remote-gcrypt) with an encrypted git-annex special
    remote.
  * sync: Support syncing with gcrypt remotes.
  * importfeed: Also ignore transient problems with downloading content
    from feeds.
  * Honor core.sharedrepository when receiving and adding files in direct
    mode.
  * enableremote: gpg keys can be removed from those a remote encrypts
    to by passing "keyid-=$KEYID". keyid+= is also provided.
    (Thanks, guilhem for the patch.)
  * Added encryption=pubkey scheme, which encrypts to public keys directly
    rather than the hybrid approach. See documentation for advantages
    and disadvantages, but encryption=hybrid is the recommended scheme still.
    (Thanks, guilhem for the patch.)
  * Fix Feeds display in build flags.
  * Remind user when annex-ignore is set for some remotes, if unable to
    get or drop a file, possibly because it's on an ignored remote.
  * gpg: Force --no-textmode in case the user has it turned on in config.
  * webapp: Improve javascript's handling of longpolling connection
    failures, by reloading the current page in this case.
    Works around chromium behavior where ajax connections to urls
    that were already accessed are denied after navigating back to
    a previous page.
  * Allow building without quvi support.

 -- Joey Hess <joeyh@debian.org>  Mon, 09 Sep 2013 09:47:02 -0400

git-annex (4.20130827) unstable; urgency=low

  * Youtube support! (And 53 other video hosts). When quvi is installed,
    git-annex addurl automatically uses it to detect when an page is
    a video, and downloads the video file.
  * web special remote: Also support using quvi, for getting files,
    or checking if files exist in the web.
  * unused: Is now a minimum of 30 times faster, and typically many
    more times than that (when a repository has several branches).
    (Thanks, guilhem for the patch.)
  * unused: Fix bugs in two edge cases involving manually staged changes.
    (Thanks, guilhem for the patch.)
  * Android: Fix bug in terminal app that caused it to spin using much 
    CPU and battery. This problem was introduced in version 4.20130601.
  * sync, merge: Bug fix: Don't try to merge into master when in a bare repo.
  * import: Add options to control handling of duplicate files:
    --duplicate, --deduplicate, and --clean-duplicates
  * mirror: New command, makes two repositories contain the same set of files.
  * Set --clobber when running wget to ensure resuming works properly.
  * Unescape characters in 'file://...' URIs. (Thanks, guilhem for the patch.)
  * Better error message when trying to use a git remote that has annex.ignore
    set.
  * Fix bug that caused typechanged symlinks to be assumed to be unlocked
    files, so they were added to the annex by the pre-commit hook.
  * Debian: Run the builtin test suite as an autopkgtest.
  * Debian: Recommend ssh-askpass, which ssh will use when the assistant
    is run w/o a tty. Closes: #719832

 -- Joey Hess <joeyh@debian.org>  Tue, 27 Aug 2013 11:03:00 -0400

git-annex (4.20130815) unstable; urgency=low

  * assistant, watcher: .gitignore files and other git ignores are now
    honored, when git 1.8.4 or newer is installed.
    (Thanks, Adam Spiers, for getting the necessary support into git for this.)
  * importfeed: Ignores transient problems with feeds. Only exits nonzero
    when a feed has repeatedly had a problems for at least 1 day.
  * importfeed: Fix handling of dots in extensions.
  * Windows: Added support for encrypted special remotes.
  * Windows: Fixed permissions problem that prevented removing files
    from directory special remote. Directory special remotes now fully usable.

 -- Joey Hess <joeyh@debian.org>  Thu, 15 Aug 2013 10:14:33 +0200

git-annex (4.20130802) unstable; urgency=low

  * dropunused behavior change: Now refuses to drop the last copy of a
    file, unless you use the --force.
    This was the last place in git-annex that could remove data referred
    to by the git history, without being forced.
    Like drop, dropunused checks remotes, and honors the global
    annex.numcopies setting. (However, .gitattributes settings cannot
    apply to unused files.) 
  * Fix inverted logic in last release's fix for data loss bug,
    that caused git-annex sync on FAT or other crippled filesystems to add
    symlink standin files to the annex.
  * importfeed can be used to import files from podcast feeds.
  * webapp: When setting up a dedicated ssh key to access the annex
    on a host, set IdentitiesOnly to prevent the ssh-agent from forcing
    use of a different ssh key. That could result in unncessary password
    prompts, or prevent git-annex-shell from being run on the remote host.
  * webapp: Improve handling of remotes whose setup has stalled.
  * Add status message to XMPP presence tag, to identify to others that
    the client is a git-annex client. Closes: #717652
  * webapp: When creating a repository on a removable drive, set
    core.fsyncobjectfiles, to help prevent data loss when the drive is yanked.
  * Always build with -threaded, to avoid a deadlock when communicating with
    gpg.
  * unused: No longer shows as unused tmp files that are actively being
    transferred.
  * assistant: Fix NetWatcher to not sync with remotes that have
    remote.<name>.annex-sync set to false.
  * assistant: Fix deadlock that could occur when adding a lot of files
    at once in indirect mode.
  * assistant: Fix bug that caused it to stall when adding a very large
    number of files at once (around 5 thousand).
  * OSX: Make git-annex-webapp run in the background, so that the app icon
    can be clicked on the open a new webapp when the assistant is already
    running.
  * Improve test suite on Windows; now tests git annex sync.
  * Fix a few bugs involving filenames that are at or near the filesystem's
    maximum filename length limit.
  * find: Avoid polluting stdout with progress messages. Closes: #718186
  * Escape ':' in file/directory names to avoid it being treated
    as a pathspec by some git commands. Closes: #718185
  * Slow and ugly work around for bug #718517 in git 1.8.4~rc0, which broke
    git-cat-file --batch for filenames containing spaces.
    (Will be reverted after next git pre-release fixes the problem.)

 -- Joey Hess <joeyh@debian.org>  Fri, 02 Aug 2013 11:35:16 -0400

git-annex (4.20130723) unstable; urgency=low

  * Fix data loss bug when adding an (uncompressed) tarball of a
    git-annex repository, or other file that begins with something
    that can be mistaken for a git-annex link. Closes: #717456
  * New improved version of the git-annex logo, contributed by
    John Lawrence.
  * Rsync.net have committed to support git-annex and offer a special
    discounted rate for git-annex users. Updated the webapp to reflect this.
    http://www.rsync.net/products/git-annex-pricing.html
  * Install XDG desktop icon files.
  * Support unannex and uninit in direct mode.
  * Support import in direct mode.
  * webapp: Better display of added files.
  * fix: Preserve the original mtime of fixed symlinks.
  * uninit: Preserve .git/annex/objects at the end, if it still
    has content, so that old versions of files and deleted files
    are not deleted. Print a message with some suggested actions.
  * When a transfer is already being run by another process,
    proceed on to the next file, rather than dying.
  * Fix checking when content is present in a non-bare repository
    accessed via http.
  * Display byte sizes with more precision.
  * watcher: Fixed a crash that could occur when a directory was renamed
    or deleted before it could be scanned.
  * watcher: Partially worked around a bug in hinotify, no longer crashes
    if hinotify cannot process a directory (but can't detect changes in it)
  * directory special remote: Fix checking that there is enough disk space
    to hold an object, was broken when using encryption.
  * webapp: Differentiate between creating a new S3/Glacier/WebDav remote,
    and initializing an existing remote. When creating a new remote, avoid
    conflicts with other existing (or deleted) remotes with the same name.
  * When an XMPP server has SRV records, try them, but don't then fall
    back to the regular host if they all fail.
  * For long hostnames, use a hash of the hostname to generate the socket
    file for ssh connection caching.

 -- Joey Hess <joeyh@debian.org>  Tue, 23 Jul 2013 10:46:05 -0400

git-annex (4.20130709) unstable; urgency=low

  * --all: New switch that makes git-annex operate on all data stored
    in the git annex, including old versions of files. Supported by
    fsck, get, move, copy.
  * --unused: New switch that makes git-annex operate on all data found
    by the last run of git annex unused. Supported by fsck, move, copy.
  * get, move, copy: Can now be run in a bare repository,
    like fsck already could. --all is enabled automatically in this case.
  * merge: Now also merges synced/master or similar branches, which 
    makes it useful to put in a post-receive hook to make a repository
    automatically update its working copy when git annex sync or the assistant
    sync with it.
  * webapp: Fix ssh setup with nonstandard port, broken in last release.
  * init: Detect systems on which git commit fails due to not being able to
    determine the FQDN, and put in a workaround so committing to the git-annex
    branch works.
  * addurl --pathdepth: Fix failure when the pathdepth specified is deeper
    than the urls's path.
  * Windows: Look for .exe extension when searching for a command in path.
  * Pass -f to curl when downloading a file with it, so it propigates failure. 
  * Windows: Fix url to object when using a http remote.
  * webapp: Fix authorized_keys line added when setting up a rsync remote
    on a server that also supports git-annex, to not force running
    git-annex-shell.
  * OSX Mountain Lion: Fixed gpg bundled in dmg to not fail due to a missing
    gpg-agent.
  * Android: gpg is built without --enable-minimal, so it interoperates
    better with other gpg builds that may default to using other algorithms
    for encryption.
  * dropunused, addunused: Complain when asked to operate on a number that
    does not correspond to any unused key.
  * fsck: Don't claim to fix direct mode when run on a symlink whose content
    is not present.
  * Make --numcopies override annex.numcopies set in .gitattributes.

 -- Joey Hess <joeyh@debian.org>  Tue, 09 Jul 2013 13:55:39 -0400

git-annex (4.20130627) unstable; urgency=low

  * assistant --autostart: Automatically ionices the daemons it starts.
  * assistant: Daily sanity check thread is run niced.
  * bup: Handle /~/ in bup remote paths.
    Thanks, Oliver Matthews
  * fsck: Ensures that direct mode is used for files when it's enabled.
  * webapp: Fix bug when setting up a remote ssh repo repeatedly on the same
    server.
  * webapp: Ensure that ssh keys generated for different directories
    on a server are always different.
  * webapp: Fix bug setting up ssh repo if the user enters "~/" at the start 
    of the path.
  * assistant: Fix bug that prevented adding files written by gnucash, 
    and more generally support adding hard links to files. However,
    other operations on hard links are still unsupported.
  * webapp: Fix bug that caused the webapp to hang when built with yesod 1.2.

 -- Joey Hess <joeyh@debian.org>  Thu, 27 Jun 2013 14:21:55 -0400

git-annex (4.20130621) unstable; urgency=low

  * Supports indirect mode on encfs in paranoia mode, and other
    filesystems that do not support hard links, but do support
    symlinks and other POSIX filesystem features.
  * Android: Add .thumbnails to .gitignore when setting up a camera
    repository.
  * Android: Make the "Open webapp" menu item open the just created
    repository when a new repo is made.
  * webapp: When the user switches to display a different repository,
    that repository becomes the default repository to be displayed next time
    the webapp gets started.
  * glacier: Better handling of the glacier inventory, which avoids
    duplicate uploads to the same glacier repository by `git annex copy`.
  * Direct mode: No longer temporarily remove write permission bit of files
    when adding them.
  * sync: Better support for bare git remotes. Now pushes directly to the
    master branch on such a remote, instead of to synced/master. This
    makes it easier to clone from a bare git remote that has been populated
    with git annex sync or by the assistant.
  * Android: Fix use of cp command to not try to use features present
    only on build system.
  * Windows: Fix hang when adding several files at once.
  * assistant: In direct mode, objects are now only dropped when all
    associated files are unwanted. This avoids a repreated drop/get loop
    of a file that has a copy in an archive directory, and a copy not in an
    archive directory. (Indirect mode still has some buggy behavior in this
    area, since it does not keep track of associated files.)
    Closes: #712060
  * status: No longer shows dead repositories.
  * annex.debug can now be set to enable debug logging by default.
    The webapp's debugging check box does this.
  * fsck: Avoid getting confused by Windows path separators
  * Windows: Multiple bug fixes, including fixing the data written to the
    git-annex branch.
  * Windows: The test suite now passes on Windows (a few broken parts are
    disabled).
  * assistant: On Linux, the expensive transfer scan is run niced.
  * Enable assistant and WebDAV support on powerpc and sparc architectures,
    which now have the necessary dependencies built.

 -- Joey Hess <joeyh@debian.org>  Fri, 21 Jun 2013 10:18:41 -0400

git-annex (4.20130601) unstable; urgency=medium

  * XMPP: Git push over xmpp made much more robust.
  * XMPP: Avoid redundant and unncessary pushes. Note that this breaks
    compatibility with previous versions of git-annex, which will refuse
    to accept any XMPP pushes from this version.
  * XMPP: Send pings and use them to detect when contact with the server
    is lost.
  * hook special remote: Added combined hook program support.
  * Android app: Avoid using hard links to app's lib directory, which
    is sometimes on a different filesystem than the data directory.
  * Fix bug in parsing of parens in some preferred content expressions.
    This fixes the behavior of the manual mode group.
  * assistant: Work around git-cat-file's not reloading the index after files
    are staged.
  * Improve error handling when getting uuid of http remotes to auto-ignore,
    like with ssh remotes.
  * content: New command line way to view and configure a repository's
    preferred content settings.
  * sync: Fix double merge conflict resolution handling.
  * XMPP: Fix a file descriptor leak.
  * Android: Added an "Open WebApp" item to the terminal's menu.
  * Android: Work around Android devices where the `am` command doesn't work.
  * Can now restart certain long-running git processes if they crash, and
    continue working.

 -- Joey Hess <joeyh@debian.org>  Sat, 01 Jun 2013 19:16:04 -0400

git-annex (4.20130521) unstable; urgency=low

  * Sanitize debian changelog version before putting it into cabal file.
    Closes: #708619
  * Switch to MonadCatchIO-transformers for better handling of state while
    catching exceptions.
  * Fix a zombie that could result when running a process like gpg to
    read and write to it.
  * Allow building with gpg2.
  * Disable building with the haskell threaded runtime when the webapp
    is not built. This may fix builds on mips, s390x and sparc, which are
    failing to link -lHSrts_thr
  * Temporarily build without webapp on kfreebsd-i386, until yesod is
    installable there again.
  * Direct mode bug fix: After a conflicted merge was automatically resolved,
    the content of a file that was already present could incorrectly
    be replaced with a symlink.
  * Fix a bug in the git-annex branch handling code that could
    cause info from a remote to not be merged and take effect immediately.
  * Direct mode is now fully tested by the test suite.
  * Detect bad content in ~/.config/git-annex/program and look in PATH instead.
  * OSX: Fixed gpg included in dmg.
  * Linux standalone: Back to being built with glibc 2.13 for maximum
    portability.

 -- Joey Hess <joeyh@debian.org>  Tue, 21 May 2013 13:10:26 -0400

git-annex (4.20130516) unstable; urgency=low

  * Android: The webapp is ported and working.
  * Windows: There is a very rough Windows port. Do not trust it with
    important data.
  * git-annex-shell: Ensure that received files can be read. Files
    transferred from some Android devices may have very broken permissions
    as received.
  * direct mode: Direct mode commands now work on files staged in the index,
    they do not need to be committed to git.
  * Temporarily add an upper bound to the version of yesod that can be built
    with, since yesod 1.2 has a great many changes that will require extensive
    work on the webapp.
  * Disable building with the haskell threaded runtime when the assistant
    is not built. This may fix builds on s390x and sparc, which are failing
    to link -lHSrts_thr
  * Avoid depending on regex-tdfa on mips, mipsel, and s390, where it fails
    to build.
  * direct: Fix a bug that could cause some files to be left in indirect mode.
  * When initializing a directory special remote with a relative path,
    the path is made absolute.
  * SHA: Add a runtime sanity check that sha commands output something
    that appears to be a real sha.
  * configure: Better checking that sha commands output in the desired format.
  * rsync special remotes: When sending from a crippled filesystem, use
    the destination's default file permissions, as the local ones can
    be arbitrarily broken. (Ie, ----rwxr-x for files on Android)
  * migrate: Detect if a file gets corrupted while it's being migrated.
  * Debian: Add a menu file.

 -- Joey Hess <joeyh@debian.org>  Thu, 16 May 2013 11:03:35 -0400

git-annex (4.20130501) unstable; urgency=low

  * sync, assistant: Behavior changes: Sync with remotes that have
    annex-ignore set, so that git remotes on servers without git-annex
    installed can be used to keep clients' git repos in sync.
  * assistant: Work around misfeature in git 1.8.2 that makes
    `git commit --alow-empty -m ""` run an editor.
  * sync: Bug fix, avoid adding to the annex the 
    dummy symlinks used on crippled filesystems.
  * Add public repository group.
    (And inpreferreddir to preferred content expressions.)
  * webapp: Can now set up Internet Archive repositories.
  * S3: Dropping content from the Internet Archive doesn't work, but
    their API indicates it does. Always refuse to drop from there.
  * Automatically register public urls for files uploaded to the
    Internet Archive.
  * To enable an existing special remote, the new enableremote command
    must be used. The initremote command now is used only to create
    new special remotes.
  * initremote: If two existing remotes have the same name,
    prefer the one with a higher trust level.
  * assistant: Improved XMPP protocol to better support multiple repositories
    using the same XMPP account. Fixes bad behavior when sharing with a friend
    when you or the friend have multiple reposotories on an XMPP account.
    Note that XMPP pairing with your own devices still pairs with all
    repositories using your XMPP account.
  * assistant: Fix bug that could cause incoming pushes to not get
    merged into the local tree. Particularly affected XMPP pushes.
  * webapp: Display some additional information about a repository on
    its edit page.
  * webapp: Install FDO desktop menu file when started in standalone mode.
  * webapp: Don't default to making repository in cwd when started
    from within a directory containing a git-annex file (eg, standalone
    tarball directory).
  * Detect systems that have no user name set in GECOS, and also
    don't have user.name set in git config, and put in a workaround
    so that commits to the git-annex branch (and the assistant)
    will still succeed despite git not liking the system configuration.
  * webapp: When told to add a git repository on a remote server, and
    the repository already exists as a non-bare repository, use it,
    rather than initializing a bare repository in the same directory.
  * direct, indirect: Refuse to do anything when the assistant
    or git-annex watch daemon is running.
  * assistant: When built with git before 1.8.0, use `git remote rm`
    to delete a remote. Newer git uses `git remote remove`.
  * rmurl: New command, removes one of the recorded urls for a file.
  * Detect when the remote is broken like bitbucket is, and exits 0 when
    it fails to run git-annex-shell.
  * assistant: Several improvements to performance and behavior when
    performing bulk adds of a large number of files (tens to hundreds
    of thousands).
  * assistant: Sanitize XMPP presence information logged for debugging.
  * webapp: Now automatically fills in any creds used by an existing remote
    when creating a new remote of the same type. Done for Internet Archive,
    S3, Glacier, and Box.com remotes.
  * Store an annex-uuid file in the bucket when setting up a new S3 remote.
  * Support building with DAV 0.4.

 -- Joey Hess <joeyh@debian.org>  Wed, 01 May 2013 01:42:46 -0400

git-annex (4.20130417) unstable; urgency=low

  * initremote: Generates encryption keys with high quality entropy.
    This can be disabled using --fast to get the old behavior.
    The assistant still uses low-quality entropy when creating encrypted
    remotes, to avoid delays. (Thanks, guilhem for the patch.)
  * Bugfix: Direct mode no longer repeatedly checksums duplicated files.
  * assistant: Work around horrible, terrible, very bad behavior of
    gnome-keyring, by not storing special-purpose ssh keys in ~/.ssh/*.pub.
    Apparently gnome-keyring apparently will load and indiscriminately use
    such keys in some cases, even if they are not using any of the standard
    ssh key names. Instead store the keys in ~/.ssh/annex/,
    which gnome-keyring will not check.
  * addurl: Bugfix: Did not properly add file in direct mode.
  * assistant: Bug fix to avoid annexing the files that git uses
    to stand in for symlinks on FAT and other filesystem not supporting
    symlinks.
  * Adjust preferred content expressions so that content in archive
    directories is preferred until it has reached an archive or smallarchive
    repository.
  * webapp: New --listen= option allows running the webapp on one computer
    and connecting to it from another. (Note: Does not yet use HTTPS.)
  * Added annex.web-download-command setting.
  * Added per-remote annex-rsync-transport option. (guilhem again)
  * Ssh connection caching is now also used by rsync special remotes.
    (guilhem yet again)
  * The version number is now derived from git, unless built with
    VERSION_FROM_CHANGELOG.
  * assistant: Stop any transfers the assistant initiated on shutdown.
  * assistant: Added sequence numbers to XMPP git push packets. (Not yet used.)
  * addurl: Register transfer so the webapp can see it.
  * addurl: Automatically retry downloads that fail, as long as some
    additional content was downloaded.
  * webapp: Much improved progress bar display for downloads from encrypted
    remotes.
  * Avoid using runghc, as that needs ghci.
  * webapp: When a repository's group is changed, rescan for transfers.
  * webapp: Added animations.
  * webapp: Include the repository directory in the mangled hostname and
    ssh key name, so that a locked down ssh key for one repository is not
    re-used when setting up additional repositories on the same server.
  * Fall back to internal url downloader when built without curl.
  * fsck: Check content of direct mode files (only when the inode cache
    thinks they are unmodified).

 -- Joey Hess <joeyh@debian.org>  Wed, 17 Apr 2013 09:07:38 -0400

git-annex (4.20130405) unstable; urgency=low

  * Group subcommands into sections in usage. Closes: #703797
  * Per-command usage messages.
  * webapp: Fix a race that sometimes caused alerts or other notifications
    to be missed if they occurred while a page was loading.
  * webapp: Progess bar fixes for many types of special remotes.
  * Build debian package without using cabal, which writes to HOME.
    Closes: #704205
  * webapp: Run ssh server probes in a way that will work when the
    login shell is a monstrosity that should have died 25 years ago,
    such as csh.
  * New annex.largefiles setting, which configures which files
    `git annex add` and the assistant add to the annex.
  * assistant: Check small files into git directly.
  * Remotes can be configured to use other MAC algorithms than HMACSHA1
    to encrypt filenames.
    Thanks, guilhem for the patch.
  * git-annex-shell: Passes rsync --bwlimit options on rsync.
    Thanks, guilhem for the patch.
  * webapp: Added UI to delete repositories. Closes: #689847
  * Adjust built-in preferred content expressions to make most types
    of repositories want content that is only located on untrusted, dead,
    and unwanted repositories.
  * drop --auto: Fix bug that prevented dropping files from untrusted
    repositories.
  * assistant: Fix bug that could cause direct mode files to be unstaged
    from git.
  * Update working tree files fully atomically.
  * webapp: Improved transfer queue management.
  * init: Probe whether the filesystem supports fifos, and if not,
    disable ssh connection caching.
  * Use lower case hash directories for storing files on crippled filesystems,
    same as is already done for bare repositories.

 -- Joey Hess <joeyh@debian.org>  Fri, 05 Apr 2013 10:42:18 -0400

git-annex (4.20130323) unstable; urgency=low

  * webapp: Repository list is now included in the dashboard, and other
    UI tweaks.
  * webapp: Improved UI for pairing your own devices together using XMPP.
  * webapp: Display an alert when there are XMPP remotes, and a cloud
    transfer repository needs to be configured.
  * Add incrementalbackup repository group.
  * webapp: Encourage user to install git-annex on a server when adding
    a ssh server, rather than just funneling them through to rsync.
  * xmpp: --debug now enables a sanitized dump of the XMPP protocol
  * xmpp: Try harder to detect presence of clients when there's a git push
    to send.
  * xmpp: Re-enable XA flag, since disabling it did not turn out to help
    with the problems Google Talk has with not always sending presence
    messages to clients.
  * map: Combine duplicate repositories, for a nicer looking map.
  * Fix several bugs caused by a bad Ord instance for Remote.
  * webapp: Switch all forms to POST.
  * assistant: Avoid syncing with annex-ignored remotes when reconnecting
    to the network, or connecting a drive.
  * assistant: Fix OSX bug that prevented committing changed files to a
    repository when in indirect mode.
  * webapp: Improved alerts displayed when syncing with remotes, and 
    when syncing with a remote fails.
  * webapp: Force wrap long filenames in transfer display.
  * assistant: The ConfigMonitor left one zombie behind each time
    it checked for changes, now fixed.
  * get, copy, move: Display an error message when an identical transfer
    is already in progress, rather than failing with no indication why.
  * assistant: Several optimisations to file transfers.
  * OSX app and standalone Linux tarball now both support being added to
    PATH; no need to use runshell to start git-annex.
  * webapp: When adding a removable drive, you can now specify the
    directory inside it to use.
  * webapp: Confirm whether user wants to combine repositories when
    adding a removable drive that already has a repository on it.

 -- Joey Hess <joeyh@debian.org>  Fri, 22 Mar 2013 18:54:05 -0400

git-annex (4.20130314) unstable; urgency=low

  * Bugfix: git annex add, when ran without any file or directory specified,
    should add files in the current directory, but not act on unlocked files
    elsewhere in the tree.
  * Bugfix: drop --from an unavailable remote no longer updates the location
    log, incorrectly, to say the remote does not have the key.
  * Bugfix: If the UUID of a remote is not known, prevent --from, --to,
    and other ways of specifying remotes by name from selecting it,
    since it is not possible to sanely use it.
  * Bugfix: Fix bug in inode cache sentinal check, which broke
    copying to local repos if the repo being copied from had moved
    to a different filesystem or otherwise changed all its inodes

  * Switch from using regex-compat to regex-tdfa, as the C regex library
    is rather buggy.
  * status: Can now be run with a directory path to show only the
    status of that directory, rather than the whole annex.
  * Added remote.<name>.annex-gnupg-options setting.
    Thanks, guilhem for the patch.
  * addurl: Add --relaxed option.
  * addurl: Escape invalid characters in urls, rather than failing to
    use an invalid url.
  * addurl: Properly handle url-escaped characters in file:// urls.

  * assistant: Fix dropping content when a file is moved to an archive
    directory, and getting contennt when a file is moved back out.
  * assistant: Fix bug in direct mode that could occur when a symlink is
    moved out of an archive directory, and resulted in the file not being
    set to direct mode when it was transferred.
  * assistant: Generate better commits for renames.
  * assistant: Logs are rotated to avoid them using too much disk space.
  * assistant: Avoid noise in logs from git commit about typechanged
    files in direct mode repositories.
  * assistant: Set gc.auto=0 when creating repositories to prevent
    automatic commits from causing git-gc runs.
  * assistant: If gc.auto=0, run git-gc once a day, packing loose objects
    very non-aggressively.
  * assistant: XMPP git pull and push requests are cached and sent when
    presence of a new client is detected.
  * assistant: Sync with all git remotes on startup.
  * assistant: Get back in sync with XMPP remotes after network reconnection,
    and on startup.
  * assistant: Fix syncing after XMPP pairing.
  * assistant: Optimised handling of renamed files in direct mode,
    avoiding re-checksumming.
  * assistant: Detects most renames, including directory renames, and
    combines all their changes into a single commit.
  * assistant: Fix ~/.ssh/git-annex-shell wrapper to work when the
    ssh key does not force a command.
  * assistant: Be smarter about avoiding unncessary transfers.

  * webapp: Work around bug in Warp's slowloris attack prevention code,
    that caused regular browsers to stall when they reuse a connection
    after leaving it idle for 30 seconds.
    (See https://github.com/yesodweb/wai/issues/146)
  * webapp: New preferences page allows enabling/disabling debug logging
    at runtime, as well as configuring numcopies and diskreserve.
  * webapp: Repository costs can be configured by dragging repositories around
    in the repository list.
  * webapp: Proceed automatically on from "Configure jabber account"
    to pairing.
  * webapp: Only show up to 10 queued transfers.
  * webapp: DTRT when told to create a git repo that already exists.
  * webapp: Set locally paired repositories to a lower cost than other
    network remotes.

  * Run ssh with -T to avoid tty allocation and any login scripts that
    may do undesired things with it.
  * Several improvements to Makefile and cabal file. Thanks, Peter Simmons
  * Stop depending on testpack.
  * Android: Enable test suite. 

 -- Joey Hess <joeyh@debian.org>  Thu, 14 Mar 2013 15:29:20 -0400

git-annex (4.20130227) unstable; urgency=low

  * annex.version is now set to 4 for direct mode repositories.
  * Should now fully support git repositories with core.symlinks=false;
    always using git's pseudosymlink files in such repositories.
  * webapp: Allow creating repositories on filesystems that lack support for
    symlinks.
  * webapp: Can now add a new local repository, and make it sync with
    the main local repository.
  * Android: Bundle now includes openssh.
  * Android: Support ssh connection caching.
  * Android: Assistant is fully working. (But no webapp yet.)
  * Direct mode: Support filesystems like FAT which can change their inodes
    each time they are mounted.
  * Direct mode: Fix support for adding a modified file.
  * Avoid passing -p to rsync, to interoperate with crippled filesystems.
    Closes: #700282
  * Additional GIT_DIR support bugfixes. May actually work now.
  * webapp: Display any error message from git init if it fails to create
    a repository.
  * Fix a reversion in matching globs introduced in the last release,
    where "*" did not match files inside subdirectories. No longer uses
    the Glob library.
  * copy: Update location log when no copy was performed, if the location
    log was out of date.
  * Makefile now builds using cabal, taking advantage of cabal's automatic
    detection of appropriate build flags.
  * test: The test suite is now built into the git-annex binary, and can
    be run at any time.

 -- Joey Hess <joeyh@debian.org>  Wed, 27 Feb 2013 14:07:24 -0400

git-annex (3.20130216) unstable; urgency=low

  * Now uses the Haskell uuid library, rather than needing a uuid program.
  * Now uses the Haskell Glob library, rather than pcre-light, avoiding
    the need to install libpcre. Currently done only for Cabal or when
    the Makefile is made to use -DWITH_GLOB
  * Android port now available (command-line only).
  * New annex.crippledfilesystem setting, allows use of git-annex
    repositories on FAT and even worse filesystems; avoiding use of
    hard links and locked down permissions settings. (Support is incomplete.)
  * init: Detect when the repository is on a filesystem that does not
    support hard links, or symlinks, or unix permissions, and set
    annex.crippledfilesystem, as well as annex.direct.
  * add: Improved detection of files that are modified while being added.
  * Fix a bug in direct mode, introduced in the previous release, where
    if a file was dropped and then got back, it would be stored in indirect
    mode.

 -- Joey Hess <joeyh@debian.org>  Sat, 16 Feb 2013 10:03:26 -0400

git-annex (3.20130207) unstable; urgency=low

  * webapp: Now allows restarting any threads that crash.
  * Adjust debian package to only build-depend on DAV on architectures
    where it is available.
  * addurl --fast: Use curl, rather than haskell HTTP library, to support https.
  * annex.autocommit: New setting, can be used to disable autocommit
    of changed files by the assistant, while it still does data syncing
    and other tasks.
  * assistant: Ignore .DS_Store on OSX.
  * assistant: Fix location log when adding new file in direct mode.
  * Deal with stale mappings for deleted file in direct mode.
  * pre-commit: Update direct mode mappings. 
  * uninit, unannex --fast: If hard link creation fails, fall back to slow
    mode.
  * Clean up direct mode cache and mapping info when dropping keys.
  * dropunused: Clean up stale direct mode cache and mapping info not
    removed before.

 -- Joey Hess <joeyh@debian.org>  Thu, 07 Feb 2013 12:45:25 -0400

git-annex (3.20130124) unstable; urgency=low

  * Added source repository group, that only retains files until they've
    been transferred to another repository. Useful for things like
    repositories on cameras.
  * Added manual repository group. Use to prevent the assistant from
    downloading any file contents to keep things in sync. Instead
    `git annex get`, `git annex drop` etc can be used manually as desired.
  * webapp: More adjustments to longpoll code to deal with changes in
    variable quoting in different versions of shakespeare-js.
  * webapp: Avoid an error if a transfer is stopped just as it finishes.
    Closes: #698184 
  * webapp: Now always logs to .git/annex/daemon.log
  * webapp: Has a page to view the log, accessed from the control menu.
  * webapp: Fix crash adding removable drive that has an annex directory
    in it that is not a git repository.
  * Deal with incompatability in gpg2, which caused prompts for encryption
    passphrases rather than using the supplied --passphrase-fd.
  * bugfix: Union merges involving two or more repositories could sometimes
    result in data from one repository getting lost. This could result
    in the location log data becoming wrong, and fsck being needed to fix it.
  * sync: Automatic merge conflict resolution now stages deleted files.
  * Depend on git 1.7.7.6 for --no-edit. Closes: #698399
  * Fix direct mode mapping code to always store direct mode filenames
    relative to the top of the repository, even when operating inside a
    subdirectory.
  * fsck: Detect and fix consistency errors in direct mode mapping files.
  * Avoid filename encoding errors when writing direct mode mappings.

 -- Joey Hess <joeyh@debian.org>  Tue, 22 Jan 2013 07:11:59 +1100

git-annex (3.20130114) unstable; urgency=low

  * Now handles the case where a file that's being transferred to a remote
    is modified in place, which direct mode allows. When this
    happens, the transfer now fails, rather than allow possibly corrupt
    data into the remote.
  * fsck: Better checking of file content in direct mode.
  * drop: Suggest using git annex move when numcopies prevents dropping a file.
  * webapp: Repo switcher filters out repos that do not exist any more
    (or are on a drive that's not mounted).
  * webapp: Use IP address, rather than localhost, since some systems may
    have configuration problems or other issues that prevent web browsers
    from connecting to the right localhost IP for the webapp.
  * webapp: Adjust longpoll code to work with recent versions of
    shakespeare-js.
  * assistant: Support new gvfs dbus names used in Gnome 3.6.
  * In direct mode, files with the same key are no longer hardlinked, as
    that would cause a surprising behavior if modifying one, where the other
    would also change.
  * webapp: Avoid illegal characters in hostname when creating S3 or
    Glacier remote.
  * assistant: Avoid committer crashing if a file is deleted at the wrong
    instant.

 -- Joey Hess <joeyh@debian.org>  Mon, 14 Jan 2013 15:25:18 -0400

git-annex (3.20130107) unstable; urgency=low

  * webapp: Add UI to stop and restart assistant.
  * committer: Fix a file handle leak.
  * assistant: Make expensive transfer scan work fully in direct mode.
  * More commands work in direct mode repositories: find, whereis, move, copy,
    drop, log, fsck, add, addurl.
  * sync: No longer automatically adds files in direct mode.
  * assistant: Detect when system is not configured with a user name,
    and set environment to prevent git from failing.
  * direct: Avoid hardlinking symlinks that point to the same content
    when the content is not present.
  * Fix transferring files to special remotes in direct mode.

 -- Joey Hess <joeyh@debian.org>  Mon, 07 Jan 2013 01:01:41 -0400

git-annex (3.20130102) unstable; urgency=low

  * direct, indirect: New commands, that switch a repository to and from
    direct mode. In direct mode, files are accessed directly, rather than
    via symlinks. Note that direct mode is currently experimental. Many
    git-annex commands do not work in direct mode. Some git commands can
    cause data loss when used in direct mode repositories.
  * assistant: Now uses direct mode by default when setting up a new
    local repository.
  * OSX assistant: Uses the FSEvents API to detect file changes.
    This avoids issues with running out of file descriptors on large trees,
    as well as allowing detection of modification of files in direct mode.
    Other BSD systems still use kqueue.
  * kqueue: Fix bug that made broken symlinks not be noticed.
  * vicfg: Quote filename. Closes: #696193
  * Bugfix: Fixed bug parsing transfer info files, where the newline after
    the filename was included in it. This was generally benign, but in
    the assistant, it caused unexpected dropping of preferred content.
  * Bugfix: Remove leading \ from checksums output by sha*sum commands,
    when the filename contains \ or a newline. Closes: #696384
  * fsck: Still accept checksums with a leading \ as valid, now that
    above bug is fixed.
  * SHA*E backends: Exclude non-alphanumeric characters from extensions.
  * migrate: Remove leading \ in SHA* checksums, and non-alphanumerics
    from extensions of SHA*E keys.

 -- Joey Hess <joeyh@debian.org>  Wed, 02 Jan 2013 13:21:34 -0400

git-annex (3.20121211) unstable; urgency=low

  * webapp: Defaults to sharing box.com account info with friends, allowing
    one-click enabling of the repository.
  * Fix broken .config/git-annex/program installed by standalone tarball.
  * assistant: Retrival from glacier now handled.
  * Include ssh in standalone tarball and OSX app.
  * watch: Avoid leaving hard links to files behind in .git/annex/tmp
    if a file is deleted or moved while it's being quarantined in preparation
    to being added to the annex.
  * Allow `git annex drop --from web`; of course this does not remove
    any file from the web, but it does make git-annex remove all urls
    associated with a file.
  * webapp: S3 and Glacier forms now have a select list of all
    currently-supported AWS regions.
  * webdav: Avoid trying to set props, avoiding incompatability with
    livedrive.com. Needs DAV version 0.3.
  * webapp: Prettify error display.
  * webapp: Fix bad interaction between required fields and modals.
  * webapp: Added help buttons and links next to fields that require
    explanations.
  * webapp: Encryption can be disabled when setting up remotes.
  * assistant: Avoid trying to drop content from remotes that don't have it.
  * assistant: Allow periods in ssh key comments.
  * get/copy --auto: Transfer data even if it would exceed numcopies,
    when preferred content settings want it.
  * drop --auto: Fix dropping content when there are no preferred content
    settings.
  * webapp: Allow user to specify the port when setting up a ssh or rsync
    remote.
  * assistant: Fix syncing to just created ssh remotes.
  * Enable WebDAV support in Debian package. Closes: #695532

 -- Joey Hess <joeyh@debian.org>  Tue, 11 Dec 2012 11:25:03 -0400

git-annex (3.20121127) unstable; urgency=low

  * Fix dirContentsRecursive, which had missed some files in deeply nested
    subdirectories. Could affect various parts of git-annex.
  * rsync: Fix bug introduced in last release that broke encrypted rsync
    special remotes.
  * The standalone builds now unset their special path and library path
    variables before running the system web browser.

 -- Joey Hess <joeyh@debian.org>  Tue, 27 Nov 2012 17:07:32 -0400

git-annex (3.20121126) unstable; urgency=low

  * New webdav and Amazon glacier special remotes.
  * Display a warning when a non-existing file or directory is specified.
  * webapp: Added configurator for Box.com.
  * webapp: Show error messages to user when testing XMPP creds.
  * Fix build of assistant without yesod.
  * webapp: The list of repositiories refreshes when new repositories are
    added, including when new repository configurations are pushed in from
    remotes.
  * OSX: Fix RunAtLoad value in plist file.
  * Getting a file from chunked directory special remotes no longer buffers
    it all in memory.
  * S3: Added progress display for uploading and downloading.
  * directory special remote: Made more efficient and robust.
  * Bugfix: directory special remote could loop forever storing a key 
    when a too small chunksize was configured.
  * Allow controlling whether login credentials for S3 and webdav are
    committed to the repository, by setting embedcreds=yes|no when running
    initremote.
  * Added smallarchive repository group, that only archives files that are
    in archive directories. Used by default for glacier when set up in the
    webapp.
  * assistant: Fixed handling of toplevel archive directory and
    client repository group.
  * assistant: Apply preferred content settings when a new symlink
    is created, or a symlink gets renamed. Made archive directories work.

 -- Joey Hess <joeyh@debian.org>  Mon, 26 Nov 2012 11:37:49 -0400

git-annex (3.20121112) unstable; urgency=low

  * assistant: Can use XMPP to notify other nodes about pushes made to other
    repositories, as well as pushing to them directly over XMPP.
  * wepapp: Added an XMPP configuration interface.
  * webapp: Supports pairing over XMPP, with both friends, and other repos
    using the same account.
  * assistant: Drops non-preferred content when possible.
  * assistant: Notices, and applies config changes as they are made to
    the git-annex branch, including config changes pushed in from remotes.
  * git-annex-shell: GIT_ANNEX_SHELL_DIRECTORY can be set to limit it
    to operating on a specified directory.
  * webapp: When setting up authorized_keys, use GIT_ANNEX_SHELL_DIRECTORY.
  * Preferred content path matching bugfix.
  * Preferred content expressions cannot use "in=".
  * Preferred content expressions can use "present".
  * Fix handling of GIT_DIR when it refers to a git submodule.
  * Depend on and use the Haskell SafeSemaphore library, which provides
    exception-safe versions of SampleVar and QSemN.
    Thanks, Ben Gamari for an excellent patch set.
  * file:/// URLs can now be used with the web special remote.
  * webapp: Allow dashes in ssh key comments when pairing.
  * uninit: Check and abort if there are symlinks to annexed content that
    are not checked into git.
  * webapp: Switched to using the same multicast IP address that avahi uses.
  * bup: Don't pass - to bup-split to make it read stdin; bup 0.25
    does not accept that.
  * bugfix: Don't fail transferring content from read-only repos.
    Closes: #691341
  * configure: Check that checksum programs produce correct checksums.
  * Re-enable dbus, using a new version of the library that fixes the memory
    leak.
  * NetWatcher: When dbus connection is lost, try to reconnect.
  * Use USER and HOME environment when set, and only fall back to getpwent,
    which doesn't work with LDAP or NIS.
  * rsync special remote: Include annex-rsync-options when running rsync
    to test a key's presence.
  * The standalone tarball's runshell now takes care of installing a
    ~/.ssh/git-annex-shell wrapper the first time it's run.
  * webapp: Make an initial, empty commit so there is a master branch 
  * assistant: Fix syncing local drives.
  * webapp: Fix creation of rsync.net repositories.
  * webapp: Fix renaming of special remotes.
  * webapp: Generate better git remote names.
  * webapp: Ensure that rsync special remotes are enabled using the same
    name they were originally created using.
  * Bugfix: Fix hang in webapp when setting up a ssh remote with an absolute
    path.

 -- Joey Hess <joeyh@debian.org>  Mon, 12 Nov 2012 10:39:47 -0400

git-annex (3.20121017) unstable; urgency=low

  * Fix zombie cleanup reversion introduced in 3.20121009.
  * Additional fix to support git submodules.

 -- Joey Hess <joeyh@debian.org>  Tue, 16 Oct 2012 21:10:14 -0400

git-annex (3.20121016) unstable; urgency=low

  * vicfg: New file format, avoids ambiguity with repos that have the same
    description, or no description.
  * Bug fix: A recent change caused git-annex-shell to crash.
  * Better preferred content expression for transfer repos.
  * webapp: Repository edit form can now edit the name of a repository.
  * webapp: Make bare repositories on removable drives, as there is nothing
    to ensure non-bare repos get updated when syncing.
  * webapp: Better behavior when pausing syncing to a remote when a transfer
    scan is running and queueing new transfers for that remote.
  * The standalone binaries are now built to not use ssh connection caching,
    in order to work with old versions of ssh.
  * A relative core.worktree is relative to the gitdir. Now that this is
    handled correctly, git-annex can be used in git submodules.
  * Temporarily disable use of dbus, as the haskell dbus library blows up
    when losing connection, which will need to be fixed upstream. 

 -- Joey Hess <joeyh@debian.org>  Tue, 16 Oct 2012 15:25:22 -0400

git-annex (3.20121010) unstable; urgency=low

  * Renamed --ingroup to --inallgroup.
  * Standard groups changed to client, transfer, archive, and backup.
    Each of these has its own standard preferred content setting.
  * dead: Remove dead repository from all groups.
  * Avoid unsetting HOME when running certian git commands. Closes: #690193
  * test: Fix threaded runtime hang.
  * Makefile: Avoid building with -threaded if the ghc threaded runtime does
    not exist.
  * webapp: Improve wording of intro display. Closes: #689848
  * webapp: Repositories can now be configured, to change their description,
    their group, or even to disable syncing to them.
  * git config remote.name.annex-sync can be used to control whether
    a remote gets synced.
  * Fix a crash when merging files in the git-annex branch that contain
    invalid utf8.
  * Automatically detect when a ssh remote does not have git-annex-shell
    installed, and set annex-ignore.

 -- Joey Hess <joeyh@debian.org>  Fri, 12 Oct 2012 13:45:21 -0400

git-annex (3.20121009) unstable; urgency=low

  * watch, assistant: It's now safe to git annex unlock files while
    the watcher is running, as well as modify files checked into git
    as normal files. Additionally, .gitignore settings are now honored.
    Closes: #689979
  * group, ungroup: New commands to indicate groups of repositories.
  * webapp: Adds newly created repositories to one of these groups:
    clients, drives, servers
  * vicfg: New command, allows editing (or simply viewing) most
    of the repository configuration settings stored in the git-annex branch.
  * Added preferred content expressions, configurable using vicfg.
  * get --auto: If the local repository has preferred content
    configured, only get that content.
  * drop --auto: If the repository the content is dropped from has
    preferred content configured, drop only content that is not preferred.
  * copy --auto: Only transfer content that the destination repository prefers.
  * assistant: Now honors preferred content settings when deciding what to
    transfer.
  * --copies=group:number can now be used to match files that are present
    in a specified number of repositories in a group.
  * Added --smallerthan, --largerthan, and --inall limits.
  * Only build-depend on libghc-clientsession-dev on arches that will have
    the webapp.
  * uninit: Unset annex.version. Closes: #689852

 -- Joey Hess <joeyh@debian.org>  Tue, 09 Oct 2012 15:13:23 -0400

git-annex (3.20121001) unstable; urgency=low

  * fsck: Now has an incremental mode. Start a new incremental fsck pass
    with git annex fsck --incremental. Now the fsck can be interrupted
    as desired, and resumed with git annex fsck --more.
    Thanks, Justin Azoff
  * New --time-limit option, makes long git-annex commands stop after
    a specified amount of time.
  * fsck: New --incremental-schedule option which is nice for scheduling
    eg, monthly incremental fsck runs in cron jobs.
  * Fix fallback to ~/Desktop when xdg-user-dir is not available.
    Closes: #688833
  * S3: When using a shared cipher, S3 credentials are not stored encrypted
    in the git repository, as that would allow anyone with access to
    the repository access to the S3 account. Instead, they're stored
    in a 600 mode file in the local git repo.
  * webapp: Avoid crashing when ssh-keygen -F chokes on an invalid known_hosts
    file.
  * Always do a system wide installation when DESTDIR is set. Closes: #689052
  * The Makefile now builds with the new yesod by default.
    Systems like Debian that have the old yesod 1.0.1 should set
    GIT_ANNEX_LOCAL_FEATURES=-DWITH_OLD_YESOD
  * copy: Avoid updating the location log when no copy is performed.
  * configure: Test that uuid -m works, falling back to plain uuid if not.
  * Avoid building the webapp on Debian architectures that do not yet
    have template haskell and thus yesod. (Should be available for arm soonish
    I hope).

 -- Joey Hess <joeyh@debian.org>  Mon, 01 Oct 2012 13:56:55 -0400

git-annex (3.20120924) unstable; urgency=low

  * assistant: New command, a daemon which does everything watch does,
    as well as automatically syncing file contents between repositories.
  * webapp: An interface for managing and configuring the assistant.
  * The default backend used when adding files to the annex is changed
    from SHA256 to SHA256E, to simplify interoperability with OSX, media
    players, and various programs that needlessly look at symlink targets.
    To get old behavior, add a .gitattributes containing: * annex.backend=SHA256
  * init: If no description is provided for a new repository, one will
    automatically be generated, like "joey@gnu:~/foo"
  * test: Set a lot of git environment variables so testing works in strange
    environments that normally need git config to set names, etc.
    Closes: #682351 Thanks, gregor herrmann
  * Disable ssh connection caching if the path to the control socket would be
    too long (and use relative path to minimise path to the control socket).
  * migrate: Check content before generating the new key, to avoid generating
    a key for corrupt data.
  * Support repositories created with --separate-git-dir. Closes: #684405
  * reinject: When the provided file doesn't match, leave it where it is,
    rather than moving to .git/annex/bad/
  * Avoid crashing on encoding errors in filenames when writing transfer info
    files and reading from checksum commands.
  * sync: Pushes the git-annex branch to remote/synced/git-annex, rather
    than directly to remote/git-annex.
  * Now supports matching files that are present on a number of remotes
    with a specified trust level. Example: --copies=trusted:2
    Thanks, Nicolas Pouillard

 -- Joey Hess <joeyh@debian.org>  Mon, 24 Sep 2012 13:47:48 -0400

git-annex (3.20120825) unstable; urgency=low

  * S3: Add fileprefix setting.
  * Pass --use-agent to gpg when in no tty mode. Thanks, Eskild Hustvedt.
  * Bugfix: Fix fsck in SHA*E backends, when the key contains composite
    extensions, as added in 3.20120721.

 -- Joey Hess <joeyh@debian.org>  Sat, 25 Aug 2012 10:00:10 -0400

git-annex (3.20120807) unstable; urgency=low

  * initremote: Avoid recording remote's description before checking
    that its config is valid.
  * unused, status: Avoid crashing when ran in bare repo.
  * Avoid crashing when "git annex get" fails to download from one
    location, and falls back to downloading from a second location.

 -- Joey Hess <joeyh@debian.org>  Tue, 07 Aug 2012 13:35:07 -0400

git-annex (3.20120721) unstable; urgency=low

  * get, move, copy: Now refuse to do anything when the requested file
    transfer is already in progress by another process.
  * status: Lists transfers that are currently in progress.
  * Fix passing --uuid to git-annex-shell.
  * When shaNsum commands cannot be found, use the Haskell SHA library
    (already a dependency) to do the checksumming. This may be slower,
    but avoids portability problems.
  * Use SHA library for files less than 50 kb in size, at which point it's
    faster than forking the more optimised external program.
  * SHAnE backends are now smarter about composite extensions, such as
    .tar.gz Closes: #680450
  * map: Write map.dot to .git/annex, which avoids watch trying to annex it.

 -- Joey Hess <joeyh@debian.org>  Sat, 21 Jul 2012 16:52:48 -0400

git-annex (3.20120629) unstable; urgency=low

  * cabal: Only try to use inotify on Linux.
  * Version build dependency on STM, and allow building without it,
    which disables the watch command.
  * Avoid ugly failure mode when moving content from a local repository
    that is not available.
  * Got rid of the last place that did utf8 decoding.
  * Accept arbitrarily encoded repository filepaths etc when reading
    git config output. This fixes support for remotes with unusual characters
    in their names.
  * sync: Automatically resolves merge conflicts.

 -- Joey Hess <joeyh@debian.org>  Fri, 29 Jun 2012 10:17:49 -0400

git-annex (3.20120624) unstable; urgency=low

  * watch: New subcommand, a daemon which notices changes to
    files and automatically annexes new files, etc, so you don't
    need to manually run git commands when manipulating files.
    Available on Linux, BSDs, and OSX!
  * Enable diskfree on kfreebsd, using kqueue.
  * unused: Fix crash when key names contain invalid utf8.
  * sync: Avoid recent git's interactive merge.

 -- Joey Hess <joeyh@debian.org>  Sun, 24 Jun 2012 12:36:50 -0400

git-annex (3.20120614) unstable; urgency=medium

  * addurl: Was broken by a typo introduced 2 released ago, now fixed.
    Closes: #677576
  * Install man page when run by cabal, in a location where man will
    find it, even when installing under $HOME. Thanks, Nathan Collins

 -- Joey Hess <joeyh@debian.org>  Thu, 14 Jun 2012 20:21:29 -0400

git-annex (3.20120611) unstable; urgency=medium

  * add: Prevent (most) modifications from being made to a file while it
    is being added to the annex.
  * initremote: Automatically describe a remote when creating it.
  * uninit: Refuse to run in a subdirectory. Closes: #677076

 -- Joey Hess <joeyh@debian.org>  Mon, 11 Jun 2012 10:32:01 -0400

git-annex (3.20120605) unstable; urgency=low

  * sync: Show a nicer message if a user tries to sync to a special remote.
  * lock: Reset unlocked file to index, rather than to branch head.
  * import: New subcommand, pulls files from a directory outside the annex
    and adds them.
  * Fix display of warning message when encountering a file that uses an
    unsupported backend.
  * Require that the SHA256 backend can be used when building, since it's the
    default.
  * Preserve parent environment when running hooks of the hook special remote.

 -- Joey Hess <joeyh@debian.org>  Tue, 05 Jun 2012 14:03:39 -0400

git-annex (3.20120522) unstable; urgency=low

  * Pass -a to cp even when it supports --reflink=auto, to preserve
    permissions.
  * Clean up handling of git directory and git worktree.
  * Add support for core.worktree, and fix support for GIT_WORK_TREE and
    GIT_DIR.

 -- Joey Hess <joeyh@debian.org>  Tue, 22 May 2012 11:16:13 -0400

git-annex (3.20120511) unstable; urgency=low

  * Rsync special remotes can be configured with shellescape=no
    to avoid shell quoting that is normally done when using rsync over ssh.
    This is known to be needed for certian rsync hosting providers
    (specificially hidrive.strato.com) that use rsync over ssh but do not
    pass it through the shell.
  * dropunused: Allow specifying ranges to drop.
  * addunused: New command, the opposite of dropunused, it relinks unused
    content into the git repository.
  * Fix use of several config settings: annex.ssh-options,
    annex.rsync-options, annex.bup-split-options. (And adjust types to avoid
    the bugs that broke several config settings.)

 -- Joey Hess <joeyh@debian.org>  Fri, 11 May 2012 12:29:30 -0400

git-annex (3.20120430) unstable; urgency=low

  * Fix use of annex.diskreserve config setting.
  * Directory special remotes now check annex.diskreserve.
  * Support git's core.sharedRepository configuration.
  * Add annex.http-headers and annex.http-headers-command config
    settings, to allow custom headers to be sent with all HTTP requests.
    (Requested by the Internet Archive)
  * uninit: Clear annex.uuid from .git/config. Closes: #670639
  * Added shared cipher mode to encryptable special remotes. This option
    avoids gpg key distribution, at the expense of flexability, and with
    the requirement that all clones of the git repository be equally trusted.

 -- Joey Hess <joeyh@debian.org>  Mon, 30 Apr 2012 13:16:10 -0400

git-annex (3.20120418) unstable; urgency=low

  * bugfix: Adding a dotfile also caused all non-dotfiles to be added.
  * bup: Properly handle key names with spaces or other things that are
    not legal git refs.
  * git-annex (but not git-annex-shell) supports the git help.autocorrect
    configuration setting, doing fuzzy matching using the restricted
    Damerau-Levenshtein edit distance, just as git does. This adds a build
    dependency on the haskell edit-distance library.
  * Renamed diskfree.c to avoid OSX case insensativity bug.
  * cabal now installs git-annex-shell as a symlink to git-annex.
  * cabal file now autodetects whether S3 support is available.

 -- Joey Hess <joeyh@debian.org>  Wed, 18 Apr 2012 12:11:32 -0400

git-annex (3.20120406) unstable; urgency=low

  * Disable diskfree on kfreebsd, as I have a build failure on kfreebsd-i386
    that is quite likely caused by it.

 -- Joey Hess <joeyh@debian.org>  Sat, 07 Apr 2012 15:50:36 -0400

git-annex (3.20120405) unstable; urgency=low

  * Rewrote free disk space checking code, moving the portability
    handling into a small C library.
  * status: Display amount of free disk space.

 -- Joey Hess <joeyh@debian.org>  Thu, 05 Apr 2012 16:19:10 -0400

git-annex (3.20120315) unstable; urgency=low

  * fsck: Fix up any broken links and misplaced content caused by the
    directory hash calculation bug fixed in the last release.
  * sync: Sync to lower cost remotes first.
  * status: Fixed to run in constant space.
  * status: More accurate display of sizes of tmp and bad keys.
  * unused: Now uses a bloom filter, and runs in constant space.
    Use of a bloom filter does mean it will not notice a small
    number of unused keys. For repos with up to half a million keys,
    it will miss one key in 1000.
  * Added annex.bloomcapacity and annex.bloomaccuracy, which can be
    adjusted as desired to tune the bloom filter.
  * status: Display amount of memory used by bloom filter, and
    detect when it's too small for the number of keys in a repository.
  * git-annex-shell: Runs hooks/annex-content after content is received
    or dropped.
  * Work around a bug in rsync (IMHO) introduced by openSUSE's SIP patch.
  * git-annex now behaves as git-annex-shell if symlinked to and run by that
    name. The Makefile sets this up, saving some 8 mb of installed size.
  * git-union-merge is a demo program, so it is no longer built by default.

 -- Joey Hess <joeyh@debian.org>  Thu, 15 Mar 2012 11:05:28 -0400

git-annex (3.20120309) unstable; urgency=low

  * Fix key directory hash calculation code to behave as it did before 
    version 3.20120227 when a key contains non-ascii characters (only
    WORM backend is likely to have been affected).

 -- Joey Hess <joeyh@debian.org>  Fri, 09 Mar 2012 20:05:09 -0400

git-annex (3.20120230) unstable; urgency=low

  * "here" can be used to refer to the current repository,
    which can read better than the old "." (which still works too).
  * Directory special remotes now support chunking files written to them,
    avoiding writing files larger than a specified size.
  * Add progress bar display to the directory special remote.
  * Add configurable hooks that are run when git-annex starts and stops
    using a remote: remote.name.annex-start-command and
    remote.name.annex-stop-command
  * Fix a bug in symlink calculation code, that triggered in rare
    cases where an annexed file is in a subdirectory that nearly
    matched to the .git/annex/object/xx/yy subdirectories.

 -- Joey Hess <joeyh@debian.org>  Mon, 05 Mar 2012 13:38:13 -0400

git-annex (3.20120229) unstable; urgency=low

  * Fix test suite to not require a unicode locale.
  * Fix cabal build failure. Thanks, Sergei Trofimovich

 -- Joey Hess <joeyh@debian.org>  Wed, 29 Feb 2012 02:31:31 -0400

git-annex (3.20120227) unstable; urgency=low

  * Modifications to support ghc 7.4's handling of filenames.
    This version can only be built with ghc 7.4 or newer. See the ghc7.0
    branch for older ghcs.
  * S3: Fix irrefutable pattern failure when accessing encrypted S3
    credentials.
  * Use the haskell IfElse library.
  * Fix teardown of stale cached ssh connections.
  * Fixed to use the strict state monad, to avoid leaking all kinds of memory
    due to lazy state update thunks when adding/fixing many files.
  * Fixed some memory leaks that occurred when committing journal files.
  * Added a annex.queuesize setting, useful when adding hundreds of thousands
    of files on a system with plenty of memory.
  * whereis: Prints the urls of files that the web special remote knows about.
  * addurl --fast: Verifies that the url can be downloaded (only getting
    its head), and records the size in the key.
  * When checking that an url has a key, verify that the Content-Length,
    if available, matches the size of the key.
  * addurl: Added a --file option, which can be used to specify what
    file the url is added to. This can be used to override the default
    filename that is used when adding an url, which is based on the url.
    Or, when the file already exists, the url is recorded as another
    location of the file.
  * addurl: Normalize badly encoded urls.
  * addurl: Add --pathdepth option.
  * rekey: New plumbing level command, can be used to change the keys used
    for files en masse.
  * Store web special remote url info in a more efficient location.
    (Urls stored with this version will not be visible to older versions.)
  * Deal with NFS problem that caused a failure to remove a directory
    when removing content from the annex.
  * Make a single location log commit after a remote has received or
    dropped files. Uses a new "git-annex-shell commit" command when available.
  * To avoid commits of data to the git-annex branch after each command
    is run, set annex.alwayscommit=false. Its data will then be committed
    less frequently, when a merge or sync is done.
  * configure: Check if ssh connection caching is supported by the installed
    version of ssh and default annex.sshcaching accordingly.
  * move --from, copy --from: Now 10 times faster when scanning to find
    files in a remote on a local disk; rather than go through the location log
    to see which files are present on the remote, it simply looks at the 
    disk contents directly.

 -- Joey Hess <joeyh@debian.org>  Mon, 27 Feb 2012 12:58:21 -0400

git-annex (3.20120123) unstable; urgency=low

  * fsck --from: Fscking a remote is now supported. It's done by retrieving
    the contents of the specified files from the remote, and checking them,
    so can be an expensive operation. Still, if the remote is a special
    remote, or a git repository that you cannot run fsck in locally, it's
    nice to have the ability to fsck it.
  * If you have any directory special remotes, now would be a good time to
    fsck them, in case you were hit by the data loss bug fixed in the
    previous release!
  * fsck --from remote --fast: Avoids expensive file transfers, at the
    expense of not checking file size and/or contents.
  * Ssh connection caching is now enabled automatically by git-annex.
    Only one ssh connection is made to each host per git-annex run, which
    can speed some things up a lot, as well as avoiding repeated password
    prompts. Concurrent git-annex processes also share ssh connections.
    Cached ssh connections are shut down when git-annex exits.
  * To disable the ssh caching (if for example you have your own broader
    ssh caching configuration), set annex.sshcaching=false.

 -- Joey Hess <joeyh@debian.org>  Mon, 23 Jan 2012 13:48:48 -0400

git-annex (3.20120116) unstable; urgency=medium

  * Fix data loss bug in directory special remote, when moving a file
    to the remote failed, and partially transferred content was left
    behind in the directory, re-running the same move would think it
    succeeded and delete the local copy.

 -- Joey Hess <joeyh@debian.org>  Mon, 16 Jan 2012 16:43:45 -0400

git-annex (3.20120115) unstable; urgency=low

  * Add a sanity check for bad StatFS results. On architectures
    where StatFS does not currently work (s390, mips, powerpc, sparc),
    this disables the diskreserve checking code, and attempting to
    configure an annex.diskreserve will result in an error.
  * Fix QuickCheck dependency in cabal file.
  * Minor optimisations.

 -- Joey Hess <joeyh@debian.org>  Sun, 15 Jan 2012 13:54:20 -0400

git-annex (3.20120113) unstable; urgency=low

  * log: Add --gource mode, which generates output usable by gource.
  * map: Fix display of remote repos
  * Add annex-trustlevel configuration settings, which can be used to 
    override the trust level of a remote.
  * git-annex, git-union-merge: Support GIT_DIR and GIT_WORK_TREE.
  * Add libghc-testpack-dev to build depends on all arches.

 -- Joey Hess <joeyh@debian.org>  Fri, 13 Jan 2012 15:35:17 -0400

git-annex (3.20120106) unstable; urgency=low

  * Support unescaped repository urls, like git does.
  * log: New command that displays the location log for files,
    showing each repository they were added to and removed from.
  * Fix overbroad gpg --no-tty fix from last release.

 -- Joey Hess <joeyh@debian.org>  Sat, 07 Jan 2012 13:16:23 -0400

git-annex (3.20120105) unstable; urgency=low

  * Added annex-web-options configuration settings, which can be
    used to provide parameters to whichever of wget or curl git-annex uses
    (depends on which is available, but most of their important options
    suitable for use here are the same).
  * Dotfiles, and files inside dotdirs are not added by "git annex add"
    unless the dotfile or directory is explicitly listed. So "git annex add ."
    will add all untracked files in the current directory except for those in
    dotdirs.
  * Added quickcheck to build dependencies, and fail if test suite cannot be
    built.
  * fsck: Do backend-specific check before checking numcopies is satisfied.
  * Run gpg with --no-tty. Closes: #654721

 -- Joey Hess <joeyh@debian.org>  Thu, 05 Jan 2012 13:44:12 -0400

git-annex (3.20111231) unstable; urgency=low

  * sync: Improved to work well without a central bare repository.
    Thanks to Joachim Breitner.
  * Rather than manually committing, pushing, pulling, merging, and git annex
    merging, we encourage you to give "git annex sync" a try.
  * sync --fast: Selects some of the remotes with the lowest annex.cost
    and syncs those, in addition to any specified at the command line.
  * Union merge now finds the least expensive way to represent the merge.
  * reinject: Add a sanity check for using an annexed file as the source file.
  * Properly handle multiline git config values.
  * Fix the hook special remote, which bitrotted a while ago.
  * map: --fast disables use of dot to display map
  * Test suite improvements. Current top-level test coverage: 75%
  * Improve deletion of files from rsync special remotes. Closes: #652849
  * Add --include, which is the same as --not --exclude.
  * Format strings can be specified using the new --format option, to control
    what is output by git annex find.
  * Support git annex find --json
  * Fixed behavior when multiple insteadOf configs are provided for the
    same url base.
  * Can now be built with older git versions (before 1.7.7); the resulting
    binary should only be used with old git.
  * Updated to build with monad-control 0.3.

 -- Joey Hess <joeyh@debian.org>  Sat, 31 Dec 2011 14:55:29 -0400

git-annex (3.20111211) unstable; urgency=medium

  * Fix bug in last version in getting contents from bare repositories.
  * Ensure that git-annex branch changes are merged into git-annex's index,
    which fixes a bug that could cause changes that were pushed to the
    git-annex branch to get reverted. As a side effect, it's now safe
    for users to check out and commit changes directly to the git-annex
    branch.
  * map: Fix a failure to detect a loop when both repositories are local
    and refer to each other with relative paths.
  * Prevent key names from containing newlines.
  * add: If interrupted, add can leave files converted to symlinks but not
    yet added to git. Running the add again will now clean up this situtation.
  * Fix caching of decrypted ciphers, which failed when drop had to check
    multiple different encrypted special remotes.
  * unannex: Can be run on files that have been added to the annex, but not
    yet committed.
  * sync: New command that synchronises the local repository and default
    remote, by running git commit, pull, and push for you.
  * Version monad-control dependency in cabal file.

 -- Joey Hess <joeyh@debian.org>  Sun, 11 Dec 2011 21:24:39 -0400

git-annex (3.20111203) unstable; urgency=low

  * The VFAT filesystem on recent versions of Linux, when mounted with
    shortname=mixed, does not get along well with git-annex's mixed case
    .git/annex/objects hash directories. To avoid this problem, new content
    is now stored in all-lowercase hash directories. Except for non-bare
    repositories which would be a pain to transition and cannot be put on FAT.
    (Old mixed-case hash directories are still tried for backwards
    compatibility.)
  * Flush json output, avoiding a buffering problem that could result in
    doubled output.
  * Avoid needing haskell98 and other fixes for new ghc. Thanks, Mark Wright.
  * Bugfix: dropunused did not drop keys with two spaces in their name.
  * Support for storing .git/annex on a different device than the rest of the
    git repository.
  * --inbackend can be used to make git-annex only operate on files
    whose content is stored using a specified key-value backend.
  * dead: A command which says that a repository is gone for good
    and you don't want git-annex to mention it again.

 -- Joey Hess <joeyh@debian.org>  Sat, 03 Dec 2011 21:01:45 -0400

git-annex (3.20111122) unstable; urgency=low

  * merge: Improve commit messages to mention what was merged.
  * Avoid doing auto-merging in commands that don't need fully current
    information from the git-annex branch. In particular, git annex add
    no longer needs to auto-merge.
  * init: When run in an already initalized repository, and without
    a description specified, don't delete the old description. 
  * Optimised union merging; now only runs git cat-file once, and runs
    in constant space.
  * status: Now displays trusted, untrusted, and semitrusted repositories
    separately.
  * status: Include all special remotes in the list of repositories.
  * status: Fix --json mode.
  * status: --fast is back
  * Fix support for insteadOf url remapping. Closes: #644278
  * When not run in a git repository, git-annex can still display a usage
    message, and "git annex version" even works.
  * migrate: Don't fall over a stale temp file.
  * Avoid excessive escaping for rsync special remotes that are not accessed
    over ssh.
  * find: Support --print0

 -- Joey Hess <joeyh@debian.org>  Tue, 22 Nov 2011 14:31:45 -0400

git-annex (3.20111111) unstable; urgency=low

  * Handle a case where an annexed file is moved into a gitignored directory,
    by having fix --force add its change.
  * Avoid cyclic drop problems.
  * Optimized copy --from and get --from to avoid checking the location log
    for files that are already present.
  * Automatically fix up badly formatted uuid.log entries produced by
    3.20111105, whenever the uuid.log is changed (ie, by init or describe).
  * map: Support remotes with /~/ and /~user/

 -- Joey Hess <joeyh@debian.org>  Fri, 11 Nov 2011 13:44:18 -0400

git-annex (3.20111107) unstable; urgency=low

  * merge: Use fast-forward merges when possible.
    Thanks Valentin Haenel for a test case showing how non-fast-forward
    merges could result in an ongoing pull/merge/push cycle.
  * Don't try to read config from repos with annex-ignore set.
  * Bugfix: In the past two releases, git-annex init has written the uuid.log
    in the wrong format, with the UUID and description flipped.

 -- Joey Hess <joeyh@debian.org>  Mon, 07 Nov 2011 12:47:44 -0400

git-annex (3.20111105) unstable; urgency=low

  * The default backend used when adding files to the annex is changed
    from WORM to SHA256.
    To get old behavior, add a .gitattributes containing: * annex.backend=WORM
  * Sped up some operations on remotes that are on the same host.
  * copy --to: Fixed leak when copying many files to a remote on the same
    host.
  * uninit: Add guard against being run with the git-annex branch checked out.
  * Fail if --from or --to is passed to commands that do not support them.
  * drop --from is now supported to remove file content from a remote.
  * status: Now always shows the current repository, even when it does not
    appear in uuid.log.
  * fsck: Now works in bare repositories. Checks location log information,
    and file contents. Does not check that numcopies is satisfied, as
    .gitattributes information about numcopies is not available in a bare
    repository.
  * unused, dropunused: Now work in bare repositories.
  * Removed the setkey command, and added a reinject command with a more
    useful interface.
  * The fromkey command now takes the key as its first parameter. The --key
    option is no longer used.
  * Built without any filename containing .git being excluded. Closes: #647215
  * Record uuid when auto-initializing a remote so it shows in status.
  * Bugfix: Fixed git-annex init crash in a bare repository when there was
    already an existing git-annex branch.
  * Pass -t to rsync to preserve timestamps.

 -- Joey Hess <joeyh@debian.org>  Sat, 05 Nov 2011 15:47:52 -0400

git-annex (3.20111025) unstable; urgency=low

  * A remote can have a annexUrl configured, that is used by git-annex
    instead of its usual url. (Similar to pushUrl.)
  * migrate: Copy url logs for keys when migrating.
  * git-annex-shell: GIT_ANNEX_SHELL_READONLY and GIT_ANNEX_SHELL_LIMITED
    environment variables can be set to limit what commands can be run.
    This is used by gitolite's new git-annex support!

 -- Joey Hess <joeyh@debian.org>  Tue, 25 Oct 2011 13:03:08 -0700

git-annex (3.20111011) unstable; urgency=low

  * This version of git-annex only works with git 1.7.7 and newer.
    The breakage with old versions is subtle, and affects the
    annex.numcopies settings in .gitattributes, so be sure to upgrade git
    to 1.7.7. (Debian package now depends on that version.)
  * Don't pass absolute paths to git show-attr, as it started following
    symlinks when that's done in 1.7.7. Instead, use relative paths,
    which show-attr only handles 100% correctly in 1.7.7. Closes: #645046
  * Fix referring to remotes by uuid.
  * New or changed repository descriptions in uuid.log now have a timestamp,
    which is used to ensure the newest description is used when the uuid.log
    has been merged.
  * Note that older versions of git-annex will display the timestamp as part
    of the repository description, which is ugly but otherwise harmless.
  * Add timestamps to trust.log and remote.log too.
  * git-annex-shell: Added the --uuid option.
  * git-annex now asks git-annex-shell to verify that it's operating in 
    the expected repository.
  * Note that this git-annex will not interoperate with remotes using 
    older versions of git-annex-shell.
  * Now supports git's insteadOf configuration, to modify the url
    used to access a remote. Note that pushInsteadOf is not used;
    that and pushurl are reserved for actual git pushes. Closes: #644278
  * status: List all known repositories.
  * When displaying a list of repositories, show git remote names
    in addition to their descriptions.
  * Add locking to avoid races when changing the git-annex branch.
  * Various speed improvements gained by using ByteStrings.
  * Contain the zombie hordes.

 -- Joey Hess <joeyh@debian.org>  Tue, 11 Oct 2011 23:00:02 -0400

git-annex (3.20110928) unstable; urgency=low

  * --in can be used to make git-annex only operate on files
    believed to be present in a given repository.
  * Arbitrarily complex expressions can be built to limit the files git-annex
    operates on, by combining the options --not --and --or -( and -)
    Example: git annex get --exclude '*.mp3' --and --not -( --in usbdrive --or --in archive -)
  * --copies=N can be used to make git-annex only operate on files with
    the specified number of copies. (And --not --copies=N for the inverse.)
  * find: Rather than only showing files whose contents are present,
    when used with --exclude --copies or --in, displays all files that
    match the specified conditions.
  * Note that this is a behavior change for git-annex find! Old behavior
    can be gotten by using: git-annex find --in .
  * status: Massively sped up; remove --fast mode.
  * unused: File contents used by branches and tags are no longer
    considered unused, even when not used by the current branch. This is
    the final piece of the puzzle needed for git-annex to to play nicely
    with branches.

 -- Joey Hess <joeyh@debian.org>  Wed, 28 Sep 2011 18:14:02 -0400

git-annex (3.20110915) unstable; urgency=low

  * whereis: Show untrusted locations separately and do not include in
    location count.
  * Fix build without S3.
  * addurl: Always use whole url as destination filename, rather than
    only its file component.
  * get, drop, copy: Added --auto option, which decides whether
    to get/drop content as needed to work toward the configured numcopies.
  * bugfix: drop and fsck did not honor --exclude

 -- Joey Hess <joeyh@debian.org>  Thu, 15 Sep 2011 22:25:46 -0400

git-annex (3.20110906) unstable; urgency=low

  * Improve display of newlines around error and warning messages.
  * Fix Makefile to work with cabal again.

 -- Joey Hess <joeyh@debian.org>  Tue, 06 Sep 2011 13:45:16 -0400

git-annex (3.20110902) unstable; urgency=low

  * Set EMAIL when running test suite so that git does not need to be
    configured first. Closes: #638998
  * The wget command will now be used in preference to curl, if available.
  * init: Make description an optional parameter.
  * unused, status: Sped up by avoiding unnecessary stats of annexed files.
  * unused --remote: Reduced memory use to 1/4th what was used before.
  * Add --json switch, to produce machine-consumable output.

 -- Joey Hess <joeyh@debian.org>  Fri, 02 Sep 2011 21:20:37 -0400

git-annex (3.20110819) unstable; urgency=low

  * Now "git annex init" only has to be run once, when a git repository
    is first being created. Clones will automatically notice that git-annex
    is in use and automatically perform a basic initalization. It's
    still recommended to run "git annex init" in any clones, to describe them.
  * Added annex-cost-command configuration, which can be used to vary the
    cost of a remote based on the output of a shell command.
  * Fix broken upgrade from V1 repository. Closes: #638584

 -- Joey Hess <joeyh@debian.org>  Fri, 19 Aug 2011 20:34:09 -0400

git-annex (3.20110817) unstable; urgency=low

  * Fix shell escaping in rsync special remote.
  * addurl: --fast can be used to avoid immediately downloading the url.
  * Added support for getting content from git remotes using http (and https).
  * Added curl to Debian package dependencies.

 -- Joey Hess <joeyh@debian.org>  Wed, 17 Aug 2011 01:29:02 -0400

git-annex (3.20110719) unstable; urgency=low

  * add: Be even more robust to avoid ever leaving the file seemingly deleted.
    Closes: #634233
  * Bugfix: Make add ../ work.
  * Support the standard git -c name=value
  * unannex: Clean up use of git commit -a.

 -- Joey Hess <joeyh@debian.org>  Tue, 19 Jul 2011 23:39:53 -0400

git-annex (3.20110707) unstable; urgency=low

  * Fix sign bug in disk free space checking.
  * Bugfix: Forgot to de-escape keys when upgrading. Could result in
    bad location log data for keys that contain [&:%] in their names.
    (A workaround for this problem is to run git annex fsck.)
  * add: Avoid a failure mode that resulted in the file seemingly being
    deleted (content put in the annex but no symlink present).

 -- Joey Hess <joeyh@debian.org>  Thu, 07 Jul 2011 19:29:39 -0400

git-annex (3.20110705) unstable; urgency=low

  * uninit: Delete the git-annex branch and .git/annex/
  * unannex: In --fast mode, file content is left in the annex, and a
    hard link made to it.
  * uninit: Use unannex in --fast mode, to support unannexing multiple
    files that link to the same content.
  * Drop the dependency on the haskell curl bindings, use regular haskell HTTP.
  * Fix a pipeline stall when upgrading (caused by #624389).

 -- Joey Hess <joeyh@debian.org>  Tue, 05 Jul 2011 14:37:39 -0400

git-annex (3.20110702) unstable; urgency=low

  * Now the web can be used as a special remote. 
    This feature replaces the old URL backend.
  * addurl: New command to download an url and store it in the annex.
  * Sped back up fsck, copy --from, and other commands that often
    have to read a lot of information from the git-annex branch. Such
    commands are now faster than they were before introduction of the
    git-annex branch.
  * Always ensure git-annex branch exists.
  * Modify location log parser to allow future expansion.
  * --force will cause add, etc, to operate on ignored files.
  * Avoid mangling encoding when storing the description of repository
    and other content.
  * cabal can now be used to build git-annex. This is substantially
    slower than using make, does not build or install documentation,
    does not run the test suite, and is not particularly recommended,
    but could be useful to some.

 -- Joey Hess <joeyh@debian.org>  Sat, 02 Jul 2011 15:00:18 -0400

git-annex (3.20110624) experimental; urgency=low

  * New repository format, annex.version=3. Use `git annex upgrade` to migrate.
  * git-annex now stores its logs in a git-annex branch.
  * merge: New subcommand. Auto-merges the new git-annex branch.
  * Improved handling of bare git repos with annexes. Many more commands will
    work in them.
  * git-annex is now more robust; it will never leave state files
    uncommitted when some other git process comes along and locks the index
    at an inconvenient time.
  * rsync is now used when copying files from repos on other filesystems.
    cp is still used when copying file from repos on the same filesystem,
    since --reflink=auto can make it significantly faster on filesystems
    such as btrfs.
  * Allow --trust etc to specify a repository by name, for temporarily 
    trusting repositories that are not configured remotes.
  * unlock: Made atomic.
  * git-union-merge: New git subcommand, that does a generic union merge
    operation, and operates efficiently without touching the working tree.

 -- Joey Hess <joeyh@debian.org>  Fri, 24 Jun 2011 14:32:18 -0400

git-annex (0.20110610) unstable; urgency=low

  * Add --numcopies option.
  * Add --trust, --untrust, and --semitrust options.
  * get --from is the same as copy --from
  * Bugfix: Fix fsck to not think all SHAnE keys are bad.

 -- Joey Hess <joeyh@debian.org>  Fri, 10 Jun 2011 11:48:40 -0400

git-annex (0.20110601) unstable; urgency=low

  * Minor bugfixes and error message improvements.
  * Massively sped up `git annex lock` by avoiding use of the uber-slow
    `git reset`, and only running `git checkout` once, even when many files
    are being locked.
  * Fix locking of files with staged changes.
  * Somewhat sped up `git commit` of modifications to unlocked files.
  * Build fix for older ghc.

 -- Joey Hess <joeyh@debian.org>  Wed, 01 Jun 2011 11:50:47 -0400

git-annex (0.20110522) unstable; urgency=low

  * Closer emulation of git's behavior when told to use "foo/.git" as a
    git repository instead of just "foo". Closes: #627563
  * Fix bug in --exclude introduced in 0.20110516.

 -- Joey Hess <joeyh@debian.org>  Fri, 27 May 2011 20:20:41 -0400

git-annex (0.20110521) unstable; urgency=low

  * status: New subcommand to show info about an annex, including its size.
  * --backend now overrides any backend configured in .gitattributes files.
  * Add --debug option. Closes: #627499

 -- Joey Hess <joeyh@debian.org>  Sat, 21 May 2011 11:52:53 -0400

git-annex (0.20110516) unstable; urgency=low

  * Add a few tweaks to make it easy to use the Internet Archive's variant
    of S3. In particular, munge key filenames to comply with the IA's filename
    limits, disable encryption, support their nonstandard way of creating
    buckets, and allow x-archive-* headers to be specified in initremote to
    set item metadata.
  * Added filename extension preserving variant backends SHA1E, SHA256E, etc.
  * migrate: Use current filename when generating new key, for backends
    where the filename affects the key name.
  * Work around a bug in Network.URI's handling of bracketed ipv6 addresses.

 -- Joey Hess <joeyh@debian.org>  Mon, 16 May 2011 14:16:52 -0400

git-annex (0.20110503) unstable; urgency=low

  * Fix hasKeyCheap setting for bup and rsync special remotes.
  * Add hook special remotes.
  * Avoid crashing when an existing key is readded to the annex.
  * unused: Now also lists files fsck places in .git/annex/bad/
  * S3: When encryption is enabled, the Amazon S3 login credentials
    are stored, encrypted, in .git-annex/remotes.log, so environment
    variables need not be set after the remote is initialized.

 -- Joey Hess <joeyh@debian.org>  Tue, 03 May 2011 20:56:01 -0400

git-annex (0.20110427) unstable; urgency=low

  * Switch back to haskell SHA library, so git-annex remains buildable on
    Debian stable.
  * Added rsync special remotes. This could be used, for example, to 
    store annexed content on rsync.net (encrypted naturally). Or anywhere else.
  * Bugfix: Avoid pipeline stall when running git annex drop or fsck on a
    lot of files. Possibly only occured with ghc 7.

 -- Joey Hess <joeyh@debian.org>  Wed, 27 Apr 2011 22:50:26 -0400

git-annex (0.20110425) unstable; urgency=low

  * Use haskell Crypto library instead of haskell SHA library.
  * Remove testpack from build depends for non x86 architectures where it
    is not available. The test suite will not be run if it cannot be compiled.
  * Avoid using absolute paths when staging location log, as that can
    confuse git when a remote's path contains a symlink. Closes: #621386

 -- Joey Hess <joeyh@debian.org>  Mon, 25 Apr 2011 15:47:00 -0400

git-annex (0.20110420) unstable; urgency=low

  * Update Debian build dependencies for ghc 7.
  * Debian package is now built with S3 support.
    Thanks Joachim Breitner for making this possible.
  * Somewhat improved memory usage of S3, still work to do.
    Thanks Greg Heartsfield for ongoing work to improve the hS3 library
    for git-annex.

 -- Joey Hess <joeyh@debian.org>  Thu, 21 Apr 2011 15:00:48 -0400

git-annex (0.20110419) unstable; urgency=low

  * Don't run gpg in batch mode, so it can prompt for passphrase when
    there is no agent.
  * Add missing build dep on dataenc.
  * S3: Fix stalls when transferring encrypted data.
  * bup: Avoid memory leak when transferring encrypted data.

 -- Joey Hess <joeyh@debian.org>  Tue, 19 Apr 2011 21:26:51 -0400

git-annex (0.20110417) unstable; urgency=low

  * bup is now supported as a special type of remote.
  * The data sent to special remotes (Amazon S3, bup, etc) can be encrypted
    using GPG for privacy.
  * Use lowercase hash directories for locationlog files, to avoid
    some issues with git on OSX with the mixed-case directories.
    No migration is needed; the old mixed case hash directories are still
    read; new information is written to the new directories.
  * Unused files on remotes, particulary special remotes, can now be
    identified and dropped, by using "--from remote" with git annex unused
    and git annex dropunused.
  * Clear up short option confusion between --from and --force (-f is now
    --from, and there is no short option for --force).
  * Add build depend on perlmagick so docs are consistently built.
    Closes: #621410
  * Add doc-base file. Closes: #621408
  * Periodically flush git command queue, to avoid boating memory usage
    too much.
  * Support "sha1" and "sha512" commands on FreeBSD, and allow building
    if any/all SHA commands are not available. Thanks, Fraser Tweedale

 -- Joey Hess <joeyh@debian.org>  Sun, 17 Apr 2011 12:00:24 -0400

git-annex (0.20110401) experimental; urgency=low

  * Amazon S3 is now supported as a special type of remote.
    Warning: Encrypting data before sending it to S3 is not yet supported.
  * Note that Amazon S3 support is not built in by default on Debian yet,
    as hS3 is not packaged.
  * fsck: Ensure that files and directories in .git/annex/objects
    have proper permissions.
  * Added a special type of remote called a directory remote, which
    simply stores files in an arbitrary local directory.
  * Bugfix: copy --to --fast never really copied, fixed.

 -- Joey Hess <joeyh@debian.org>  Fri, 01 Apr 2011 21:27:22 -0400

git-annex (0.20110328) experimental; urgency=low

  * annex.diskreserve can be given in arbitrary units (ie "0.5 gigabytes")
  * Generalized remotes handling, laying groundwork for remotes that are
    not regular git remotes. (Think Amazon S3.)
  * Provide a less expensive version of `git annex copy --to`, enabled
    via --fast. This assumes that location tracking information is correct,
    rather than contacting the remote for every file.
  * Bugfix: Keys could be received into v1 annexes from v2 annexes, via
    v1 git-annex-shell. This results in some oddly named keys in the v1
    annex. Recognise and fix those keys when upgrading, instead of crashing.

 -- Joey Hess <joeyh@debian.org>  Mon, 28 Mar 2011 10:47:29 -0400

git-annex (0.20110325) experimental; urgency=low

  * Free space checking is now done, for transfers of data for keys
    that have free space metadata. (Notably, not for SHA* keys generated
    with git-annex 0.2x or earlier.) The code is believed to work on
    Linux, FreeBSD, and OSX; check compile-time messages to see if it
    is not enabled for your OS.
  * Add annex.diskreserve config setting, to control how much free space
    to reserve for other purposes and avoid using (defaults to 1 mb).
  * Add --fast flag, that can enable less expensive, but also less thorough
    versions of some commands.
  * fsck: In fast mode, avoid checking checksums.
  * unused: In fast mode, just show all existing temp files as unused,
    and avoid expensive scan for other unused content.
  * migrate: Support migrating v1 SHA keys to v2 SHA keys with
    size information that can be used for free space checking.
  * Fix space leak in fsck and drop commands.
  * migrate: Bugfix for case when migrating a file results in a key that
    is already present in .git/annex/objects.
  * dropunused: Significantly sped up; only read unused log file once.

 -- Joey Hess <joeyh@debian.org>  Fri, 25 Mar 2011 00:47:37 -0400

git-annex (0.20110320) experimental; urgency=low

  * Fix dropping of files using the URL backend.
  * Fix support for remotes with '.' in their names.
  * Add version command to show git-annex version as well as repository
    version information.
  * No longer auto-upgrade to repository format 2, to avoid accidental
    upgrades, etc. Use git-annex upgrade when you're ready to run this
    version.

 -- Joey Hess <joeyh@debian.org>  Sun, 20 Mar 2011 16:36:33 -0400

git-annex (0.20110316) experimental; urgency=low

  * New repository format, annex.version=2.
  * The first time git-annex is run in an old format repository, it
    will automatically upgrade it to the new format, staging all
    necessary changes to git. Also added a "git annex upgrade" command.
  * Colons are now avoided in filenames, so bare clones of git repos
    can be put on USB thumb drives formatted with vFAT or similar
    filesystems.
  * Added two levels of hashing to object directory and .git-annex logs,
    to improve scalability with enormous numbers of annexed
    objects. (With one hundred million annexed objects, each
    directory would contain fewer than 1024 files.)
  * The setkey, fromkey, and dropkey subcommands have changed how
    the key is specified. --backend is no longer used with these.

 -- Joey Hess <joeyh@debian.org>  Wed, 16 Mar 2011 16:20:23 -0400

git-annex (0.24) unstable; urgency=low

  Branched the 0.24 series, which will be maintained for a while to
  support v1 git-annex repos, while main development moves to the 0.2011
  series, with v2 git-annex repos.

  * Add Suggests on graphviz. Closes: #618039
  * When adding files to the annex, the symlinks pointing at the annexed
    content are made to have the same mtime as the original file.
    While git does not preserve that information, this allows a tool
    like metastore to be used with annexed files.
    (Currently this is only done on systems supporting POSIX 200809.)

 -- Joey Hess <joeyh@debian.org>  Wed, 16 Mar 2011 18:35:13 -0400

git-annex (0.23) unstable; urgency=low

  * Support ssh remotes with a port specified.
  * whereis: New subcommand to show where a file's content has gotten to.
  * Rethink filename encoding handling for display. Since filename encoding
    may or may not match locale settings, any attempt to decode filenames 
    will fail for some files. So instead, do all output in binary mode.

 -- Joey Hess <joeyh@debian.org>  Sat, 12 Mar 2011 15:02:49 -0400

git-annex (0.22) unstable; urgency=low

  * Git annexes can now be attached to bare git repositories.
    (Both the local and remote host must have this version of git-annex
    installed for it to work.)
  * Support filenames that start with a dash; when such a file is passed
    to a utility it will be escaped to avoid it being interpreted as an
    option. (I went a little overboard and got the type checker involved
    in this, so such files are rather comprehensively supported now.)
  * New backends: SHA512 SHA384 SHA256 SHA224
    (Supported on systems where corresponding shaNsum commands are available.)
  * describe: New subcommand that can set or change the description of
    a repository.
  * Fix test suite to reap zombies.
    (Zombies can be particularly annoying on OSX; thanks to Jimmy Tang
    for his help eliminating the infestation... for now.)
  * Make test suite not rely on a working cp -pr.
    (The Unix wars are still ON!)
  * Look for dir.git directories the same as git does.
  * Support remote urls specified as relative paths.
  * Support non-ssh remote paths that contain tilde expansions.
  * fsck: Check for and repair location log damage.
  * Bugfix: When fsck detected and moved away corrupt file content, it did
    not update the location log.

 -- Joey Hess <joeyh@debian.org>  Fri, 04 Mar 2011 15:10:57 -0400

git-annex (0.21) unstable; urgency=low

  * test: Don't rely on chmod -R working.
  * unannex: Fix recently introduced bug when attempting to unannex more
    than one file at a time.
  * test: Set git user name and email in case git can't guess values.
  * Fix display of unicode filenames.

 -- Joey Hess <joeyh@debian.org>  Fri, 11 Feb 2011 23:21:08 -0400

git-annex (0.20) unstable; urgency=low

  * Preserve specified file ordering when instructed to act on multiple
    files or directories. For example, "git annex get a b" will now always
    get "a" before "b". Previously it could operate in either order.
  * unannex: Commit staged changes at end, to avoid some confusing behavior
    with the pre-commit hook, which would see some types of commits after
    an unannex as checking in of an unlocked file.
  * map: New subcommand that uses graphviz to display a nice map of
    the git repository network.
  * Deal with the mtl/monads-fd conflict.
  * configure: Check for sha1sum.

 -- Joey Hess <joeyh@debian.org>  Tue, 08 Feb 2011 18:57:24 -0400

git-annex (0.19) unstable; urgency=low

  * configure: Support using the uuidgen command if the uuid command is
    not available.
  * Allow --exclude to be specified more than once.
  * There are now three levels of repository trust.
  * untrust: Now marks the current repository as untrusted.
  * semitrust: Now restores the default trust level. (What untrust used to do.)
  * fsck, drop: Take untrusted repositories into account.
  * Bugfix: Files were copied from trusted remotes first even if their
    annex.cost was higher than other remotes.
  * Improved temp file handling. Transfers of content can now be resumed
    from temp files later; the resume does not have to be the immediate
    next git-annex run.
  * unused: Include partially transferred content in the list.
  * Bugfix: Running a second git-annex while a first has a transfer in
    progress no longer deletes the first processes's temp file.

 -- Joey Hess <joeyh@debian.org>  Fri, 28 Jan 2011 14:31:37 -0400

git-annex (0.18) unstable; urgency=low

  * Bugfix: `copy --to` and `move --to` forgot to stage location log changes
    after transferring the file to the remote repository.
    (Did not affect ssh remotes.)
  * fsck: Fix bug in moving of corrupted files to .git/annex/bad/
  * migrate: Fix support for --backend option.
  * unlock: Fix behavior when file content is not present.
  * Test suite improvements. Current top-level test coverage: 80%

 -- Joey Hess <joeyh@debian.org>  Fri, 14 Jan 2011 14:17:44 -0400

git-annex (0.17) unstable; urgency=low

  * unannex: Now skips files whose content is not present, rather than
    it being an error.
  * New migrate subcommand can be used to switch files to using a different
    backend, safely and with no duplication of content.
  * bugfix: Fix crash caused by empty key name. (Thanks Henrik for reporting.)

 -- Joey Hess <joeyh@debian.org>  Sun, 09 Jan 2011 10:04:11 -0400

git-annex (0.16) unstable; urgency=low

  * git-annex-shell: Avoid exposing any git repo config except for the
    annex.uuid when doing configlist.
  * bugfix: Running `move --to` with a remote whose UUID was not yet known
    could result in git-annex not recording on the local side where the
    file was moved to. This could not result in data loss, or even a
    significant problem, since the remote *did* record that it had the file.
  * Also, add a general guard to detect attempts to record information
    about repositories with missing UUIDs.
  * bugfix: Running `move --to` with a non-ssh remote failed.
  * bugfix: Running `copy --to` with a non-ssh remote actually did a move.
  * Many test suite improvements. Current top-level test coverage: 65%

 -- Joey Hess <joeyh@debian.org>  Fri, 07 Jan 2011 14:33:13 -0400

git-annex (0.15) unstable; urgency=low

  * Support scp-style urls for remotes (host:path).
  * Support ssh urls containing "~".
  * Add trust and untrust subcommands, to allow configuring repositories
    that are trusted to retain files without explicit checking.
  * Fix bug in numcopies handling when multiple remotes pointed to the
    same repository.
  * Introduce the git-annex-shell command. It's now possible to make
    a user have it as a restricted login shell, similar to git-shell.
  * Note that git-annex will always use git-annex-shell when accessing
    a ssh remote, so all of your remotes need to be upgraded to this
    version of git-annex at the same time.
  * Now rsync is exclusively used for copying files to and from remotes.
    scp is not longer supported.

 -- Joey Hess <joeyh@debian.org>  Fri, 31 Dec 2010 22:00:52 -0400

git-annex (0.14) unstable; urgency=low

  * Bugfix to git annex unused in a repository with nothing yet annexed.
  * Support upgrading from a v0 annex with nothing in it.
  * Avoid multiple calls to git ls-files when passed eg, "*".

 -- Joey Hess <joeyh@debian.org>  Fri, 24 Dec 2010 17:38:48 -0400

git-annex (0.13) unstable; urgency=low

  * Makefile: Install man page and html (when built).
  * Makefile: Add GHCFLAGS variable.
  * Fix upgrade from 0.03.
  * Support remotes using git+ssh and ssh+git as protocol.
    Closes: #607056

 -- Joey Hess <joeyh@debian.org>  Tue, 14 Dec 2010 13:05:10 -0400

git-annex (0.12) unstable; urgency=low

  * Add --exclude option to exclude files from processing.
  * mwdn2man: Fix a bug in newline supression. Closes: #606578
  * Bugfix to git annex add of an unlocked file in a subdir. Closes: #606579
  * Makefile: Add PREFIX variable.

 -- Joey Hess <joeyh@debian.org>  Sat, 11 Dec 2010 17:32:00 -0400

git-annex (0.11) unstable; urgency=low

  * If available, rsync will be used for file transfers from remote
    repositories. This allows resuming interrupted transfers.
  * Added remote.annex-rsync-options.
  * Avoid deleting temp files when rsync fails.
  * Improve detection of version 0 repos.
  * Add uninit subcommand. Closes: #605749

 -- Joey Hess <joeyh@debian.org>  Sat, 04 Dec 2010 17:27:42 -0400

git-annex (0.10) unstable; urgency=low

  * In .gitattributes, the annex.numcopies attribute can be used
    to control the number of copies to retain of different types of files.
  * Bugfix: Always correctly handle gitattributes when in a subdirectory of
    the repository. (Had worked ok for ones like "*.mp3", but failed for
    ones like "dir/*".)
  * fsck: Fix warning about not enough copies of a file, when locations
    are known, but are not available in currently configured remotes.
  * precommit: Optimise to avoid calling git-check-attr more than once.
  * The git-annex-backend attribute has been renamed to annex.backend.

 -- Joey Hess <joeyh@debian.org>  Sun, 28 Nov 2010 19:28:05 -0400

git-annex (0.09) unstable; urgency=low

  * Add copy subcommand.
  * Fix bug in setkey subcommand triggered by move --to.

 -- Joey Hess <joeyh@debian.org>  Sat, 27 Nov 2010 17:14:59 -0400

git-annex (0.08) unstable; urgency=low

  * Fix `git annex add ../foo` (when ran in a subdir of the repo).
  * Add configure step to build process.
  * Only use cp -a if it is supported, falling back to cp -p or plain cp
    as needed for portability.
  * cp --reflink=auto is used if supported, and will make git annex unlock
    much faster on filesystems like btrfs that support copy on write.

 -- Joey Hess <joeyh@debian.org>  Sun, 21 Nov 2010 13:45:44 -0400

git-annex (0.07) unstable; urgency=low

  * find: New subcommand.
  * unused: New subcommand, finds unused data. (Split out from fsck.)
  * dropunused: New subcommand, provides for easy dropping of unused keys
    by number, as listed by the unused subcommand.
  * fsck: Print warnings to stderr; --quiet can now be used to only see
    problems.

 -- Joey Hess <joeyh@debian.org>  Mon, 15 Nov 2010 18:41:50 -0400

git-annex (0.06) unstable; urgency=low

  * fsck: Check if annex.numcopies is satisfied.
  * fsck: Verify the sha1 of files when the SHA1 backend is used.
  * fsck: Verify the size of files when the WORM backend is used.
  * fsck: Allow specifying individual files if fscking everything
    is not desired.
  * fsck: Fix bug, introduced in 0.04, in detection of unused data.

 -- Joey Hess <joeyh@debian.org>  Sat, 13 Nov 2010 16:24:29 -0400

git-annex (0.05) unstable; urgency=low

  * Optimize both pre-commit and lock subcommands to not call git diff
    on every file being committed/locked.
    (This actually also works around a bug in ghc, that caused
    git-annex 0.04 pre-commit to sometimes corrupt filename being read
    from git ls-files and fail. 
    See <http://hackage.haskell.org/trac/ghc/ticket/4493>
    The excessive number of calls made by pre-commit exposed the ghc bug.
    Thanks Josh Triplett for the debugging.)
  * Build with -O2.

 -- Joey Hess <joeyh@debian.org>  Thu, 11 Nov 2010 18:31:09 -0400

git-annex (0.04) unstable; urgency=low

  * Add unlock subcommand, which replaces the symlink with a copy of
    the file's content in preparation of changing it. The "edit" subcommand
    is an alias for unlock.
  * Add lock subcommand.
  * Unlocked files will now automatically be added back into the annex when
    committed (and the updated symlink committed), by some magic in the
    pre-commit hook.
  * The SHA1 backend is now fully usable.
  * Add annex.version, which will be used to automate upgrades
    between incompatible versions.
  * Reorganised the layout of .git/annex/
  * The new layout will be automatically upgraded to the first time
    git-annex is used in a repository with the old layout.
  * Note that git-annex 0.04 cannot transfer content from old repositories
    that have not yet been upgraded.
  * Annexed file contents are now made unwritable and put in unwriteable
    directories, to avoid them accidentially being removed or modified.
    (Thanks Josh Triplett for the idea.)
  * Add build dep on libghc6-testpack-dev. Closes: #603016
  * Avoid using runghc to run test suite as it is not available on all
    architectures. Closes: #603006

 -- Joey Hess <joeyh@debian.org>  Wed, 10 Nov 2010 14:23:23 -0400

git-annex (0.03) unstable; urgency=low

  * Fix support for file:// remotes.
  * Add --verbose
  * Fix SIGINT handling.
  * Fix handling of files with unusual characters in their name.
  * Fixed memory leak; git-annex no longer reads the whole file list
    from git before starting, and will be much faster with large repos.
  * Fix crash on unknown symlinks.
  * Added remote.annex-scp-options and remote.annex-ssh-options.
  * The backends to use when adding different sets of files can be configured
    via gitattributes.
  * In .gitattributes, the git-annex-backend attribute can be set to the
    names of backends to use when adding different types of files.
  * Add fsck subcommand. (For now it only finds unused key contents in the
    annex.)

 -- Joey Hess <joeyh@debian.org>  Sun, 07 Nov 2010 18:26:04 -0400

git-annex (0.02) unstable; urgency=low

  * Can scp annexed files from remote hosts, and check remote hosts for
    file content when dropping files.
  * New move subcommand, that makes it easy to move file contents from
    or to a remote.
  * New fromkey subcommand, for registering urls, etc.
  * git-annex init will now set up a pre-commit hook that fixes up symlinks
    before they are committed, to ensure that moving symlinks around does not
    break them.
  * More intelligent and fast staging of modified files; git add coalescing.
  * Add remote.annex-ignore git config setting to allow completly disabling
    a given remote.
  * --from/--to can be used to control the remote repository that git-annex
    uses.
  * --quiet can be used to avoid verbose output
  * New plumbing-level dropkey and addkey subcommands.
  * Lots of bug fixes.

 -- Joey Hess <joeyh@debian.org>  Wed, 27 Oct 2010 16:39:29 -0400

git-annex (0.01) unstable; urgency=low

  * First prerelease.

 -- Joey Hess <joeyh@debian.org>  Wed, 20 Oct 2010 12:54:24 -0400<|MERGE_RESOLUTION|>--- conflicted
+++ resolved
@@ -26,14 +26,11 @@
   * Significantly sped up processing of large numbers of directories
     passed to a single git-annex command.
   * version: Add --raw
-<<<<<<< HEAD
   * init: Improve fifo test to detect NFS systems that support fifos
     but not well enough for sshcaching.
-=======
   * --quiet now suppresses progress displays from eg, rsync.
     (The option already suppressed git-annex's own built-in progress
     displays.)
->>>>>>> 30aa9021
 
  -- Joey Hess <id@joeyh.name>  Fri, 27 Mar 2015 16:04:43 -0400
 
