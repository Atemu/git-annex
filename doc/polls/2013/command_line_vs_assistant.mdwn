--- conflicted
+++ resolved
@@ -2,10 +2,6 @@
 type `git annex` commands at the command line, and how many use the
 [[/assistant]] (and its webapp).
 
-<<<<<<< HEAD
-[[!poll open=yes 0 "I use mostly the git-annex assistant" 1 "I use mostly git-annex at the command line" 0 "I use both equally often" 0 "I do not yet use git-annex"]]
-=======
-[[!poll open=yes 1 "I use mostly the git-annex assistant" 8 "I use mostly git-annex at the command line" 0 "I do not yet use git-annex"]]
->>>>>>> ae884d97
+[[!poll open=yes 1 "I use mostly the git-annex assistant" 8 "I use mostly git-annex at the command line" 0 "I use both equally often" 0 "I do not yet use git-annex"]]
 
 [[!sidebar content=""]]