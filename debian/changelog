--- conflicted
+++ resolved
@@ -1,15 +1,3 @@
-<<<<<<< HEAD
-git-annex (5.20140320~bpo70+1) wheezy-backports; urgency=medium
-
-  * Updating backport to newest release.
-  * Note that this backport does not feature constant time webapp auth token
-    comparisons. It's not recommended to use the webapp on multiuser systems,
-    since another use may be able to use a timing attack to guess its auth 
-    token. If you need that, it should not be hard to backport
-    haskell-securemem.
-
- -- Joey Hess <joeyh@debian.org>  Wed, 26 Mar 2014 15:16:09 -0400
-=======
 git-annex (5.20140412) unstable; urgency=high
 
   * Last release didn't quite fix the high cpu issue in all cases, this should.
@@ -78,7 +66,17 @@
     as POSIX shells.
 
  -- Joey Hess <joeyh@debian.org>  Wed, 02 Apr 2014 16:42:53 -0400
->>>>>>> 2503f433
+
+git-annex (5.20140320~bpo70+1) wheezy-backports; urgency=medium
+
+  * Updating backport to newest release.
+  * Note that this backport does not feature constant time webapp auth token
+    comparisons. It's not recommended to use the webapp on multiuser systems,
+    since another use may be able to use a timing attack to guess its auth 
+    token. If you need that, it should not be hard to backport
+    haskell-securemem.
+
+ -- Joey Hess <joeyh@debian.org>  Wed, 26 Mar 2014 15:16:09 -0400
 
 git-annex (5.20140320) unstable; urgency=medium
 
