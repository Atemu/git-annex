--- conflicted
+++ resolved
@@ -1,10 +1,6 @@
 {- git-annex command
  -
-<<<<<<< HEAD
- - Copyright 2010-2019 Joey Hess <id@joeyh.name>
-=======
  - Copyright 2010-2020 Joey Hess <id@joeyh.name>
->>>>>>> 50378823
  -
  - Licensed under the GNU AGPL version 3 or higher.
  -}
@@ -25,12 +21,9 @@
 import Messages.Progress
 import Git.Types
 import Git.FilePath
-<<<<<<< HEAD
 import Config.GitConfig
-=======
 import qualified Git.UpdateIndex
 import Utility.FileMode
->>>>>>> 50378823
 import qualified Utility.RawFilePath as R
 
 cmd :: Command
@@ -70,26 +63,19 @@
 seek o = startConcurrency commandStages $ do
 	largematcher <- largeFilesMatcher
 	addunlockedmatcher <- addUnlockedMatcher
-<<<<<<< HEAD
 	annexdotfiles <- getGitConfigVal annexDotFiles 
-	let gofile file =
-		let file' = fromRawFilePath file
-		in ifM (pure (annexdotfiles || not (dotfile file')) <&&> (checkFileMatcher largematcher file' <||> Annex.getState Annex.force))
-=======
 	let gofile file = case largeFilesOverride o of
-		Nothing -> ifM (checkFileMatcher largematcher (fromRawFilePath file) <||> Annex.getState Annex.force)
->>>>>>> 50378823
-			( start file addunlockedmatcher
-			, ifM (annexAddSmallFiles <$> Annex.getGitConfig)
-				( startSmall file
-				, stop
+		Nothing -> 
+			let file' = fromRawFilePath file
+			in ifM (pure (annexdotfiles || not (dotfile file')) <&&> (checkFileMatcher largematcher file' <||> Annex.getState Annex.force))
+				( start file addunlockedmatcher
+				, ifM (annexAddSmallFiles <$> Annex.getGitConfig)
+					( startSmall file
+					, stop
+					)
 				)
-			)
-<<<<<<< HEAD
-=======
 		Just True -> start file addunlockedmatcher
 		Just False -> startSmallOverridden file
->>>>>>> 50378823
 	case batchOption o of
 		Batch fmt
 			| updateOnly o ->
