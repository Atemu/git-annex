While dropbox allows modifying files in the folder, git-annex freezes
them upon creation, using symlinks.

This is a core design simplification of git-annex.
But it is problematic too:

* To allow directly editing files in its folder, something like [[todo/smudge]] is
  needed, to get rid of the symlinks that stand in for the files.
* OSX seems to have a [[lot_of_problems|bugs/OSX_alias_permissions_and_versions_problem]]
  with stupid programs that follow symlinks and present the git-annex
  hash filename to the user.
* FAT sucks and doesn't support symlinks at all, so [[Android]] can't
  have regular repos on it.

One approach for this would be to hide the git repo away somewhere,
and have the git-annex assistant watch a regular directory, with
regular files.

There would have to be a mapping from files to git-annex objects.
And some intelligent way to determine when a file has been changed
and no longer corresponds to its object. (Not expensive hashing every time,
plz.)

Since this leaves every file open to modification, any such repository
probably needs to be considered untrusted by git-annex. So it doesn't
leave its only copy of a file in such a repository, but instead
syncs it to a proper git-annex repository.

The assistant would make git commits still, of symlinks. It can already do
that with without actual symlinks existing on disk. More difficult is
handling merging; git merge wants a real repository with files it can
really operate on. The assistant would need to calculate merges on its own,
and update the regular directory to reflect changes made in the merge.

Another massive problem with this idea is that it doesn't allow for
[[partial_content]]. The symlinks that everyone loves to hate on are what
make it possible for the contents of some files to not be present on
disk, while the files are still in git and can be retreived as desired.
With real files, some other standin for a missing file would be needed.
Perhaps a 0 length, unreadable, unwritable file? On systems that
support symlinks it could be a broken symlink like is used now, that
is converted to a real file when it becomes present.

## concrete design

* Enable with annex.direct
* Use .git/ for the git repo, but `.git/annex/objects` won't be used
  for object storage.
* `git status` and similar will show all files as type changed, and
  `git commit` would be a very bad idea. Just don't support users running
  git commands that affect the repository in this mode. Probably.
* However, `git status` and similar also will show deleted and new files,
  which will be helpful for the assistant to use when starting up.
* Cache the mtime, size etc of files, and use this to detect when they've been
  modified when the assistant was not running. This would only need to be
  checked at startup, probably.
* Use dangling symlinks for standins for missing content, as now.
  This allows just cloning one of these repositories normally, and then
  as the files are synced in, they become real files.
* Maintain a local mapping from keys to files in the tree. This is needed
  when sending/receiving keys to know what file to access. Note that a key
  can map to multiple files. And that when a file is deleted or moved, the
  mapping needs to be updated.
* May need a reverse mapping, from files in the tree to keys? TBD
<<<<<<< HEAD
  (Needed to make things like `git annex drop` that want to map from the
  file back to the key work.)
=======
  (Currently, getting by looking up symlinks using `git cat-file`)
>>>>>>> d8c63762
* The existing watch code detects when a file gets closed, and in this
  mode, it could be a new file, or a modified file, or an unchanged file.
  For a modified file, can compare mtime, size, etc, to see if it needs
  to be re-added.
* The inotify/kqueue interface does not tell us when a file is renamed.
  So a rename has to be treated as a delete and an add, so can have a lot
  of overhead, to re-hash the file.
* Note that this could be used without the assistant, as a git remote
  that content is transferred to and from. Without the assistant, changes
  to files in this remote would not be noticed and committed, unless
  a git-annex command were added to do so.
  Getting it basically working as a remote would be a good 1st step.
* It could also be used without the assistant as a repository that
  the user uses directly. Would need some git-annex commands
  to merge changes into the repo, update caches, and commit changes.
  This could all be done by "git annex sync".

## TODO

* Deal with files changing as they're being transferred from a direct mode
  repository to another git repository. The remote repo currently will 
  accept the bad data and update the location log to say it has the key.
* `git annex sync` updates the key to files mappings for files changed,
  but needs much other work to handle direct mode:
  * Generate git commit, without running `git commit`, because it will
    want to stage the full files. **done**
  * Update location logs for any files deleted by a commit. **done**
  * Generate a git merge, without running `git merge` (or possibly running
    it in a scratch repo?), because it will stumble over the direct files.
  * Drop contents of files deleted by a merge (including updating the
    location log), or if we cannot drop,
    move their contents to `.git/annex/objects/`.
  * When a merge adds a symlink pointing at a key that is present in the
    repo, replace the symlink with the direct file (either moving out
    of `.git/annex/objects/` or hard-linking if the same key is present
    elsewhere in the tree.<|MERGE_RESOLUTION|>--- conflicted
+++ resolved
@@ -62,12 +62,9 @@
   can map to multiple files. And that when a file is deleted or moved, the
   mapping needs to be updated.
 * May need a reverse mapping, from files in the tree to keys? TBD
-<<<<<<< HEAD
+  (Currently, getting by looking up symlinks using `git cat-file`)
   (Needed to make things like `git annex drop` that want to map from the
   file back to the key work.)
-=======
-  (Currently, getting by looking up symlinks using `git cat-file`)
->>>>>>> d8c63762
 * The existing watch code detects when a file gets closed, and in this
   mode, it could be a new file, or a modified file, or an unchanged file.
   For a modified file, can compare mtime, size, etc, to see if it needs
