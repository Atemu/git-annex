{- Sqlite database of information about Keys
 -
 - Copyright 2015-2019 Joey Hess <id@joeyh.name>
 -
 - Licensed under the GNU AGPL version 3 or higher.
 -}

{-# LANGUAGE QuasiQuotes, TypeFamilies, TemplateHaskell #-}
{-# LANGUAGE OverloadedStrings, GADTs, FlexibleContexts #-}
{-# LANGUAGE MultiParamTypeClasses, GeneralizedNewtypeDeriving #-}
{-# LANGUAGE RankNTypes, ScopedTypeVariables #-}
{-# LANGUAGE UndecidableInstances #-}

module Database.Keys.SQL where

import Database.Types
import Database.Handle
import qualified Database.Queue as H
import Utility.InodeCache
import Utility.FileSystemEncoding
import Git.FilePath

import Database.Persist.Sql hiding (Key)
import Database.Persist.TH
import Data.Time.Clock
import Control.Monad
import Data.Maybe

-- Note on indexes: KeyFileIndex etc are really uniqueness constraints,
-- which cause sqlite to automatically add indexes. So when adding indexes,
-- have to take care to only add ones that work as uniqueness constraints.
-- (Unfortunatly persistent does not support indexes that are not
-- uniqueness constraints; https://github.com/yesodweb/persistent/issues/109)
--
-- KeyFileIndex contains both the key and the file because the combined
-- pair is unique, whereas the same key can appear in the table multiple
-- times with different files.
--
-- The other benefit to including the file in the index is that it makes
-- queries that include the file faster, since it's a covering index.
--
-- The KeyFileIndex only speeds up selects for a key, since it comes first.
-- To also speed up selects for a file, there's a separate FileKeyIndex.
share [mkPersist sqlSettings, mkMigrate "migrateKeysDb"] [persistLowerCase|
Associated
  key Key
  file SFilePath
  KeyFileIndex key file
  FileKeyIndex file key
Content
  key Key
  inodecache InodeCache
  filesize FileSize
  mtime EpochTime
  KeyInodeCacheIndex key inodecache
  InodeCacheKeyIndex inodecache key
|]

containedTable :: TableName
containedTable = "content"

createTables :: SqlPersistM ()
createTables = void $ runMigrationSilent migrateKeysDb

newtype ReadHandle = ReadHandle H.DbQueue

readDb :: SqlPersistM a -> ReadHandle -> IO a
readDb a (ReadHandle h) = H.queryDbQueue h a

newtype WriteHandle = WriteHandle H.DbQueue

queueDb :: SqlPersistM () -> WriteHandle -> IO ()
queueDb a (WriteHandle h) = H.queueDb h checkcommit a
  where
	-- commit queue after 1000 changes or 5 minutes, whichever comes first
	checkcommit sz lastcommittime
		| sz > 1000 = return True
		| otherwise = do
			now <- getCurrentTime
			return $ diffUTCTime now lastcommittime > 300

addAssociatedFile :: Key -> TopFilePath -> WriteHandle -> IO ()
addAssociatedFile k f = queueDb $ do
	-- If the same file was associated with a different key before,
	-- remove that.
	deleteWhere [AssociatedFile ==. af, AssociatedKey !=. k]
	void $ insertUnique $ Associated k af
  where
	af = toSFilePath (fromRawFilePath (getTopFilePath f))

-- Does not remove any old association for a file, but less expensive
-- than addAssociatedFile. Calling dropAllAssociatedFiles first and then
-- this is an efficient way to update all associated files.
addAssociatedFileFast :: Key -> TopFilePath -> WriteHandle -> IO ()
addAssociatedFileFast k f = queueDb $ void $ insertUnique $ Associated k af
  where
	af = toSFilePath (fromRawFilePath (getTopFilePath f))

dropAllAssociatedFiles :: WriteHandle -> IO ()
dropAllAssociatedFiles = queueDb $
	deleteWhere ([] :: [Filter Associated])

{- Note that the files returned were once associated with the key, but
 - some of them may not be any longer. -}
<<<<<<< HEAD
getAssociatedFiles :: Key -> ReadHandle -> IO [TopFilePath]
getAssociatedFiles k = readDb $ do
	l <- selectList [AssociatedKey ==. k] []
	return $ map (asTopFilePath . fromSFilePath . associatedFile . entityVal) l
=======
getAssociatedFiles :: IKey -> ReadHandle -> IO [TopFilePath]
getAssociatedFiles ik = readDb $ do
	l <- selectList [AssociatedKey ==. ik] []
	return $ map (asTopFilePath . toRawFilePath . fromSFilePath . associatedFile . entityVal) l
>>>>>>> 007397a2

{- Gets any keys that are on record as having a particular associated file.
 - (Should be one or none but the database doesn't enforce that.) -}
getAssociatedKey :: TopFilePath -> ReadHandle -> IO [Key]
getAssociatedKey f = readDb $ do
	l <- selectList [AssociatedFile ==. af] []
	return $ map (associatedKey . entityVal) l
  where
	af = toSFilePath (fromRawFilePath (getTopFilePath f))

removeAssociatedFile :: Key -> TopFilePath -> WriteHandle -> IO ()
removeAssociatedFile k f = queueDb $
	deleteWhere [AssociatedKey ==. k, AssociatedFile ==. af]
  where
	af = toSFilePath (fromRawFilePath (getTopFilePath f))

addInodeCaches :: Key -> [InodeCache] -> WriteHandle -> IO ()
addInodeCaches k is = queueDb $
	forM_ is $ \i -> insertUnique $ Content k i 
		(inodeCacheToFileSize i)
		(inodeCacheToEpochTime i)

{- A key may have multiple InodeCaches; one for the annex object, and one
 - for each pointer file that is a copy of it. -}
getInodeCaches :: Key -> ReadHandle -> IO [InodeCache]
getInodeCaches k = readDb $ do
	l <- selectList [ContentKey ==. k] []
	return $ map (contentInodecache . entityVal) l

removeInodeCaches :: Key -> WriteHandle -> IO ()
removeInodeCaches k = queueDb $
	deleteWhere [ContentKey ==. k]

{- Check if the inode is known to be used for an annexed file. -}
isInodeKnown :: InodeCache -> SentinalStatus -> ReadHandle -> IO Bool
isInodeKnown i s = readDb (isJust <$> selectFirst q [])
  where
	q 
		| sentinalInodesChanged s =
			-- Note that this select is intentionally not
			-- indexed. Normally, the inodes have not changed,
			-- and it would be unncessary work to maintain
			-- indexes for the unusual case.
			[ ContentFilesize ==. inodeCacheToFileSize i
			, ContentMtime >=. tmin
			, ContentMtime <=. tmax
			]
		| otherwise = [ContentInodecache ==. i]
	(tmin, tmax) = inodeCacheEpochTimeRange i<|MERGE_RESOLUTION|>--- conflicted
+++ resolved
@@ -102,17 +102,10 @@
 
 {- Note that the files returned were once associated with the key, but
  - some of them may not be any longer. -}
-<<<<<<< HEAD
 getAssociatedFiles :: Key -> ReadHandle -> IO [TopFilePath]
 getAssociatedFiles k = readDb $ do
 	l <- selectList [AssociatedKey ==. k] []
-	return $ map (asTopFilePath . fromSFilePath . associatedFile . entityVal) l
-=======
-getAssociatedFiles :: IKey -> ReadHandle -> IO [TopFilePath]
-getAssociatedFiles ik = readDb $ do
-	l <- selectList [AssociatedKey ==. ik] []
-	return $ map (asTopFilePath . toRawFilePath . fromSFilePath . associatedFile . entityVal) l
->>>>>>> 007397a2
+	return $ map (asTopFilePath . toRawFilePath . associatedFile . entityVal) l
 
 {- Gets any keys that are on record as having a particular associated file.
  - (Should be one or none but the database doesn't enforce that.) -}
