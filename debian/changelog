--- conflicted
+++ resolved
@@ -1,15 +1,10 @@
 git-annex (3.20120808) UNRELEASED; urgency=low
 
-<<<<<<< HEAD
+  * S3: Add fileprefix setting.
   * init: If no description is provided for a new repository, one will
     automatically be generated, like "joey@gnu:~/foo"
 
- -- Joey Hess <joeyh@debian.org>  Tue, 07 Aug 2012 13:35:07 -0400
-=======
-  * S3: Add fileprefix setting.
-
  -- Joey Hess <joeyh@debian.org>  Thu, 09 Aug 2012 13:51:47 -0400
->>>>>>> 1da4513f
 
 git-annex (3.20120807) unstable; urgency=low
 
