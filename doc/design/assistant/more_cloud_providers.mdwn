--- conflicted
+++ resolved
@@ -15,14 +15,10 @@
   REST API; free software
 * Mediafire provides 50gb free and has a REST API.
 * Flickr provides 1 tb (!!!!) to free accounts, and can store at least
-<<<<<<< HEAD
   photos and videos. <https://github.com/ricardobeat/filr> is a hack
   to allow storing any type of file on Flickr.
-=======
-  photos and videos.
 * mega.co.nz. Already supported via [[tips/megaannex]], would just need
   webapp modifications to configure it. May want to use megaannex as-is to
   build a non-hook special remote in haskell.
->>>>>>> ba118749
 
 See poll at [[polls/prioritizing_special_remotes]].