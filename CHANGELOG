--- conflicted
+++ resolved
@@ -4,8 +4,6 @@
     different clients at the same time. (Or when annex.pidlock is used,
     two different objects.)
   * Fixed some other potential hangs in the P2P protocol.
-  * Fix build with persistent-sqlite older than 2.6.3.
-<<<<<<< HEAD
   * Fix bash completion of "git annex" to propertly handle files with
     spaces and other problem characters. (Completion of "git-annex"
     already did.)
@@ -24,12 +22,11 @@
     for many types of errors including IO errors.)
   * Fixed a crash when using -J with ssh password prompts in
     --quiet/--json mode.
-=======
   * Remove esqueleto dependency to allow upgrading other dependencies to
     newer versions.
     Thanks Sean Parsons.
   * stack.yaml: Update to lts-12.17.
->>>>>>> 4340173c
+  * Fix build with persistent-sqlite older than 2.6.3.
 
  -- Joey Hess <id@joeyh.name>  Tue, 06 Nov 2018 12:44:27 -0400
 
