CFLAGS=-Wall
GIT_ANNEX_TMP_BUILD_DIR?=tmp
IGNORE=-ignore-package monads-fd -ignore-package monads-tf
BASEFLAGS=-threaded -Wall $(IGNORE) -outputdir $(GIT_ANNEX_TMP_BUILD_DIR) -IUtility
FEATURES=-DWITH_ASSISTANT -DWITH_S3 -DWITH_WEBAPP -DWITH_OLD_YESOD

bins=git-annex
mans=git-annex.1 git-annex-shell.1
sources=Build/SysConfig.hs Utility/Touch.hs Utility/Mounts.hs
all=$(bins) $(mans) docs

OS:=$(shell uname | sed 's/[-_].*//')
ifeq ($(OS),Linux)
OPTFLAGS=-DWITH_INOTIFY -DWITH_DBUS
clibs=Utility/libdiskfree.o Utility/libmounts.o
else
# BSD system
OPTFLAGS=-DWITH_KQUEUE
clibs=Utility/libdiskfree.o Utility/libmounts.o Utility/libkqueue.o
ifeq ($(OS),Darwin)
OPTFLAGS=-DWITH_KQUEUE -DOSX
# Ensure OSX compiler builds for 32 bit when using 32 bit ghc
GHCARCH:=$(shell ghc -e 'print System.Info.arch')
ifeq ($(GHCARCH),i386)
CFLAGS=-Wall -m32
endif
endif
endif

PREFIX=/usr
GHCFLAGS=-O2 $(BASEFLAGS) $(FEATURES) $(OPTFLAGS)

ifdef PROFILE
GHCFLAGS=-prof -auto-all -rtsopts -caf-all -fforce-recomp $(BASEFLAGS) $(FEATURES) $(OPTFLAGS)
endif

GHCMAKE=ghc $(GHCFLAGS) --make

# Am I typing :make in vim? Do a fast build.
ifdef VIM
all=fast
endif

build: $(all)
	touch build-stamp

sources: $(sources)

# Disables optimisation. Not for production use.
fast: GHCFLAGS=$(BASEFLAGS) $(FEATURES) $(OPTFLAGS)
fast: $(bins)

Build/SysConfig.hs: configure.hs Build/TestConfig.hs Build/Configure.hs
	$(GHCMAKE) configure
	./configure

%.hs: %.hsc
	hsc2hs $<

git-annex: $(sources) $(clibs)
	install -d $(GIT_ANNEX_TMP_BUILD_DIR)
	$(GHCMAKE) $@ -o $(GIT_ANNEX_TMP_BUILD_DIR)/git-annex $(clibs)
	ln -sf $(GIT_ANNEX_TMP_BUILD_DIR)/git-annex git-annex

git-annex.1: doc/git-annex.mdwn
	./mdwn2man git-annex 1 doc/git-annex.mdwn > git-annex.1
git-annex-shell.1: doc/git-annex-shell.mdwn
	./mdwn2man git-annex-shell 1 doc/git-annex-shell.mdwn > git-annex-shell.1
git-union-merge.1: doc/git-union-merge.mdwn
	./mdwn2man git-union-merge 1 doc/git-union-merge.mdwn > git-union-merge.1

install-mans: $(mans)
	install -d $(DESTDIR)$(PREFIX)/share/man/man1
	install -m 0644 $(mans) $(DESTDIR)$(PREFIX)/share/man/man1

install-docs: docs install-mans
	install -d $(DESTDIR)$(PREFIX)/share/doc/git-annex
	if [ -d html ]; then \
		rsync -a --delete html/ $(DESTDIR)$(PREFIX)/share/doc/git-annex/html/; \
	fi

install: build-stamp install-docs
	install -d $(DESTDIR)$(PREFIX)/bin
	install $(bins) $(DESTDIR)$(PREFIX)/bin
	ln -sf git-annex $(DESTDIR)$(PREFIX)/bin/git-annex-shell
	runghc Build/InstallDesktopFile.hs $(PREFIX)/bin/git-annex || true

test: $(sources) $(clibs)
	@if ! $(GHCMAKE) -O0 test $(clibs); then \
		echo "** failed to build the test suite" >&2; \
		exit 1; \
	elif ! ./test; then \
		echo "** test suite failed!" >&2; \
		exit 1; \
	fi

testcoverage:
	rm -f test.tix test
	ghc $(GHCFLAGS) -outputdir $(GIT_ANNEX_TMP_BUILD_DIR)/testcoverage --make -fhpc test
	./test
	@echo ""
	@hpc report test --exclude=Main --exclude=QC
	@hpc markup test --exclude=Main --exclude=QC --destdir=.hpc >/dev/null
	@echo "(See .hpc/ for test coverage details.)"

# If ikiwiki is available, build static html docs suitable for being
# shipped in the software package.
ifeq ($(shell which ikiwiki),)
IKIWIKI=@echo "** ikiwiki not found, skipping building docs" >&2; true
else
IKIWIKI=ikiwiki
endif

docs: $(mans)
	$(IKIWIKI) doc html -v --wikiname git-annex --plugin=goodstuff \
		--no-usedirs --disable-plugin=openid --plugin=sidebar \
		--underlaydir=/dev/null --disable-plugin=shortcut \
		--disable-plugin=smiley \
		--plugin=comments --set comments_pagespec="*" \
		--exclude='news/.*'

clean:
<<<<<<< HEAD
	rm -rf $(GIT_ANNEX_TMP_BUILD_DIR) $(bins) $(mans) test configure  *.tix .hpc $(sources) \
		doc/.ikiwiki html dist $(clibs)
=======
	rm -rf tmp $(bins) $(mans) test configure  *.tix .hpc $(sources) \
		doc/.ikiwiki html dist $(clibs) build-stamp
>>>>>>> 08db0b9f

sdist: clean $(mans)
	./make-sdist.sh

# Upload to hackage.
hackage: sdist
	@cabal upload dist/*.tar.gz

.PHONY: $(bins) test install<|MERGE_RESOLUTION|>--- conflicted
+++ resolved
@@ -120,13 +120,8 @@
 		--exclude='news/.*'
 
 clean:
-<<<<<<< HEAD
 	rm -rf $(GIT_ANNEX_TMP_BUILD_DIR) $(bins) $(mans) test configure  *.tix .hpc $(sources) \
-		doc/.ikiwiki html dist $(clibs)
-=======
-	rm -rf tmp $(bins) $(mans) test configure  *.tix .hpc $(sources) \
 		doc/.ikiwiki html dist $(clibs) build-stamp
->>>>>>> 08db0b9f
 
 sdist: clean $(mans)
 	./make-sdist.sh
