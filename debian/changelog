<<<<<<< HEAD
git-annex (4.20131106~bpo70+1) wheezy-backports; urgency=low
=======
git-annex (5.20140117) unstable; urgency=medium

  * Really fix FTBFS on mipsel and sparc due to test suite not being available
    on those architectures.

 -- Joey Hess <joeyh@debian.org>  Fri, 17 Jan 2014 14:46:27 -0400

git-annex (5.20140116) unstable; urgency=medium

  * Added tahoe special remote.
  * external special remote protocol: Added GETGITDIR, and GETAVAILABILITY.
  * Refuse to build with git older than 1.7.1.1, which is needed for
    git checkout -B
  * map: Fix display of v5 direct mode repos.
  * repair: Support old git versions from before git fsck --no-dangling was
    implemented.
  * Fix a long-standing bug that could cause the wrong index file to be used
    when committing to the git-annex branch, if GIT_INDEX_FILE is set in the
    environment. This typically resulted in git-annex branch log files being
    committed to the master branch and later showing up in the work tree.
    (These log files can be safely removed.)
  * assistant: Detect if .git/annex/index is corrupt at startup, and
    recover.
  * repair: Fix bug in packed refs file exploding code that caused a .gitrefs
    directory to be created instead of .git/refs
  * Fix FTBFS on mipsel and sparc due to test suite not being available
    on those architectures.
  * Android: Avoid passing --clobber to busybox wget.

 -- Joey Hess <joeyh@debian.org>  Thu, 16 Jan 2014 11:34:54 -0400

git-annex (5.20140107) unstable; urgency=medium

  * mirror: Support --all (and --unused).
  * external special remote protocol: Added GETUUID, GETWANTED, SETWANTED,
    SETSTATE, GETSTATE, DEBUG.
  * Windows: Fix bug in direct mode merge code that could cause files
    in subdirectories to go missing.
  * Windows: Avoid eating stdin when running ssh to add a authorized key,
    since this is used for password prompting.
  * Avoid looping if long-running git cat-file or git hash-object crashes
    and keeps crashing when restarted.
  * Assistant: Remove stale MERGE_HEAD files in lockfile cleanup.
  * Remotes can now be made read-only, by setting remote.<name>.annex-readonly
  * wanted, schedule: Avoid printing "ok" after requested value.
  * assistant: Ensure that .ssh/config and .ssh/authorized_keys are not
    group or world writable when writing to those files, as that can make
    ssh refuse to use them, if it allows another user to write to them.
  * addurl, importfeed: Honor annex.diskreserve as long as the size of the
    url can be checked.
  * add: Fix rollback when disk is completely full.
  * assistant: Fixed several minor memory leaks that manifested when
    adding a large number of files.
  * assistant: Start a new git-annex transferkeys process
    after a network connection change, so that remotes that use a persistent
    network connection are restarted.
  * Adjust Debian build deps to match current state of sparc, mipsel.

 -- Joey Hess <joeyh@debian.org>  Tue, 07 Jan 2014 12:22:18 -0400

git-annex (5.20131230) unstable; urgency=medium

  * Added new external special remote interface.
  * importfeed: Support youtube playlists.
  * Add tasty to build-depends, so that test suite builds again.
    (tasty was stuck in incoming.)
  * Fix typo in test suite.
  * Fix bug in Linux standalone build's shimming that broke git-annex-shell.
  * Include git-receive-pack, git-upload-pack, git, and git-shell wrappers
    in the Linux standalone build, and OSX app, so they will be available
    when it's added to PATH.
  * addurl, importfeed: Sanitize | and some other symbols and special
    characters.
  * Auto-upgrade v3 indirect repos to v5 with no changes.
    This also fixes a problem when a direct mode repo was somehow set to v3
    rather than v4, and so the automatic direct mode upgrade to v5 was not
    done.
  * Android: Avoid trying to use Android's own ionice, which does not
    allow specifying a command to run. Fixes transferring files to/from
    android and probably a few other things.

 -- Joey Hess <joeyh@debian.org>  Mon, 30 Dec 2013 14:13:40 -0400

git-annex (5.20131221) unstable; urgency=low

  * assistant: Fix OSX-specific bug that caused the startup scan to try to
    follow symlinks to other directories, and add their contents to the annex.
  * assistant: Set StrictHostKeyChecking yes when creating ssh remotes,
    and add it to the configuration for any ssh remotes previously created
    by the assistant. This avoids repeated prompts by ssh if the host key
    changes, instead syncing with such a remote will fail. Closes: #732602
  * Fix test suite to cover lock --force change.
  * Add plumbing-level lookupkey and examinekey commands.
  * find --format: Added hashdirlower, hashdirmixed, keyname, and mtime
    format variables.
  * assistant: Always batch changes found in startup scan.
  * An armel Linux standalone build is now available, which includes the
    webapp.
  * Programs from Linux and OSX standalone builds can now be symlinked
    into a directory in PATH as an alternative installation method, and will
    use readlink to find where the build was unpacked.
  * Include man pages in Linux and OSX standalone builds.
  * Linux standalone build now includes its own glibc and forces the linker to
    use it, to remove dependence on the host glibc.

 -- Joey Hess <joeyh@debian.org>  Sat, 21 Dec 2013 12:00:17 -0400

git-annex (5.20131213) unstable; urgency=low

  * Avoid using git commit in direct mode, since in some situations
    it will read the full contents of files in the tree.
  * assistant: Batch jobs are now run with ionice and nocache, when
    those commands are available.
  * assistant: Run transferkeys as batch jobs.
  * Automatically fix up bad bare repositories created by
    versions 5.20131118 through 5.20131127.
  * rsync special remote: Fix fallback mode for rsync remotes that
    use hashDirMixed. Closes: #731142
  * copy --from, get --from: When --force is used, ignore the
    location log and always try to get the file from the remote.
  * Deal with box.com changing the url of their webdav endpoint.
  * Android: Fix SRV record lookups for XMPP to use android getprop
    command to find DNS server, since there is no resolv.conf.
  * import: Add --skip-duplicates option.
  * lock: Require --force. Closes: #731606
  * import: better handling of overwriting an existing file/directory/broken
    link when importing
  * Windows: assistant and webapp work! (very experimental)
  * Windows: Support annex.diskreserve.
  * Fix bad behavior in Firefox, which was caused by an earlier fix to
    bad behavior in Chromium.
  * repair: Improve repair of git-annex index file.
  * repair: Remove damaged git-annex sync branches.
  * status: Ignore new files that are gitignored.
  * Fix direct mode's handling when modifications to non-annexed files
    are pulled from a remote. A bug prevented the files from being updated
    in the work tree, and this caused the modification to be reverted.
  * OSX: Remove ssh and ssh-keygen from dmg as they're included in OSX by
    default.

 -- Joey Hess <joeyh@debian.org>  Fri, 13 Dec 2013 14:20:32 -0400

git-annex (5.20131130) unstable; urgency=low

  * init: Fix a bug that caused git annex init, when run in a bare
    repository, to set core.bare=false.

 -- Joey Hess <joeyh@debian.org>  Sat, 30 Nov 2013 16:32:35 -0400

git-annex (5.20131127.1) unstable; urgency=low

  * Rebuild that does not try to use quvi 0.9 from experimental.

 -- Joey Hess <joeyh@debian.org>  Thu, 28 Nov 2013 07:57:36 -0400

git-annex (5.20131127) unstable; urgency=low

  * webapp: Detect when upgrades are available, and upgrade if the user
    desires.
    (Only when git-annex is installed using the prebuilt binaries
    from git-annex upstream, not from eg Debian.)
  * assistant: Detect when the git-annex binary is modified or replaced,
    and either prompt the user to restart the program, or automatically
    restart it.
  * annex.autoupgrade configures both the above upgrade behaviors.
  * Added support for quvi 0.9. Slightly suboptimal due to limitations in its
    interface compared with the old version.
  * Bug fix: annex.version did not get set on automatic upgrade to v5 direct
    mode repo, so the upgrade was performed repeatedly, slowing commands down.
  * webapp: Fix bug that broke switching between local repositories
    that use the new guarded direct mode.
  * Android: Fix stripping of the git-annex binary.
  * Android: Make terminal app show git-annex version number.
  * Android: Re-enable XMPP support.
  * reinject: Allow to be used in direct mode.
  * Futher improvements to git repo repair. Has now been tested in tens
    of thousands of intentionally damaged repos, and successfully
    repaired them all.
  * Allow use of --unused in bare repository.

 -- Joey Hess <joeyh@debian.org>  Wed, 27 Nov 2013 18:41:44 -0400

git-annex (5.20131120) unstable; urgency=low

  * Fix Debian package to not try to run test suite, since haskell-tasty
    is not out of new or in Build-Depends yet.
  * dropunused, addunused: Allow "all" instead of a range to
    act on all unused data.
  * Ensure execute bit is set on directories when core.sharedrepository is set.
  * Ensure that core.sharedrepository is honored when creating the .git/annex
    directory.
  * Improve repair code in the case where the index file is corrupt,
    and this hides other problems from git fsck.

 -- Joey Hess <joeyh@debian.org>  Wed, 20 Nov 2013 12:54:18 -0400

git-annex (5.20131118) unstable; urgency=low

  * Direct mode repositories now have core.bare=true set, to prevent
    accidentally running git commands that try to operate on the work tree,
    and so do the wrong thing in direct mode.
  * annex.version is now set to 5 for direct mode repositories.
    This upgrade is handled fully automatically, no need to run
    git annex upgrade
  * The "status" command has been renamed to "info", to allow
    "git annex status" to be used in direct mode repositories, now that
    "git status" won't work in them.
  * The -c option now not only modifies the git configuration seen by
    git-annex, but it is passed along to every git command git-annex runs.
  * watcher: Avoid loop when adding a file owned by someone else fails
    in indirect mode because its permissions cannot be modified.
  * webapp: Avoid encoding problems when displaying the daemon log file.
  * webapp: Improve UI around remote that have no annex.uuid set,
    either because setup of them is incomplete, or because the remote
    git repository is not a git-annex repository.
  * Include ssh-keygen in standalone bundle.
  * Allow optionally configuring git-annex with -fEKG to enable awesome
    remote monitoring interfaceat http://localhost:4242/
  * Fix bug that caused bad information to be written to the git-annex branch
    when running describe or other commands with a remote that has no uuid.
  * Work around Android linker problem that had prevented git-annex from
    running on Android 4.3 and 4.4.
  * repair: Handle case where index file is corrupt, but all objects are ok.
  * assistant: Notice on startup when the index file is corrupt, and
    auto-repair.
  * Fix direct mode merge bug when a direct mode file was deleted and replaced
    with a directory. An ordering problem caused the directory to not get
    created in this case.
    Thanks to Tim for the test case.
  * Direct mode .git/annex/objects directories are no longer left writable,
    because that allowed writing to symlinks of files that are not present,
    which followed the link and put bad content in an object location.
    Thanks to Tim for the test case.
  * fsck: Fix up .git/annex/object directory permissions.
  * Switched to the tasty test framework.
  * Android: Adjust default .gitignore to ignore .thumbnails at any location
    in the tree, not just at its top.
  * webapp: Check annex.version.

 -- Joey Hess <joeyh@debian.org>  Mon, 18 Nov 2013 10:45:43 -0400

git-annex (4.20131106) unstable; urgency=low
>>>>>>> 3cbb366e

  * Backport is now built against git 1.8.4, also now available in backports.
  * Improve local pairing behavior when two computers both try to start
    the pairing process separately.
  * sync: Work even when the local git repository is new and empty,
    with no master branch.
  * gcrypt, bup: Fix bug that prevented using these special remotes
    with encryption=pubkey.
  * Fix enabling of gcrypt repository accessed over ssh;
    git-annex-shell gcryptsetup had a bug that caused it to fail
    with permission denied.
  * Fix zombie process that occurred when switching between repository
    views in the webapp.
  * map: Work when there are gcrypt remotes.
  * Fix build w/o webapp.
  * Fix exception handling bug that could cause .git/annex/index to be used
    for git commits outside the git-annex branch. Known to affect git-annex
    when used with the git shipped with Ubuntu 13.10.

 -- Joey Hess <joeyh@debian.org>  Wed, 06 Nov 2013 11:17:47 -0400

git-annex (4.20131101) unstable; urgency=low

  * The "git annex content" command is renamed to "git annex wanted".
  * New --want-get and --want-drop options which can be used to
    test preferred content settings.
    For example, "git annex find --in . --want-drop"
  * assistant: When autostarted, wait 5 seconds before running the startup
    scan, to avoid contending with the user's desktop login process.
  * webapp: When setting up a bare shared repository, enable non-fast-forward
    pushes.
  * sync: Show a hint about receive.denyNonFastForwards when a push fails.
  * directory, webdav: Fix bug introduced in version 4.20131002 that
    caused the chunkcount file to not be written. Work around repositories
    without such a file, so files can still be retreived from them.
  * assistant: Automatically repair damanged git repository, if it can
    be done without losing data.
  * assistant: Support repairing git remotes that are locally accessible
    (eg, on removable drives).
  * add: Fix reversion in 4.20130827 when adding unlocked files that have
    not yet been committed.
  * unannex: New, much slower, but more safe behavior: Copies files out of
    the annex. This avoids an unannex of one file breaking other files that
    link to the same content. Also, it means that the content
    remains in the annex using up space until cleaned up with 
    "git annex unused".
    (The behavior of unannex --fast has not changed; it still hard links
    to content in the annex. --fast was not made the default because it is
    potentially unsafe; editing such a hard linked file can unexpectedly
    change content stored in the annex.)

 -- Joey Hess <joeyh@debian.org>  Fri, 01 Nov 2013 11:34:27 -0400

git-annex (4.20131024) unstable; urgency=low

  * webapp: Fix bug when adding a remote and git-remote-gcrypt
    is not installed.
  * The assitant can now run scheduled incremental fsck jobs on the local
    repository and remotes. These can be configured using vicfg or with the
    webapp.
  * repair: New command, which can repair damaged git repositories
    (even ones not using git-annex).
  * webapp: When git repository damange is detected, repairs can be
    done using the webapp UI.
  * Automatically and safely detect and recover from dangling
    .git/annex/index.lock files, which would prevent git from
    committing to the git-annex branch, eg after a crash.
  * assistant: Detect stale git lock files at startup time, and remove them.
  * addurl: Better sanitization of generated filenames.
  * Better sanitization of problem characters when generating URL and WORM
    keys.
  * The control socket path passed to ssh needs to be 17 characters
    shorter than the maximum unix domain socket length, because ssh
    appends stuff to it to make a temporary filename. Closes: #725512
  * status: Fix space leak in local mode, introduced in version 4.20130920.
  * import: Skip .git directories.
  * Remove bogus runshell loop check.
  * addurl: Improve message when adding url with wrong size to existing file.
  * Fixed handling of URL keys that have no recorded size.
  * status: Fix a crash if a temp file went away while its size was
    being checked for status.
  * Deal with git check-attr -z output format change in git 1.8.5.
  * Work around sed output difference that led to version containing a newline
    on OSX.
  * sync: Fix automatic resolution of merge conflicts where one side is an
    annexed file, and the other side is a non-annexed file, or a directory.
  * S3: Try to ensure bucket name is valid for archive.org.
  * assistant: Bug fix: When run in a subdirectory, files from incoming merges
    were wrongly added to that subdirectory, and removed from their original
    locations.
  * Windows: Deal with strange msysgit 1.8.4 behavior of not understanding
    DOS formatted paths for --git-dir and --work-tree.
  * Removed workaround for bug in git 1.8.4r0.
  * Added git-recover-repository command to git-annex source
    (not built by default; this needs to move to someplace else).
  * webapp: Move sidebar to the right hand side of the screen.

 -- Joey Hess <joeyh@debian.org>  Thu, 24 Oct 2013 12:59:55 -0400

git-annex (4.20131002~bpo70+2) wheezy-backports; urgency=low

  * Wheezy backport: Relax cabal version constraint on gnutls
    (allow the version in wheezy to be used, despite it being a bit buggy).

 -- Joey Hess <joeyh@debian.org>  Tue, 15 Oct 2013 19:45:19 -0400

git-annex (4.20131002~bpo70+1) wheezy-backports; urgency=low

  * Note that the layout of gcrypt repositories has changed, and
    if you created one you must manually upgrade it.
    See http://git-annex.branchable.com/upgrades/gcrypt/
  * webapp: Support setting up and using encrypted git repositories on
    any ssh server, as well as on rsync.net.
  * git-annex-shell: Added support for operating inside gcrypt repositories.
  * Disable receive.denyNonFastForwards when setting up a gcrypt special
    remote, since gcrypt needs to be able to fast-forward the master branch.
  * import: Preserve top-level directory structure.
  * Use cryptohash rather than SHA for hashing when no external hash program
    is available. This is a significant speedup for SHA256 on OSX, for
    example.
  * Added SKEIN256 and SKEIN512 backends. (Not available in this backport.)
  * Android build redone from scratch, many dependencies updated,
    and entire build can now be done using provided scripts.
  * assistant: Clear the list of failed transfers when doing a full transfer
    scan. This prevents repeated retries to download files that are not
    available, or are not referenced by the current git tree.
  * indirect, direct: Better behavior when a file is not owned by
    the user running the conversion.
  * add, import, assistant: Better preserve the mtime of symlinks,
    when when adding content that gets deduplicated.
  * Send a git-annex user-agent when downloading urls.
    Overridable with --user-agent option.
    (Not yet done for S3 or WebDAV due to limitations of libraries used.)
  * webapp: Fixed a bug where when a new remote is added, one file
    may fail to sync to or from it due to the transferrer process not
    yet knowing about the new remote.
  * OSX: Bundled gpg upgraded, now compatible with config files
    written by MacGPG.
  * assistant: More robust inotify handling; avoid crashing if a directory
    cannot be read.
  * Moved list of backends and remote types from status to version
    command.

 -- Joey Hess <joeyh@debian.org>  Wed, 02 Oct 2013 16:00:39 -0400

git-annex (4.20130920~bpo70+1) wheezy-backports; urgency=low

  * webapp: Initial support for setting up encrypted removable drives.
  * Recommend using my patched gcrypt, which fixes some bugs:
    https://github.com/joeyh/git-remote-gcrypt
  * Support hot-swapping of removable drives containing gcrypt repositories.
  * list: New command, displays a compact table of remotes that
    contain files.
    (Thanks, anarcat for display code and mastensg for inspiration.)
  * fsck: Fix detection and fixing of present direct mode files that are
    wrongly represented as standin symlinks on crippled filesystems.
  * sync: Fix bug that caused direct mode mappings to not be updated
    when merging files into the tree on Windows.
  * sync: Don't fail if the directory it is run in gets removed by the
    sync.
  * addurl: Fix quvi audodetection, broken in last release.
  * status: In local mode, displays information about variance from configured
    numcopies levels. (--fast avoids calculating these)
  * gcrypt: Ensure that signing key is set to one of the participants keys.
  * webapp: Show encryption information when editing a remote.
  * Avoid unnecessarily catting non-symlink files from git, which can be
    so large it runs out of memory.

 -- Joey Hess <joeyh@debian.org>  Fri, 20 Sep 2013 10:34:51 -0400

git-annex (4.20130911) unstable; urgency=low

  * Fix problem with test suite in non-unicode locale.

 -- Joey Hess <joeyh@debian.org>  Wed, 11 Sep 2013 12:14:16 -0400

git-annex (4.20130909) unstable; urgency=low

  * initremote: Syntax change when setting up an encrypted special remote.
    Now use keyid=$KEYID rather than the old encryption=$KEYID
  * forget: New command, causes git-annex branch history to be forgotten
    in a way that will spread to other clones of the repository.
    (As long as they're running this version or newer of git-annex.)
  * forget --drop-dead: Completely removes mentions of repositories that
    have been marked as dead from the git-annex branch.
  * sync, assistant: Force push of the git-annex branch. Necessary
    to ensure it gets pushed to remotes after being rewritten by forget.
  * Added gcrypt support. This combines a fully encrypted git
    repository (using git-remote-gcrypt) with an encrypted git-annex special
    remote.
  * sync: Support syncing with gcrypt remotes.
  * importfeed: Also ignore transient problems with downloading content
    from feeds.
  * Honor core.sharedrepository when receiving and adding files in direct
    mode.
  * enableremote: gpg keys can be removed from those a remote encrypts
    to by passing "keyid-=$KEYID". keyid+= is also provided.
    (Thanks, guilhem for the patch.)
  * Added encryption=pubkey scheme, which encrypts to public keys directly
    rather than the hybrid approach. See documentation for advantages
    and disadvantages, but encryption=hybrid is the recommended scheme still.
    (Thanks, guilhem for the patch.)
  * Fix Feeds display in build flags.
  * Remind user when annex-ignore is set for some remotes, if unable to
    get or drop a file, possibly because it's on an ignored remote.
  * gpg: Force --no-textmode in case the user has it turned on in config.
  * webapp: Improve javascript's handling of longpolling connection
    failures, by reloading the current page in this case.
    Works around chromium behavior where ajax connections to urls
    that were already accessed are denied after navigating back to
    a previous page.
  * Allow building without quvi support.

 -- Joey Hess <joeyh@debian.org>  Mon, 09 Sep 2013 09:47:02 -0400

git-annex (4.20130827~bpo70+1) wheezy-backports; urgency=low

  * Youtube support! (And 53 other video hosts). When quvi is installed,
    git-annex addurl automatically uses it to detect when an page is
    a video, and downloads the video file.
  * web special remote: Also support using quvi, for getting files,
    or checking if files exist in the web.
  * unused: Is now a minimum of 30 times faster, and typically many
    more times than that (when a repository has several branches).
    (Thanks, guilhem for the patch.)
  * unused: Fix bugs in two edge cases involving manually staged changes.
    (Thanks, guilhem for the patch.)
  * Android: Fix bug in terminal app that caused it to spin using much 
    CPU and battery. This problem was introduced in version 4.20130601.
  * sync, merge: Bug fix: Don't try to merge into master when in a bare repo.
  * import: Add options to control handling of duplicate files:
    --duplicate, --deduplicate, and --clean-duplicates
  * mirror: New command, makes two repositories contain the same set of files.
  * Set --clobber when running wget to ensure resuming works properly.
  * Unescape characters in 'file://...' URIs. (Thanks, guilhem for the patch.)
  * Better error message when trying to use a git remote that has annex.ignore
    set.
  * Fix bug that caused typechanged symlinks to be assumed to be unlocked
    files, so they were added to the annex by the pre-commit hook.
  * Debian: Run the builtin test suite as an autopkgtest.
  * Debian: Recommend ssh-askpass, which ssh will use when the assistant
    is run w/o a tty. Closes: #719832

 -- Joey Hess <joeyh@debian.org>  Mon, 09 Sep 2013 16:34:08 -0400

git-annex (4.20130815~bpo70+1) wheezy-backports; urgency=low

  * assistant, watcher: .gitignore files and other git ignores are now
    honored, when git 1.8.4 or newer is installed.
    (Thanks, Adam Spiers, for getting the necessary support into git for this.)
  * importfeed: Ignores transient problems with feeds. Only exits nonzero
    when a feed has repeatedly had a problems for at least 1 day.
  * importfeed: Fix handling of dots in extensions.
  * Windows: Added support for encrypted special remotes.
  * Windows: Fixed permissions problem that prevented removing files
    from directory special remote. Directory special remotes now fully usable.

 -- Joey Hess <joeyh@debian.org>  Tue, 27 Aug 2013 13:28:32 -0400

git-annex (4.20130802~bpo70+2) wheezy-backports; urgency=low

  * Fix dependency on libghc-gnutls-dev.

 -- Joey Hess <joeyh@debian.org>  Sat, 17 Aug 2013 04:33:20 -0400

git-annex (4.20130802~bpo70+1) wheezy-backports; urgency=low

  * Wheezy backport: Fix build dependency on libghc-network-protocol-xmpp-dev
    (allow the version in wheezy to be used, despite it being a bit buggy).
  * dropunused behavior change: Now refuses to drop the last copy of a
    file, unless you use the --force.
    This was the last place in git-annex that could remove data referred
    to by the git history, without being forced.
    Like drop, dropunused checks remotes, and honors the global
    annex.numcopies setting. (However, .gitattributes settings cannot
    apply to unused files.) 
  * Fix inverted logic in last release's fix for data loss bug,
    that caused git-annex sync on FAT or other crippled filesystems to add
    symlink standin files to the annex.
  * importfeed can be used to import files from podcast feeds.
  * webapp: When setting up a dedicated ssh key to access the annex
    on a host, set IdentitiesOnly to prevent the ssh-agent from forcing
    use of a different ssh key. That could result in unncessary password
    prompts, or prevent git-annex-shell from being run on the remote host.
  * webapp: Improve handling of remotes whose setup has stalled.
  * Add status message to XMPP presence tag, to identify to others that
    the client is a git-annex client. Closes: #717652
  * webapp: When creating a repository on a removable drive, set
    core.fsyncobjectfiles, to help prevent data loss when the drive is yanked.
  * Always build with -threaded, to avoid a deadlock when communicating with
    gpg.
  * unused: No longer shows as unused tmp files that are actively being
    transferred.
  * assistant: Fix NetWatcher to not sync with remotes that have
    remote.<name>.annex-sync set to false.
  * assistant: Fix deadlock that could occur when adding a lot of files
    at once in indirect mode.
  * assistant: Fix bug that caused it to stall when adding a very large
    number of files at once (around 5 thousand).
  * OSX: Make git-annex-webapp run in the background, so that the app icon
    can be clicked on the open a new webapp when the assistant is already
    running.
  * Improve test suite on Windows; now tests git annex sync.
  * Fix a few bugs involving filenames that are at or near the filesystem's
    maximum filename length limit.
  * find: Avoid polluting stdout with progress messages. Closes: #718186
  * Escape ':' in file/directory names to avoid it being treated
    as a pathspec by some git commands. Closes: #718185
  * Slow and ugly work around for bug #718517 in git 1.8.4~rc0, which broke
    git-cat-file --batch for filenames containing spaces.
    (Will be reverted after next git pre-release fixes the problem.)

 -- Joey Hess <joeyh@debian.org>  Fri, 02 Aug 2013 11:35:16 -0400

git-annex (4.20130723) unstable; urgency=low

  * Fix data loss bug when adding an (uncompressed) tarball of a
    git-annex repository, or other file that begins with something
    that can be mistaken for a git-annex link. Closes: #717456
  * New improved version of the git-annex logo, contributed by
    John Lawrence.
  * Rsync.net have committed to support git-annex and offer a special
    discounted rate for git-annex users. Updated the webapp to reflect this.
    http://www.rsync.net/products/git-annex-pricing.html
  * Install XDG desktop icon files.
  * Support unannex and uninit in direct mode.
  * Support import in direct mode.
  * webapp: Better display of added files.
  * fix: Preserve the original mtime of fixed symlinks.
  * uninit: Preserve .git/annex/objects at the end, if it still
    has content, so that old versions of files and deleted files
    are not deleted. Print a message with some suggested actions.
  * When a transfer is already being run by another process,
    proceed on to the next file, rather than dying.
  * Fix checking when content is present in a non-bare repository
    accessed via http.
  * Display byte sizes with more precision.
  * watcher: Fixed a crash that could occur when a directory was renamed
    or deleted before it could be scanned.
  * watcher: Partially worked around a bug in hinotify, no longer crashes
    if hinotify cannot process a directory (but can't detect changes in it)
  * directory special remote: Fix checking that there is enough disk space
    to hold an object, was broken when using encryption.
  * webapp: Differentiate between creating a new S3/Glacier/WebDav remote,
    and initializing an existing remote. When creating a new remote, avoid
    conflicts with other existing (or deleted) remotes with the same name.
  * When an XMPP server has SRV records, try them, but don't then fall
    back to the regular host if they all fail.
  * For long hostnames, use a hash of the hostname to generate the socket
    file for ssh connection caching.

 -- Joey Hess <joeyh@debian.org>  Tue, 23 Jul 2013 10:46:05 -0400

git-annex (4.20130709) unstable; urgency=low

  * --all: New switch that makes git-annex operate on all data stored
    in the git annex, including old versions of files. Supported by
    fsck, get, move, copy.
  * --unused: New switch that makes git-annex operate on all data found
    by the last run of git annex unused. Supported by fsck, move, copy.
  * get, move, copy: Can now be run in a bare repository,
    like fsck already could. --all is enabled automatically in this case.
  * merge: Now also merges synced/master or similar branches, which 
    makes it useful to put in a post-receive hook to make a repository
    automatically update its working copy when git annex sync or the assistant
    sync with it.
  * webapp: Fix ssh setup with nonstandard port, broken in last release.
  * init: Detect systems on which git commit fails due to not being able to
    determine the FQDN, and put in a workaround so committing to the git-annex
    branch works.
  * addurl --pathdepth: Fix failure when the pathdepth specified is deeper
    than the urls's path.
  * Windows: Look for .exe extension when searching for a command in path.
  * Pass -f to curl when downloading a file with it, so it propigates failure. 
  * Windows: Fix url to object when using a http remote.
  * webapp: Fix authorized_keys line added when setting up a rsync remote
    on a server that also supports git-annex, to not force running
    git-annex-shell.
  * OSX Mountain Lion: Fixed gpg bundled in dmg to not fail due to a missing
    gpg-agent.
  * Android: gpg is built without --enable-minimal, so it interoperates
    better with other gpg builds that may default to using other algorithms
    for encryption.
  * dropunused, addunused: Complain when asked to operate on a number that
    does not correspond to any unused key.
  * fsck: Don't claim to fix direct mode when run on a symlink whose content
    is not present.
  * Make --numcopies override annex.numcopies set in .gitattributes.

 -- Joey Hess <joeyh@debian.org>  Tue, 09 Jul 2013 13:55:39 -0400

git-annex (4.20130627) unstable; urgency=low

  * assistant --autostart: Automatically ionices the daemons it starts.
  * assistant: Daily sanity check thread is run niced.
  * bup: Handle /~/ in bup remote paths.
    Thanks, Oliver Matthews
  * fsck: Ensures that direct mode is used for files when it's enabled.
  * webapp: Fix bug when setting up a remote ssh repo repeatedly on the same
    server.
  * webapp: Ensure that ssh keys generated for different directories
    on a server are always different.
  * webapp: Fix bug setting up ssh repo if the user enters "~/" at the start 
    of the path.
  * assistant: Fix bug that prevented adding files written by gnucash, 
    and more generally support adding hard links to files. However,
    other operations on hard links are still unsupported.
  * webapp: Fix bug that caused the webapp to hang when built with yesod 1.2.

 -- Joey Hess <joeyh@debian.org>  Thu, 27 Jun 2013 14:21:55 -0400

git-annex (4.20130621) unstable; urgency=low

  * Supports indirect mode on encfs in paranoia mode, and other
    filesystems that do not support hard links, but do support
    symlinks and other POSIX filesystem features.
  * Android: Add .thumbnails to .gitignore when setting up a camera
    repository.
  * Android: Make the "Open webapp" menu item open the just created
    repository when a new repo is made.
  * webapp: When the user switches to display a different repository,
    that repository becomes the default repository to be displayed next time
    the webapp gets started.
  * glacier: Better handling of the glacier inventory, which avoids
    duplicate uploads to the same glacier repository by `git annex copy`.
  * Direct mode: No longer temporarily remove write permission bit of files
    when adding them.
  * sync: Better support for bare git remotes. Now pushes directly to the
    master branch on such a remote, instead of to synced/master. This
    makes it easier to clone from a bare git remote that has been populated
    with git annex sync or by the assistant.
  * Android: Fix use of cp command to not try to use features present
    only on build system.
  * Windows: Fix hang when adding several files at once.
  * assistant: In direct mode, objects are now only dropped when all
    associated files are unwanted. This avoids a repreated drop/get loop
    of a file that has a copy in an archive directory, and a copy not in an
    archive directory. (Indirect mode still has some buggy behavior in this
    area, since it does not keep track of associated files.)
    Closes: #712060
  * status: No longer shows dead repositories.
  * annex.debug can now be set to enable debug logging by default.
    The webapp's debugging check box does this.
  * fsck: Avoid getting confused by Windows path separators
  * Windows: Multiple bug fixes, including fixing the data written to the
    git-annex branch.
  * Windows: The test suite now passes on Windows (a few broken parts are
    disabled).
  * assistant: On Linux, the expensive transfer scan is run niced.
  * Enable assistant and WebDAV support on powerpc and sparc architectures,
    which now have the necessary dependencies built.

 -- Joey Hess <joeyh@debian.org>  Fri, 21 Jun 2013 10:18:41 -0400

git-annex (4.20130601) unstable; urgency=medium

  * XMPP: Git push over xmpp made much more robust.
  * XMPP: Avoid redundant and unncessary pushes. Note that this breaks
    compatibility with previous versions of git-annex, which will refuse
    to accept any XMPP pushes from this version.
  * XMPP: Send pings and use them to detect when contact with the server
    is lost.
  * hook special remote: Added combined hook program support.
  * Android app: Avoid using hard links to app's lib directory, which
    is sometimes on a different filesystem than the data directory.
  * Fix bug in parsing of parens in some preferred content expressions.
    This fixes the behavior of the manual mode group.
  * assistant: Work around git-cat-file's not reloading the index after files
    are staged.
  * Improve error handling when getting uuid of http remotes to auto-ignore,
    like with ssh remotes.
  * content: New command line way to view and configure a repository's
    preferred content settings.
  * sync: Fix double merge conflict resolution handling.
  * XMPP: Fix a file descriptor leak.
  * Android: Added an "Open WebApp" item to the terminal's menu.
  * Android: Work around Android devices where the `am` command doesn't work.
  * Can now restart certain long-running git processes if they crash, and
    continue working.

 -- Joey Hess <joeyh@debian.org>  Sat, 01 Jun 2013 19:16:04 -0400

git-annex (4.20130521~bpo70+1) wheezy-backports; urgency=low

  * Wheezy backport. Note that WebDAV is disabled in this backport.
    Closes: #718339
  * Sanitize debian changelog version before putting it into cabal file.
    Closes: #708619
  * Switch to MonadCatchIO-transformers for better handling of state while
    catching exceptions.
  * Fix a zombie that could result when running a process like gpg to
    read and write to it.
  * Allow building with gpg2.
  * Disable building with the haskell threaded runtime when the webapp
    is not built. This may fix builds on mips, s390x and sparc, which are
    failing to link -lHSrts_thr
  * Temporarily build without webapp on kfreebsd-i386, until yesod is
    installable there again.
  * Direct mode bug fix: After a conflicted merge was automatically resolved,
    the content of a file that was already present could incorrectly
    be replaced with a symlink.
  * Fix a bug in the git-annex branch handling code that could
    cause info from a remote to not be merged and take effect immediately.
  * Direct mode is now fully tested by the test suite.
  * Detect bad content in ~/.config/git-annex/program and look in PATH instead.
  * OSX: Fixed gpg included in dmg.
  * Linux standalone: Back to being built with glibc 2.13 for maximum
    portability.

 -- Joey Hess <joeyh@debian.org>  Fri, 02 Aug 2013 13:18:44 -0400

git-annex (4.20130516) unstable; urgency=low

  * Android: The webapp is ported and working.
  * Windows: There is a very rough Windows port. Do not trust it with
    important data.
  * git-annex-shell: Ensure that received files can be read. Files
    transferred from some Android devices may have very broken permissions
    as received.
  * direct mode: Direct mode commands now work on files staged in the index,
    they do not need to be committed to git.
  * Temporarily add an upper bound to the version of yesod that can be built
    with, since yesod 1.2 has a great many changes that will require extensive
    work on the webapp.
  * Disable building with the haskell threaded runtime when the assistant
    is not built. This may fix builds on s390x and sparc, which are failing
    to link -lHSrts_thr
  * Avoid depending on regex-tdfa on mips, mipsel, and s390, where it fails
    to build.
  * direct: Fix a bug that could cause some files to be left in indirect mode.
  * When initializing a directory special remote with a relative path,
    the path is made absolute.
  * SHA: Add a runtime sanity check that sha commands output something
    that appears to be a real sha.
  * configure: Better checking that sha commands output in the desired format.
  * rsync special remotes: When sending from a crippled filesystem, use
    the destination's default file permissions, as the local ones can
    be arbitrarily broken. (Ie, ----rwxr-x for files on Android)
  * migrate: Detect if a file gets corrupted while it's being migrated.
  * Debian: Add a menu file.

 -- Joey Hess <joeyh@debian.org>  Thu, 16 May 2013 11:03:35 -0400

git-annex (4.20130501) unstable; urgency=low

  * sync, assistant: Behavior changes: Sync with remotes that have
    annex-ignore set, so that git remotes on servers without git-annex
    installed can be used to keep clients' git repos in sync.
  * assistant: Work around misfeature in git 1.8.2 that makes
    `git commit --alow-empty -m ""` run an editor.
  * sync: Bug fix, avoid adding to the annex the 
    dummy symlinks used on crippled filesystems.
  * Add public repository group.
    (And inpreferreddir to preferred content expressions.)
  * webapp: Can now set up Internet Archive repositories.
  * S3: Dropping content from the Internet Archive doesn't work, but
    their API indicates it does. Always refuse to drop from there.
  * Automatically register public urls for files uploaded to the
    Internet Archive.
  * To enable an existing special remote, the new enableremote command
    must be used. The initremote command now is used only to create
    new special remotes.
  * initremote: If two existing remotes have the same name,
    prefer the one with a higher trust level.
  * assistant: Improved XMPP protocol to better support multiple repositories
    using the same XMPP account. Fixes bad behavior when sharing with a friend
    when you or the friend have multiple reposotories on an XMPP account.
    Note that XMPP pairing with your own devices still pairs with all
    repositories using your XMPP account.
  * assistant: Fix bug that could cause incoming pushes to not get
    merged into the local tree. Particularly affected XMPP pushes.
  * webapp: Display some additional information about a repository on
    its edit page.
  * webapp: Install FDO desktop menu file when started in standalone mode.
  * webapp: Don't default to making repository in cwd when started
    from within a directory containing a git-annex file (eg, standalone
    tarball directory).
  * Detect systems that have no user name set in GECOS, and also
    don't have user.name set in git config, and put in a workaround
    so that commits to the git-annex branch (and the assistant)
    will still succeed despite git not liking the system configuration.
  * webapp: When told to add a git repository on a remote server, and
    the repository already exists as a non-bare repository, use it,
    rather than initializing a bare repository in the same directory.
  * direct, indirect: Refuse to do anything when the assistant
    or git-annex watch daemon is running.
  * assistant: When built with git before 1.8.0, use `git remote rm`
    to delete a remote. Newer git uses `git remote remove`.
  * rmurl: New command, removes one of the recorded urls for a file.
  * Detect when the remote is broken like bitbucket is, and exits 0 when
    it fails to run git-annex-shell.
  * assistant: Several improvements to performance and behavior when
    performing bulk adds of a large number of files (tens to hundreds
    of thousands).
  * assistant: Sanitize XMPP presence information logged for debugging.
  * webapp: Now automatically fills in any creds used by an existing remote
    when creating a new remote of the same type. Done for Internet Archive,
    S3, Glacier, and Box.com remotes.
  * Store an annex-uuid file in the bucket when setting up a new S3 remote.
  * Support building with DAV 0.4.

 -- Joey Hess <joeyh@debian.org>  Wed, 01 May 2013 01:42:46 -0400

git-annex (4.20130417) unstable; urgency=low

  * initremote: Generates encryption keys with high quality entropy.
    This can be disabled using --fast to get the old behavior.
    The assistant still uses low-quality entropy when creating encrypted
    remotes, to avoid delays. (Thanks, guilhem for the patch.)
  * Bugfix: Direct mode no longer repeatedly checksums duplicated files.
  * assistant: Work around horrible, terrible, very bad behavior of
    gnome-keyring, by not storing special-purpose ssh keys in ~/.ssh/*.pub.
    Apparently gnome-keyring apparently will load and indiscriminately use
    such keys in some cases, even if they are not using any of the standard
    ssh key names. Instead store the keys in ~/.ssh/annex/,
    which gnome-keyring will not check.
  * addurl: Bugfix: Did not properly add file in direct mode.
  * assistant: Bug fix to avoid annexing the files that git uses
    to stand in for symlinks on FAT and other filesystem not supporting
    symlinks.
  * Adjust preferred content expressions so that content in archive
    directories is preferred until it has reached an archive or smallarchive
    repository.
  * webapp: New --listen= option allows running the webapp on one computer
    and connecting to it from another. (Note: Does not yet use HTTPS.)
  * Added annex.web-download-command setting.
  * Added per-remote annex-rsync-transport option. (guilhem again)
  * Ssh connection caching is now also used by rsync special remotes.
    (guilhem yet again)
  * The version number is now derived from git, unless built with
    VERSION_FROM_CHANGELOG.
  * assistant: Stop any transfers the assistant initiated on shutdown.
  * assistant: Added sequence numbers to XMPP git push packets. (Not yet used.)
  * addurl: Register transfer so the webapp can see it.
  * addurl: Automatically retry downloads that fail, as long as some
    additional content was downloaded.
  * webapp: Much improved progress bar display for downloads from encrypted
    remotes.
  * Avoid using runghc, as that needs ghci.
  * webapp: When a repository's group is changed, rescan for transfers.
  * webapp: Added animations.
  * webapp: Include the repository directory in the mangled hostname and
    ssh key name, so that a locked down ssh key for one repository is not
    re-used when setting up additional repositories on the same server.
  * Fall back to internal url downloader when built without curl.
  * fsck: Check content of direct mode files (only when the inode cache
    thinks they are unmodified).

 -- Joey Hess <joeyh@debian.org>  Wed, 17 Apr 2013 09:07:38 -0400

git-annex (4.20130405) unstable; urgency=low

  * Group subcommands into sections in usage. Closes: #703797
  * Per-command usage messages.
  * webapp: Fix a race that sometimes caused alerts or other notifications
    to be missed if they occurred while a page was loading.
  * webapp: Progess bar fixes for many types of special remotes.
  * Build debian package without using cabal, which writes to HOME.
    Closes: #704205
  * webapp: Run ssh server probes in a way that will work when the
    login shell is a monstrosity that should have died 25 years ago,
    such as csh.
  * New annex.largefiles setting, which configures which files
    `git annex add` and the assistant add to the annex.
  * assistant: Check small files into git directly.
  * Remotes can be configured to use other MAC algorithms than HMACSHA1
    to encrypt filenames.
    Thanks, guilhem for the patch.
  * git-annex-shell: Passes rsync --bwlimit options on rsync.
    Thanks, guilhem for the patch.
  * webapp: Added UI to delete repositories. Closes: #689847
  * Adjust built-in preferred content expressions to make most types
    of repositories want content that is only located on untrusted, dead,
    and unwanted repositories.
  * drop --auto: Fix bug that prevented dropping files from untrusted
    repositories.
  * assistant: Fix bug that could cause direct mode files to be unstaged
    from git.
  * Update working tree files fully atomically.
  * webapp: Improved transfer queue management.
  * init: Probe whether the filesystem supports fifos, and if not,
    disable ssh connection caching.
  * Use lower case hash directories for storing files on crippled filesystems,
    same as is already done for bare repositories.

 -- Joey Hess <joeyh@debian.org>  Fri, 05 Apr 2013 10:42:18 -0400

git-annex (4.20130323) unstable; urgency=low

  * webapp: Repository list is now included in the dashboard, and other
    UI tweaks.
  * webapp: Improved UI for pairing your own devices together using XMPP.
  * webapp: Display an alert when there are XMPP remotes, and a cloud
    transfer repository needs to be configured.
  * Add incrementalbackup repository group.
  * webapp: Encourage user to install git-annex on a server when adding
    a ssh server, rather than just funneling them through to rsync.
  * xmpp: --debug now enables a sanitized dump of the XMPP protocol
  * xmpp: Try harder to detect presence of clients when there's a git push
    to send.
  * xmpp: Re-enable XA flag, since disabling it did not turn out to help
    with the problems Google Talk has with not always sending presence
    messages to clients.
  * map: Combine duplicate repositories, for a nicer looking map.
  * Fix several bugs caused by a bad Ord instance for Remote.
  * webapp: Switch all forms to POST.
  * assistant: Avoid syncing with annex-ignored remotes when reconnecting
    to the network, or connecting a drive.
  * assistant: Fix OSX bug that prevented committing changed files to a
    repository when in indirect mode.
  * webapp: Improved alerts displayed when syncing with remotes, and 
    when syncing with a remote fails.
  * webapp: Force wrap long filenames in transfer display.
  * assistant: The ConfigMonitor left one zombie behind each time
    it checked for changes, now fixed.
  * get, copy, move: Display an error message when an identical transfer
    is already in progress, rather than failing with no indication why.
  * assistant: Several optimisations to file transfers.
  * OSX app and standalone Linux tarball now both support being added to
    PATH; no need to use runshell to start git-annex.
  * webapp: When adding a removable drive, you can now specify the
    directory inside it to use.
  * webapp: Confirm whether user wants to combine repositories when
    adding a removable drive that already has a repository on it.

 -- Joey Hess <joeyh@debian.org>  Fri, 22 Mar 2013 18:54:05 -0400

git-annex (4.20130314) unstable; urgency=low

  * Bugfix: git annex add, when ran without any file or directory specified,
    should add files in the current directory, but not act on unlocked files
    elsewhere in the tree.
  * Bugfix: drop --from an unavailable remote no longer updates the location
    log, incorrectly, to say the remote does not have the key.
  * Bugfix: If the UUID of a remote is not known, prevent --from, --to,
    and other ways of specifying remotes by name from selecting it,
    since it is not possible to sanely use it.
  * Bugfix: Fix bug in inode cache sentinal check, which broke
    copying to local repos if the repo being copied from had moved
    to a different filesystem or otherwise changed all its inodes

  * Switch from using regex-compat to regex-tdfa, as the C regex library
    is rather buggy.
  * status: Can now be run with a directory path to show only the
    status of that directory, rather than the whole annex.
  * Added remote.<name>.annex-gnupg-options setting.
    Thanks, guilhem for the patch.
  * addurl: Add --relaxed option.
  * addurl: Escape invalid characters in urls, rather than failing to
    use an invalid url.
  * addurl: Properly handle url-escaped characters in file:// urls.

  * assistant: Fix dropping content when a file is moved to an archive
    directory, and getting contennt when a file is moved back out.
  * assistant: Fix bug in direct mode that could occur when a symlink is
    moved out of an archive directory, and resulted in the file not being
    set to direct mode when it was transferred.
  * assistant: Generate better commits for renames.
  * assistant: Logs are rotated to avoid them using too much disk space.
  * assistant: Avoid noise in logs from git commit about typechanged
    files in direct mode repositories.
  * assistant: Set gc.auto=0 when creating repositories to prevent
    automatic commits from causing git-gc runs.
  * assistant: If gc.auto=0, run git-gc once a day, packing loose objects
    very non-aggressively.
  * assistant: XMPP git pull and push requests are cached and sent when
    presence of a new client is detected.
  * assistant: Sync with all git remotes on startup.
  * assistant: Get back in sync with XMPP remotes after network reconnection,
    and on startup.
  * assistant: Fix syncing after XMPP pairing.
  * assistant: Optimised handling of renamed files in direct mode,
    avoiding re-checksumming.
  * assistant: Detects most renames, including directory renames, and
    combines all their changes into a single commit.
  * assistant: Fix ~/.ssh/git-annex-shell wrapper to work when the
    ssh key does not force a command.
  * assistant: Be smarter about avoiding unncessary transfers.

  * webapp: Work around bug in Warp's slowloris attack prevention code,
    that caused regular browsers to stall when they reuse a connection
    after leaving it idle for 30 seconds.
    (See https://github.com/yesodweb/wai/issues/146)
  * webapp: New preferences page allows enabling/disabling debug logging
    at runtime, as well as configuring numcopies and diskreserve.
  * webapp: Repository costs can be configured by dragging repositories around
    in the repository list.
  * webapp: Proceed automatically on from "Configure jabber account"
    to pairing.
  * webapp: Only show up to 10 queued transfers.
  * webapp: DTRT when told to create a git repo that already exists.
  * webapp: Set locally paired repositories to a lower cost than other
    network remotes.

  * Run ssh with -T to avoid tty allocation and any login scripts that
    may do undesired things with it.
  * Several improvements to Makefile and cabal file. Thanks, Peter Simmons
  * Stop depending on testpack.
  * Android: Enable test suite. 

 -- Joey Hess <joeyh@debian.org>  Thu, 14 Mar 2013 15:29:20 -0400

git-annex (4.20130227) unstable; urgency=low

  * annex.version is now set to 4 for direct mode repositories.
  * Should now fully support git repositories with core.symlinks=false;
    always using git's pseudosymlink files in such repositories.
  * webapp: Allow creating repositories on filesystems that lack support for
    symlinks.
  * webapp: Can now add a new local repository, and make it sync with
    the main local repository.
  * Android: Bundle now includes openssh.
  * Android: Support ssh connection caching.
  * Android: Assistant is fully working. (But no webapp yet.)
  * Direct mode: Support filesystems like FAT which can change their inodes
    each time they are mounted.
  * Direct mode: Fix support for adding a modified file.
  * Avoid passing -p to rsync, to interoperate with crippled filesystems.
    Closes: #700282
  * Additional GIT_DIR support bugfixes. May actually work now.
  * webapp: Display any error message from git init if it fails to create
    a repository.
  * Fix a reversion in matching globs introduced in the last release,
    where "*" did not match files inside subdirectories. No longer uses
    the Glob library.
  * copy: Update location log when no copy was performed, if the location
    log was out of date.
  * Makefile now builds using cabal, taking advantage of cabal's automatic
    detection of appropriate build flags.
  * test: The test suite is now built into the git-annex binary, and can
    be run at any time.

 -- Joey Hess <joeyh@debian.org>  Wed, 27 Feb 2013 14:07:24 -0400

git-annex (3.20130216) unstable; urgency=low

  * Now uses the Haskell uuid library, rather than needing a uuid program.
  * Now uses the Haskell Glob library, rather than pcre-light, avoiding
    the need to install libpcre. Currently done only for Cabal or when
    the Makefile is made to use -DWITH_GLOB
  * Android port now available (command-line only).
  * New annex.crippledfilesystem setting, allows use of git-annex
    repositories on FAT and even worse filesystems; avoiding use of
    hard links and locked down permissions settings. (Support is incomplete.)
  * init: Detect when the repository is on a filesystem that does not
    support hard links, or symlinks, or unix permissions, and set
    annex.crippledfilesystem, as well as annex.direct.
  * add: Improved detection of files that are modified while being added.
  * Fix a bug in direct mode, introduced in the previous release, where
    if a file was dropped and then got back, it would be stored in indirect
    mode.

 -- Joey Hess <joeyh@debian.org>  Sat, 16 Feb 2013 10:03:26 -0400

git-annex (3.20130207) unstable; urgency=low

  * webapp: Now allows restarting any threads that crash.
  * Adjust debian package to only build-depend on DAV on architectures
    where it is available.
  * addurl --fast: Use curl, rather than haskell HTTP library, to support https.
  * annex.autocommit: New setting, can be used to disable autocommit
    of changed files by the assistant, while it still does data syncing
    and other tasks.
  * assistant: Ignore .DS_Store on OSX.
  * assistant: Fix location log when adding new file in direct mode.
  * Deal with stale mappings for deleted file in direct mode.
  * pre-commit: Update direct mode mappings. 
  * uninit, unannex --fast: If hard link creation fails, fall back to slow
    mode.
  * Clean up direct mode cache and mapping info when dropping keys.
  * dropunused: Clean up stale direct mode cache and mapping info not
    removed before.

 -- Joey Hess <joeyh@debian.org>  Thu, 07 Feb 2013 12:45:25 -0400

git-annex (3.20130124) unstable; urgency=low

  * Added source repository group, that only retains files until they've
    been transferred to another repository. Useful for things like
    repositories on cameras.
  * Added manual repository group. Use to prevent the assistant from
    downloading any file contents to keep things in sync. Instead
    `git annex get`, `git annex drop` etc can be used manually as desired.
  * webapp: More adjustments to longpoll code to deal with changes in
    variable quoting in different versions of shakespeare-js.
  * webapp: Avoid an error if a transfer is stopped just as it finishes.
    Closes: #698184 
  * webapp: Now always logs to .git/annex/daemon.log
  * webapp: Has a page to view the log, accessed from the control menu.
  * webapp: Fix crash adding removable drive that has an annex directory
    in it that is not a git repository.
  * Deal with incompatability in gpg2, which caused prompts for encryption
    passphrases rather than using the supplied --passphrase-fd.
  * bugfix: Union merges involving two or more repositories could sometimes
    result in data from one repository getting lost. This could result
    in the location log data becoming wrong, and fsck being needed to fix it.
  * sync: Automatic merge conflict resolution now stages deleted files.
  * Depend on git 1.7.7.6 for --no-edit. Closes: #698399
  * Fix direct mode mapping code to always store direct mode filenames
    relative to the top of the repository, even when operating inside a
    subdirectory.
  * fsck: Detect and fix consistency errors in direct mode mapping files.
  * Avoid filename encoding errors when writing direct mode mappings.

 -- Joey Hess <joeyh@debian.org>  Tue, 22 Jan 2013 07:11:59 +1100

git-annex (3.20130114) unstable; urgency=low

  * Now handles the case where a file that's being transferred to a remote
    is modified in place, which direct mode allows. When this
    happens, the transfer now fails, rather than allow possibly corrupt
    data into the remote.
  * fsck: Better checking of file content in direct mode.
  * drop: Suggest using git annex move when numcopies prevents dropping a file.
  * webapp: Repo switcher filters out repos that do not exist any more
    (or are on a drive that's not mounted).
  * webapp: Use IP address, rather than localhost, since some systems may
    have configuration problems or other issues that prevent web browsers
    from connecting to the right localhost IP for the webapp.
  * webapp: Adjust longpoll code to work with recent versions of
    shakespeare-js.
  * assistant: Support new gvfs dbus names used in Gnome 3.6.
  * In direct mode, files with the same key are no longer hardlinked, as
    that would cause a surprising behavior if modifying one, where the other
    would also change.
  * webapp: Avoid illegal characters in hostname when creating S3 or
    Glacier remote.
  * assistant: Avoid committer crashing if a file is deleted at the wrong
    instant.

 -- Joey Hess <joeyh@debian.org>  Mon, 14 Jan 2013 15:25:18 -0400

git-annex (3.20130107) unstable; urgency=low

  * webapp: Add UI to stop and restart assistant.
  * committer: Fix a file handle leak.
  * assistant: Make expensive transfer scan work fully in direct mode.
  * More commands work in direct mode repositories: find, whereis, move, copy,
    drop, log, fsck, add, addurl.
  * sync: No longer automatically adds files in direct mode.
  * assistant: Detect when system is not configured with a user name,
    and set environment to prevent git from failing.
  * direct: Avoid hardlinking symlinks that point to the same content
    when the content is not present.
  * Fix transferring files to special remotes in direct mode.

 -- Joey Hess <joeyh@debian.org>  Mon, 07 Jan 2013 01:01:41 -0400

git-annex (3.20130102) unstable; urgency=low

  * direct, indirect: New commands, that switch a repository to and from
    direct mode. In direct mode, files are accessed directly, rather than
    via symlinks. Note that direct mode is currently experimental. Many
    git-annex commands do not work in direct mode. Some git commands can
    cause data loss when used in direct mode repositories.
  * assistant: Now uses direct mode by default when setting up a new
    local repository.
  * OSX assistant: Uses the FSEvents API to detect file changes.
    This avoids issues with running out of file descriptors on large trees,
    as well as allowing detection of modification of files in direct mode.
    Other BSD systems still use kqueue.
  * kqueue: Fix bug that made broken symlinks not be noticed.
  * vicfg: Quote filename. Closes: #696193
  * Bugfix: Fixed bug parsing transfer info files, where the newline after
    the filename was included in it. This was generally benign, but in
    the assistant, it caused unexpected dropping of preferred content.
  * Bugfix: Remove leading \ from checksums output by sha*sum commands,
    when the filename contains \ or a newline. Closes: #696384
  * fsck: Still accept checksums with a leading \ as valid, now that
    above bug is fixed.
  * SHA*E backends: Exclude non-alphanumeric characters from extensions.
  * migrate: Remove leading \ in SHA* checksums, and non-alphanumerics
    from extensions of SHA*E keys.

 -- Joey Hess <joeyh@debian.org>  Wed, 02 Jan 2013 13:21:34 -0400

git-annex (3.20121211) unstable; urgency=low

  * webapp: Defaults to sharing box.com account info with friends, allowing
    one-click enabling of the repository.
  * Fix broken .config/git-annex/program installed by standalone tarball.
  * assistant: Retrival from glacier now handled.
  * Include ssh in standalone tarball and OSX app.
  * watch: Avoid leaving hard links to files behind in .git/annex/tmp
    if a file is deleted or moved while it's being quarantined in preparation
    to being added to the annex.
  * Allow `git annex drop --from web`; of course this does not remove
    any file from the web, but it does make git-annex remove all urls
    associated with a file.
  * webapp: S3 and Glacier forms now have a select list of all
    currently-supported AWS regions.
  * webdav: Avoid trying to set props, avoiding incompatability with
    livedrive.com. Needs DAV version 0.3.
  * webapp: Prettify error display.
  * webapp: Fix bad interaction between required fields and modals.
  * webapp: Added help buttons and links next to fields that require
    explanations.
  * webapp: Encryption can be disabled when setting up remotes.
  * assistant: Avoid trying to drop content from remotes that don't have it.
  * assistant: Allow periods in ssh key comments.
  * get/copy --auto: Transfer data even if it would exceed numcopies,
    when preferred content settings want it.
  * drop --auto: Fix dropping content when there are no preferred content
    settings.
  * webapp: Allow user to specify the port when setting up a ssh or rsync
    remote.
  * assistant: Fix syncing to just created ssh remotes.
  * Enable WebDAV support in Debian package. Closes: #695532

 -- Joey Hess <joeyh@debian.org>  Tue, 11 Dec 2012 11:25:03 -0400

git-annex (3.20121127) unstable; urgency=low

  * Fix dirContentsRecursive, which had missed some files in deeply nested
    subdirectories. Could affect various parts of git-annex.
  * rsync: Fix bug introduced in last release that broke encrypted rsync
    special remotes.
  * The standalone builds now unset their special path and library path
    variables before running the system web browser.

 -- Joey Hess <joeyh@debian.org>  Tue, 27 Nov 2012 17:07:32 -0400

git-annex (3.20121126) unstable; urgency=low

  * New webdav and Amazon glacier special remotes.
  * Display a warning when a non-existing file or directory is specified.
  * webapp: Added configurator for Box.com.
  * webapp: Show error messages to user when testing XMPP creds.
  * Fix build of assistant without yesod.
  * webapp: The list of repositiories refreshes when new repositories are
    added, including when new repository configurations are pushed in from
    remotes.
  * OSX: Fix RunAtLoad value in plist file.
  * Getting a file from chunked directory special remotes no longer buffers
    it all in memory.
  * S3: Added progress display for uploading and downloading.
  * directory special remote: Made more efficient and robust.
  * Bugfix: directory special remote could loop forever storing a key 
    when a too small chunksize was configured.
  * Allow controlling whether login credentials for S3 and webdav are
    committed to the repository, by setting embedcreds=yes|no when running
    initremote.
  * Added smallarchive repository group, that only archives files that are
    in archive directories. Used by default for glacier when set up in the
    webapp.
  * assistant: Fixed handling of toplevel archive directory and
    client repository group.
  * assistant: Apply preferred content settings when a new symlink
    is created, or a symlink gets renamed. Made archive directories work.

 -- Joey Hess <joeyh@debian.org>  Mon, 26 Nov 2012 11:37:49 -0400

git-annex (3.20121112) unstable; urgency=low

  * assistant: Can use XMPP to notify other nodes about pushes made to other
    repositories, as well as pushing to them directly over XMPP.
  * wepapp: Added an XMPP configuration interface.
  * webapp: Supports pairing over XMPP, with both friends, and other repos
    using the same account.
  * assistant: Drops non-preferred content when possible.
  * assistant: Notices, and applies config changes as they are made to
    the git-annex branch, including config changes pushed in from remotes.
  * git-annex-shell: GIT_ANNEX_SHELL_DIRECTORY can be set to limit it
    to operating on a specified directory.
  * webapp: When setting up authorized_keys, use GIT_ANNEX_SHELL_DIRECTORY.
  * Preferred content path matching bugfix.
  * Preferred content expressions cannot use "in=".
  * Preferred content expressions can use "present".
  * Fix handling of GIT_DIR when it refers to a git submodule.
  * Depend on and use the Haskell SafeSemaphore library, which provides
    exception-safe versions of SampleVar and QSemN.
    Thanks, Ben Gamari for an excellent patch set.
  * file:/// URLs can now be used with the web special remote.
  * webapp: Allow dashes in ssh key comments when pairing.
  * uninit: Check and abort if there are symlinks to annexed content that
    are not checked into git.
  * webapp: Switched to using the same multicast IP address that avahi uses.
  * bup: Don't pass - to bup-split to make it read stdin; bup 0.25
    does not accept that.
  * bugfix: Don't fail transferring content from read-only repos.
    Closes: #691341
  * configure: Check that checksum programs produce correct checksums.
  * Re-enable dbus, using a new version of the library that fixes the memory
    leak.
  * NetWatcher: When dbus connection is lost, try to reconnect.
  * Use USER and HOME environment when set, and only fall back to getpwent,
    which doesn't work with LDAP or NIS.
  * rsync special remote: Include annex-rsync-options when running rsync
    to test a key's presence.
  * The standalone tarball's runshell now takes care of installing a
    ~/.ssh/git-annex-shell wrapper the first time it's run.
  * webapp: Make an initial, empty commit so there is a master branch 
  * assistant: Fix syncing local drives.
  * webapp: Fix creation of rsync.net repositories.
  * webapp: Fix renaming of special remotes.
  * webapp: Generate better git remote names.
  * webapp: Ensure that rsync special remotes are enabled using the same
    name they were originally created using.
  * Bugfix: Fix hang in webapp when setting up a ssh remote with an absolute
    path.

 -- Joey Hess <joeyh@debian.org>  Mon, 12 Nov 2012 10:39:47 -0400

git-annex (3.20121017) unstable; urgency=low

  * Fix zombie cleanup reversion introduced in 3.20121009.
  * Additional fix to support git submodules.

 -- Joey Hess <joeyh@debian.org>  Tue, 16 Oct 2012 21:10:14 -0400

git-annex (3.20121016) unstable; urgency=low

  * vicfg: New file format, avoids ambiguity with repos that have the same
    description, or no description.
  * Bug fix: A recent change caused git-annex-shell to crash.
  * Better preferred content expression for transfer repos.
  * webapp: Repository edit form can now edit the name of a repository.
  * webapp: Make bare repositories on removable drives, as there is nothing
    to ensure non-bare repos get updated when syncing.
  * webapp: Better behavior when pausing syncing to a remote when a transfer
    scan is running and queueing new transfers for that remote.
  * The standalone binaries are now built to not use ssh connection caching,
    in order to work with old versions of ssh.
  * A relative core.worktree is relative to the gitdir. Now that this is
    handled correctly, git-annex can be used in git submodules.
  * Temporarily disable use of dbus, as the haskell dbus library blows up
    when losing connection, which will need to be fixed upstream. 

 -- Joey Hess <joeyh@debian.org>  Tue, 16 Oct 2012 15:25:22 -0400

git-annex (3.20121010) unstable; urgency=low

  * Renamed --ingroup to --inallgroup.
  * Standard groups changed to client, transfer, archive, and backup.
    Each of these has its own standard preferred content setting.
  * dead: Remove dead repository from all groups.
  * Avoid unsetting HOME when running certian git commands. Closes: #690193
  * test: Fix threaded runtime hang.
  * Makefile: Avoid building with -threaded if the ghc threaded runtime does
    not exist.
  * webapp: Improve wording of intro display. Closes: #689848
  * webapp: Repositories can now be configured, to change their description,
    their group, or even to disable syncing to them.
  * git config remote.name.annex-sync can be used to control whether
    a remote gets synced.
  * Fix a crash when merging files in the git-annex branch that contain
    invalid utf8.
  * Automatically detect when a ssh remote does not have git-annex-shell
    installed, and set annex-ignore.

 -- Joey Hess <joeyh@debian.org>  Fri, 12 Oct 2012 13:45:21 -0400

git-annex (3.20121009) unstable; urgency=low

  * watch, assistant: It's now safe to git annex unlock files while
    the watcher is running, as well as modify files checked into git
    as normal files. Additionally, .gitignore settings are now honored.
    Closes: #689979
  * group, ungroup: New commands to indicate groups of repositories.
  * webapp: Adds newly created repositories to one of these groups:
    clients, drives, servers
  * vicfg: New command, allows editing (or simply viewing) most
    of the repository configuration settings stored in the git-annex branch.
  * Added preferred content expressions, configurable using vicfg.
  * get --auto: If the local repository has preferred content
    configured, only get that content.
  * drop --auto: If the repository the content is dropped from has
    preferred content configured, drop only content that is not preferred.
  * copy --auto: Only transfer content that the destination repository prefers.
  * assistant: Now honors preferred content settings when deciding what to
    transfer.
  * --copies=group:number can now be used to match files that are present
    in a specified number of repositories in a group.
  * Added --smallerthan, --largerthan, and --inall limits.
  * Only build-depend on libghc-clientsession-dev on arches that will have
    the webapp.
  * uninit: Unset annex.version. Closes: #689852

 -- Joey Hess <joeyh@debian.org>  Tue, 09 Oct 2012 15:13:23 -0400

git-annex (3.20121001) unstable; urgency=low

  * fsck: Now has an incremental mode. Start a new incremental fsck pass
    with git annex fsck --incremental. Now the fsck can be interrupted
    as desired, and resumed with git annex fsck --more.
    Thanks, Justin Azoff
  * New --time-limit option, makes long git-annex commands stop after
    a specified amount of time.
  * fsck: New --incremental-schedule option which is nice for scheduling
    eg, monthly incremental fsck runs in cron jobs.
  * Fix fallback to ~/Desktop when xdg-user-dir is not available.
    Closes: #688833
  * S3: When using a shared cipher, S3 credentials are not stored encrypted
    in the git repository, as that would allow anyone with access to
    the repository access to the S3 account. Instead, they're stored
    in a 600 mode file in the local git repo.
  * webapp: Avoid crashing when ssh-keygen -F chokes on an invalid known_hosts
    file.
  * Always do a system wide installation when DESTDIR is set. Closes: #689052
  * The Makefile now builds with the new yesod by default.
    Systems like Debian that have the old yesod 1.0.1 should set
    GIT_ANNEX_LOCAL_FEATURES=-DWITH_OLD_YESOD
  * copy: Avoid updating the location log when no copy is performed.
  * configure: Test that uuid -m works, falling back to plain uuid if not.
  * Avoid building the webapp on Debian architectures that do not yet
    have template haskell and thus yesod. (Should be available for arm soonish
    I hope).

 -- Joey Hess <joeyh@debian.org>  Mon, 01 Oct 2012 13:56:55 -0400

git-annex (3.20120924) unstable; urgency=low

  * assistant: New command, a daemon which does everything watch does,
    as well as automatically syncing file contents between repositories.
  * webapp: An interface for managing and configuring the assistant.
  * The default backend used when adding files to the annex is changed
    from SHA256 to SHA256E, to simplify interoperability with OSX, media
    players, and various programs that needlessly look at symlink targets.
    To get old behavior, add a .gitattributes containing: * annex.backend=SHA256
  * init: If no description is provided for a new repository, one will
    automatically be generated, like "joey@gnu:~/foo"
  * test: Set a lot of git environment variables so testing works in strange
    environments that normally need git config to set names, etc.
    Closes: #682351 Thanks, gregor herrmann
  * Disable ssh connection caching if the path to the control socket would be
    too long (and use relative path to minimise path to the control socket).
  * migrate: Check content before generating the new key, to avoid generating
    a key for corrupt data.
  * Support repositories created with --separate-git-dir. Closes: #684405
  * reinject: When the provided file doesn't match, leave it where it is,
    rather than moving to .git/annex/bad/
  * Avoid crashing on encoding errors in filenames when writing transfer info
    files and reading from checksum commands.
  * sync: Pushes the git-annex branch to remote/synced/git-annex, rather
    than directly to remote/git-annex.
  * Now supports matching files that are present on a number of remotes
    with a specified trust level. Example: --copies=trusted:2
    Thanks, Nicolas Pouillard

 -- Joey Hess <joeyh@debian.org>  Mon, 24 Sep 2012 13:47:48 -0400

git-annex (3.20120825) unstable; urgency=low

  * S3: Add fileprefix setting.
  * Pass --use-agent to gpg when in no tty mode. Thanks, Eskild Hustvedt.
  * Bugfix: Fix fsck in SHA*E backends, when the key contains composite
    extensions, as added in 3.20120721.

 -- Joey Hess <joeyh@debian.org>  Sat, 25 Aug 2012 10:00:10 -0400

git-annex (3.20120807) unstable; urgency=low

  * initremote: Avoid recording remote's description before checking
    that its config is valid.
  * unused, status: Avoid crashing when ran in bare repo.
  * Avoid crashing when "git annex get" fails to download from one
    location, and falls back to downloading from a second location.

 -- Joey Hess <joeyh@debian.org>  Tue, 07 Aug 2012 13:35:07 -0400

git-annex (3.20120721) unstable; urgency=low

  * get, move, copy: Now refuse to do anything when the requested file
    transfer is already in progress by another process.
  * status: Lists transfers that are currently in progress.
  * Fix passing --uuid to git-annex-shell.
  * When shaNsum commands cannot be found, use the Haskell SHA library
    (already a dependency) to do the checksumming. This may be slower,
    but avoids portability problems.
  * Use SHA library for files less than 50 kb in size, at which point it's
    faster than forking the more optimised external program.
  * SHAnE backends are now smarter about composite extensions, such as
    .tar.gz Closes: #680450
  * map: Write map.dot to .git/annex, which avoids watch trying to annex it.

 -- Joey Hess <joeyh@debian.org>  Sat, 21 Jul 2012 16:52:48 -0400

git-annex (3.20120629) unstable; urgency=low

  * cabal: Only try to use inotify on Linux.
  * Version build dependency on STM, and allow building without it,
    which disables the watch command.
  * Avoid ugly failure mode when moving content from a local repository
    that is not available.
  * Got rid of the last place that did utf8 decoding.
  * Accept arbitrarily encoded repository filepaths etc when reading
    git config output. This fixes support for remotes with unusual characters
    in their names.
  * sync: Automatically resolves merge conflicts.

 -- Joey Hess <joeyh@debian.org>  Fri, 29 Jun 2012 10:17:49 -0400

git-annex (3.20120624) unstable; urgency=low

  * watch: New subcommand, a daemon which notices changes to
    files and automatically annexes new files, etc, so you don't
    need to manually run git commands when manipulating files.
    Available on Linux, BSDs, and OSX!
  * Enable diskfree on kfreebsd, using kqueue.
  * unused: Fix crash when key names contain invalid utf8.
  * sync: Avoid recent git's interactive merge.

 -- Joey Hess <joeyh@debian.org>  Sun, 24 Jun 2012 12:36:50 -0400

git-annex (3.20120614) unstable; urgency=medium

  * addurl: Was broken by a typo introduced 2 released ago, now fixed.
    Closes: #677576
  * Install man page when run by cabal, in a location where man will
    find it, even when installing under $HOME. Thanks, Nathan Collins

 -- Joey Hess <joeyh@debian.org>  Thu, 14 Jun 2012 20:21:29 -0400

git-annex (3.20120611) unstable; urgency=medium

  * add: Prevent (most) modifications from being made to a file while it
    is being added to the annex.
  * initremote: Automatically describe a remote when creating it.
  * uninit: Refuse to run in a subdirectory. Closes: #677076

 -- Joey Hess <joeyh@debian.org>  Mon, 11 Jun 2012 10:32:01 -0400

git-annex (3.20120605) unstable; urgency=low

  * sync: Show a nicer message if a user tries to sync to a special remote.
  * lock: Reset unlocked file to index, rather than to branch head.
  * import: New subcommand, pulls files from a directory outside the annex
    and adds them.
  * Fix display of warning message when encountering a file that uses an
    unsupported backend.
  * Require that the SHA256 backend can be used when building, since it's the
    default.
  * Preserve parent environment when running hooks of the hook special remote.

 -- Joey Hess <joeyh@debian.org>  Tue, 05 Jun 2012 14:03:39 -0400

git-annex (3.20120522) unstable; urgency=low

  * Pass -a to cp even when it supports --reflink=auto, to preserve
    permissions.
  * Clean up handling of git directory and git worktree.
  * Add support for core.worktree, and fix support for GIT_WORK_TREE and
    GIT_DIR.

 -- Joey Hess <joeyh@debian.org>  Tue, 22 May 2012 11:16:13 -0400

git-annex (3.20120511) unstable; urgency=low

  * Rsync special remotes can be configured with shellescape=no
    to avoid shell quoting that is normally done when using rsync over ssh.
    This is known to be needed for certian rsync hosting providers
    (specificially hidrive.strato.com) that use rsync over ssh but do not
    pass it through the shell.
  * dropunused: Allow specifying ranges to drop.
  * addunused: New command, the opposite of dropunused, it relinks unused
    content into the git repository.
  * Fix use of several config settings: annex.ssh-options,
    annex.rsync-options, annex.bup-split-options. (And adjust types to avoid
    the bugs that broke several config settings.)

 -- Joey Hess <joeyh@debian.org>  Fri, 11 May 2012 12:29:30 -0400

git-annex (3.20120430) unstable; urgency=low

  * Fix use of annex.diskreserve config setting.
  * Directory special remotes now check annex.diskreserve.
  * Support git's core.sharedRepository configuration.
  * Add annex.http-headers and annex.http-headers-command config
    settings, to allow custom headers to be sent with all HTTP requests.
    (Requested by the Internet Archive)
  * uninit: Clear annex.uuid from .git/config. Closes: #670639
  * Added shared cipher mode to encryptable special remotes. This option
    avoids gpg key distribution, at the expense of flexability, and with
    the requirement that all clones of the git repository be equally trusted.

 -- Joey Hess <joeyh@debian.org>  Mon, 30 Apr 2012 13:16:10 -0400

git-annex (3.20120418) unstable; urgency=low

  * bugfix: Adding a dotfile also caused all non-dotfiles to be added.
  * bup: Properly handle key names with spaces or other things that are
    not legal git refs.
  * git-annex (but not git-annex-shell) supports the git help.autocorrect
    configuration setting, doing fuzzy matching using the restricted
    Damerau-Levenshtein edit distance, just as git does. This adds a build
    dependency on the haskell edit-distance library.
  * Renamed diskfree.c to avoid OSX case insensativity bug.
  * cabal now installs git-annex-shell as a symlink to git-annex.
  * cabal file now autodetects whether S3 support is available.

 -- Joey Hess <joeyh@debian.org>  Wed, 18 Apr 2012 12:11:32 -0400

git-annex (3.20120406) unstable; urgency=low

  * Disable diskfree on kfreebsd, as I have a build failure on kfreebsd-i386
    that is quite likely caused by it.

 -- Joey Hess <joeyh@debian.org>  Sat, 07 Apr 2012 15:50:36 -0400

git-annex (3.20120405) unstable; urgency=low

  * Rewrote free disk space checking code, moving the portability
    handling into a small C library.
  * status: Display amount of free disk space.

 -- Joey Hess <joeyh@debian.org>  Thu, 05 Apr 2012 16:19:10 -0400

git-annex (3.20120315) unstable; urgency=low

  * fsck: Fix up any broken links and misplaced content caused by the
    directory hash calculation bug fixed in the last release.
  * sync: Sync to lower cost remotes first.
  * status: Fixed to run in constant space.
  * status: More accurate display of sizes of tmp and bad keys.
  * unused: Now uses a bloom filter, and runs in constant space.
    Use of a bloom filter does mean it will not notice a small
    number of unused keys. For repos with up to half a million keys,
    it will miss one key in 1000.
  * Added annex.bloomcapacity and annex.bloomaccuracy, which can be
    adjusted as desired to tune the bloom filter.
  * status: Display amount of memory used by bloom filter, and
    detect when it's too small for the number of keys in a repository.
  * git-annex-shell: Runs hooks/annex-content after content is received
    or dropped.
  * Work around a bug in rsync (IMHO) introduced by openSUSE's SIP patch.
  * git-annex now behaves as git-annex-shell if symlinked to and run by that
    name. The Makefile sets this up, saving some 8 mb of installed size.
  * git-union-merge is a demo program, so it is no longer built by default.

 -- Joey Hess <joeyh@debian.org>  Thu, 15 Mar 2012 11:05:28 -0400

git-annex (3.20120309) unstable; urgency=low

  * Fix key directory hash calculation code to behave as it did before 
    version 3.20120227 when a key contains non-ascii characters (only
    WORM backend is likely to have been affected).

 -- Joey Hess <joeyh@debian.org>  Fri, 09 Mar 2012 20:05:09 -0400

git-annex (3.20120230) unstable; urgency=low

  * "here" can be used to refer to the current repository,
    which can read better than the old "." (which still works too).
  * Directory special remotes now support chunking files written to them,
    avoiding writing files larger than a specified size.
  * Add progress bar display to the directory special remote.
  * Add configurable hooks that are run when git-annex starts and stops
    using a remote: remote.name.annex-start-command and
    remote.name.annex-stop-command
  * Fix a bug in symlink calculation code, that triggered in rare
    cases where an annexed file is in a subdirectory that nearly
    matched to the .git/annex/object/xx/yy subdirectories.

 -- Joey Hess <joeyh@debian.org>  Mon, 05 Mar 2012 13:38:13 -0400

git-annex (3.20120229) unstable; urgency=low

  * Fix test suite to not require a unicode locale.
  * Fix cabal build failure. Thanks, Sergei Trofimovich

 -- Joey Hess <joeyh@debian.org>  Wed, 29 Feb 2012 02:31:31 -0400

git-annex (3.20120227) unstable; urgency=low

  * Modifications to support ghc 7.4's handling of filenames.
    This version can only be built with ghc 7.4 or newer. See the ghc7.0
    branch for older ghcs.
  * S3: Fix irrefutable pattern failure when accessing encrypted S3
    credentials.
  * Use the haskell IfElse library.
  * Fix teardown of stale cached ssh connections.
  * Fixed to use the strict state monad, to avoid leaking all kinds of memory
    due to lazy state update thunks when adding/fixing many files.
  * Fixed some memory leaks that occurred when committing journal files.
  * Added a annex.queuesize setting, useful when adding hundreds of thousands
    of files on a system with plenty of memory.
  * whereis: Prints the urls of files that the web special remote knows about.
  * addurl --fast: Verifies that the url can be downloaded (only getting
    its head), and records the size in the key.
  * When checking that an url has a key, verify that the Content-Length,
    if available, matches the size of the key.
  * addurl: Added a --file option, which can be used to specify what
    file the url is added to. This can be used to override the default
    filename that is used when adding an url, which is based on the url.
    Or, when the file already exists, the url is recorded as another
    location of the file.
  * addurl: Normalize badly encoded urls.
  * addurl: Add --pathdepth option.
  * rekey: New plumbing level command, can be used to change the keys used
    for files en masse.
  * Store web special remote url info in a more efficient location.
    (Urls stored with this version will not be visible to older versions.)
  * Deal with NFS problem that caused a failure to remove a directory
    when removing content from the annex.
  * Make a single location log commit after a remote has received or
    dropped files. Uses a new "git-annex-shell commit" command when available.
  * To avoid commits of data to the git-annex branch after each command
    is run, set annex.alwayscommit=false. Its data will then be committed
    less frequently, when a merge or sync is done.
  * configure: Check if ssh connection caching is supported by the installed
    version of ssh and default annex.sshcaching accordingly.
  * move --from, copy --from: Now 10 times faster when scanning to find
    files in a remote on a local disk; rather than go through the location log
    to see which files are present on the remote, it simply looks at the 
    disk contents directly.

 -- Joey Hess <joeyh@debian.org>  Mon, 27 Feb 2012 12:58:21 -0400

git-annex (3.20120123) unstable; urgency=low

  * fsck --from: Fscking a remote is now supported. It's done by retrieving
    the contents of the specified files from the remote, and checking them,
    so can be an expensive operation. Still, if the remote is a special
    remote, or a git repository that you cannot run fsck in locally, it's
    nice to have the ability to fsck it.
  * If you have any directory special remotes, now would be a good time to
    fsck them, in case you were hit by the data loss bug fixed in the
    previous release!
  * fsck --from remote --fast: Avoids expensive file transfers, at the
    expense of not checking file size and/or contents.
  * Ssh connection caching is now enabled automatically by git-annex.
    Only one ssh connection is made to each host per git-annex run, which
    can speed some things up a lot, as well as avoiding repeated password
    prompts. Concurrent git-annex processes also share ssh connections.
    Cached ssh connections are shut down when git-annex exits.
  * To disable the ssh caching (if for example you have your own broader
    ssh caching configuration), set annex.sshcaching=false.

 -- Joey Hess <joeyh@debian.org>  Mon, 23 Jan 2012 13:48:48 -0400

git-annex (3.20120116) unstable; urgency=medium

  * Fix data loss bug in directory special remote, when moving a file
    to the remote failed, and partially transferred content was left
    behind in the directory, re-running the same move would think it
    succeeded and delete the local copy.

 -- Joey Hess <joeyh@debian.org>  Mon, 16 Jan 2012 16:43:45 -0400

git-annex (3.20120115) unstable; urgency=low

  * Add a sanity check for bad StatFS results. On architectures
    where StatFS does not currently work (s390, mips, powerpc, sparc),
    this disables the diskreserve checking code, and attempting to
    configure an annex.diskreserve will result in an error.
  * Fix QuickCheck dependency in cabal file.
  * Minor optimisations.

 -- Joey Hess <joeyh@debian.org>  Sun, 15 Jan 2012 13:54:20 -0400

git-annex (3.20120113) unstable; urgency=low

  * log: Add --gource mode, which generates output usable by gource.
  * map: Fix display of remote repos
  * Add annex-trustlevel configuration settings, which can be used to 
    override the trust level of a remote.
  * git-annex, git-union-merge: Support GIT_DIR and GIT_WORK_TREE.
  * Add libghc-testpack-dev to build depends on all arches.

 -- Joey Hess <joeyh@debian.org>  Fri, 13 Jan 2012 15:35:17 -0400

git-annex (3.20120106) unstable; urgency=low

  * Support unescaped repository urls, like git does.
  * log: New command that displays the location log for files,
    showing each repository they were added to and removed from.
  * Fix overbroad gpg --no-tty fix from last release.

 -- Joey Hess <joeyh@debian.org>  Sat, 07 Jan 2012 13:16:23 -0400

git-annex (3.20120105) unstable; urgency=low

  * Added annex-web-options configuration settings, which can be
    used to provide parameters to whichever of wget or curl git-annex uses
    (depends on which is available, but most of their important options
    suitable for use here are the same).
  * Dotfiles, and files inside dotdirs are not added by "git annex add"
    unless the dotfile or directory is explicitly listed. So "git annex add ."
    will add all untracked files in the current directory except for those in
    dotdirs.
  * Added quickcheck to build dependencies, and fail if test suite cannot be
    built.
  * fsck: Do backend-specific check before checking numcopies is satisfied.
  * Run gpg with --no-tty. Closes: #654721

 -- Joey Hess <joeyh@debian.org>  Thu, 05 Jan 2012 13:44:12 -0400

git-annex (3.20111231) unstable; urgency=low

  * sync: Improved to work well without a central bare repository.
    Thanks to Joachim Breitner.
  * Rather than manually committing, pushing, pulling, merging, and git annex
    merging, we encourage you to give "git annex sync" a try.
  * sync --fast: Selects some of the remotes with the lowest annex.cost
    and syncs those, in addition to any specified at the command line.
  * Union merge now finds the least expensive way to represent the merge.
  * reinject: Add a sanity check for using an annexed file as the source file.
  * Properly handle multiline git config values.
  * Fix the hook special remote, which bitrotted a while ago.
  * map: --fast disables use of dot to display map
  * Test suite improvements. Current top-level test coverage: 75%
  * Improve deletion of files from rsync special remotes. Closes: #652849
  * Add --include, which is the same as --not --exclude.
  * Format strings can be specified using the new --format option, to control
    what is output by git annex find.
  * Support git annex find --json
  * Fixed behavior when multiple insteadOf configs are provided for the
    same url base.
  * Can now be built with older git versions (before 1.7.7); the resulting
    binary should only be used with old git.
  * Updated to build with monad-control 0.3.

 -- Joey Hess <joeyh@debian.org>  Sat, 31 Dec 2011 14:55:29 -0400

git-annex (3.20111211) unstable; urgency=medium

  * Fix bug in last version in getting contents from bare repositories.
  * Ensure that git-annex branch changes are merged into git-annex's index,
    which fixes a bug that could cause changes that were pushed to the
    git-annex branch to get reverted. As a side effect, it's now safe
    for users to check out and commit changes directly to the git-annex
    branch.
  * map: Fix a failure to detect a loop when both repositories are local
    and refer to each other with relative paths.
  * Prevent key names from containing newlines.
  * add: If interrupted, add can leave files converted to symlinks but not
    yet added to git. Running the add again will now clean up this situtation.
  * Fix caching of decrypted ciphers, which failed when drop had to check
    multiple different encrypted special remotes.
  * unannex: Can be run on files that have been added to the annex, but not
    yet committed.
  * sync: New command that synchronises the local repository and default
    remote, by running git commit, pull, and push for you.
  * Version monad-control dependency in cabal file.

 -- Joey Hess <joeyh@debian.org>  Sun, 11 Dec 2011 21:24:39 -0400

git-annex (3.20111203) unstable; urgency=low

  * The VFAT filesystem on recent versions of Linux, when mounted with
    shortname=mixed, does not get along well with git-annex's mixed case
    .git/annex/objects hash directories. To avoid this problem, new content
    is now stored in all-lowercase hash directories. Except for non-bare
    repositories which would be a pain to transition and cannot be put on FAT.
    (Old mixed-case hash directories are still tried for backwards
    compatibility.)
  * Flush json output, avoiding a buffering problem that could result in
    doubled output.
  * Avoid needing haskell98 and other fixes for new ghc. Thanks, Mark Wright.
  * Bugfix: dropunused did not drop keys with two spaces in their name.
  * Support for storing .git/annex on a different device than the rest of the
    git repository.
  * --inbackend can be used to make git-annex only operate on files
    whose content is stored using a specified key-value backend.
  * dead: A command which says that a repository is gone for good
    and you don't want git-annex to mention it again.

 -- Joey Hess <joeyh@debian.org>  Sat, 03 Dec 2011 21:01:45 -0400

git-annex (3.20111122) unstable; urgency=low

  * merge: Improve commit messages to mention what was merged.
  * Avoid doing auto-merging in commands that don't need fully current
    information from the git-annex branch. In particular, git annex add
    no longer needs to auto-merge.
  * init: When run in an already initalized repository, and without
    a description specified, don't delete the old description. 
  * Optimised union merging; now only runs git cat-file once, and runs
    in constant space.
  * status: Now displays trusted, untrusted, and semitrusted repositories
    separately.
  * status: Include all special remotes in the list of repositories.
  * status: Fix --json mode.
  * status: --fast is back
  * Fix support for insteadOf url remapping. Closes: #644278
  * When not run in a git repository, git-annex can still display a usage
    message, and "git annex version" even works.
  * migrate: Don't fall over a stale temp file.
  * Avoid excessive escaping for rsync special remotes that are not accessed
    over ssh.
  * find: Support --print0

 -- Joey Hess <joeyh@debian.org>  Tue, 22 Nov 2011 14:31:45 -0400

git-annex (3.20111111) unstable; urgency=low

  * Handle a case where an annexed file is moved into a gitignored directory,
    by having fix --force add its change.
  * Avoid cyclic drop problems.
  * Optimized copy --from and get --from to avoid checking the location log
    for files that are already present.
  * Automatically fix up badly formatted uuid.log entries produced by
    3.20111105, whenever the uuid.log is changed (ie, by init or describe).
  * map: Support remotes with /~/ and /~user/

 -- Joey Hess <joeyh@debian.org>  Fri, 11 Nov 2011 13:44:18 -0400

git-annex (3.20111107) unstable; urgency=low

  * merge: Use fast-forward merges when possible.
    Thanks Valentin Haenel for a test case showing how non-fast-forward
    merges could result in an ongoing pull/merge/push cycle.
  * Don't try to read config from repos with annex-ignore set.
  * Bugfix: In the past two releases, git-annex init has written the uuid.log
    in the wrong format, with the UUID and description flipped.

 -- Joey Hess <joeyh@debian.org>  Mon, 07 Nov 2011 12:47:44 -0400

git-annex (3.20111105) unstable; urgency=low

  * The default backend used when adding files to the annex is changed
    from WORM to SHA256.
    To get old behavior, add a .gitattributes containing: * annex.backend=WORM
  * Sped up some operations on remotes that are on the same host.
  * copy --to: Fixed leak when copying many files to a remote on the same
    host.
  * uninit: Add guard against being run with the git-annex branch checked out.
  * Fail if --from or --to is passed to commands that do not support them.
  * drop --from is now supported to remove file content from a remote.
  * status: Now always shows the current repository, even when it does not
    appear in uuid.log.
  * fsck: Now works in bare repositories. Checks location log information,
    and file contents. Does not check that numcopies is satisfied, as
    .gitattributes information about numcopies is not available in a bare
    repository.
  * unused, dropunused: Now work in bare repositories.
  * Removed the setkey command, and added a reinject command with a more
    useful interface.
  * The fromkey command now takes the key as its first parameter. The --key
    option is no longer used.
  * Built without any filename containing .git being excluded. Closes: #647215
  * Record uuid when auto-initializing a remote so it shows in status.
  * Bugfix: Fixed git-annex init crash in a bare repository when there was
    already an existing git-annex branch.
  * Pass -t to rsync to preserve timestamps.

 -- Joey Hess <joeyh@debian.org>  Sat, 05 Nov 2011 15:47:52 -0400

git-annex (3.20111025) unstable; urgency=low

  * A remote can have a annexUrl configured, that is used by git-annex
    instead of its usual url. (Similar to pushUrl.)
  * migrate: Copy url logs for keys when migrating.
  * git-annex-shell: GIT_ANNEX_SHELL_READONLY and GIT_ANNEX_SHELL_LIMITED
    environment variables can be set to limit what commands can be run.
    This is used by gitolite's new git-annex support!

 -- Joey Hess <joeyh@debian.org>  Tue, 25 Oct 2011 13:03:08 -0700

git-annex (3.20111011) unstable; urgency=low

  * This version of git-annex only works with git 1.7.7 and newer.
    The breakage with old versions is subtle, and affects the
    annex.numcopies settings in .gitattributes, so be sure to upgrade git
    to 1.7.7. (Debian package now depends on that version.)
  * Don't pass absolute paths to git show-attr, as it started following
    symlinks when that's done in 1.7.7. Instead, use relative paths,
    which show-attr only handles 100% correctly in 1.7.7. Closes: #645046
  * Fix referring to remotes by uuid.
  * New or changed repository descriptions in uuid.log now have a timestamp,
    which is used to ensure the newest description is used when the uuid.log
    has been merged.
  * Note that older versions of git-annex will display the timestamp as part
    of the repository description, which is ugly but otherwise harmless.
  * Add timestamps to trust.log and remote.log too.
  * git-annex-shell: Added the --uuid option.
  * git-annex now asks git-annex-shell to verify that it's operating in 
    the expected repository.
  * Note that this git-annex will not interoperate with remotes using 
    older versions of git-annex-shell.
  * Now supports git's insteadOf configuration, to modify the url
    used to access a remote. Note that pushInsteadOf is not used;
    that and pushurl are reserved for actual git pushes. Closes: #644278
  * status: List all known repositories.
  * When displaying a list of repositories, show git remote names
    in addition to their descriptions.
  * Add locking to avoid races when changing the git-annex branch.
  * Various speed improvements gained by using ByteStrings.
  * Contain the zombie hordes.

 -- Joey Hess <joeyh@debian.org>  Tue, 11 Oct 2011 23:00:02 -0400

git-annex (3.20110928) unstable; urgency=low

  * --in can be used to make git-annex only operate on files
    believed to be present in a given repository.
  * Arbitrarily complex expressions can be built to limit the files git-annex
    operates on, by combining the options --not --and --or -( and -)
    Example: git annex get --exclude '*.mp3' --and --not -( --in usbdrive --or --in archive -)
  * --copies=N can be used to make git-annex only operate on files with
    the specified number of copies. (And --not --copies=N for the inverse.)
  * find: Rather than only showing files whose contents are present,
    when used with --exclude --copies or --in, displays all files that
    match the specified conditions.
  * Note that this is a behavior change for git-annex find! Old behavior
    can be gotten by using: git-annex find --in .
  * status: Massively sped up; remove --fast mode.
  * unused: File contents used by branches and tags are no longer
    considered unused, even when not used by the current branch. This is
    the final piece of the puzzle needed for git-annex to to play nicely
    with branches.

 -- Joey Hess <joeyh@debian.org>  Wed, 28 Sep 2011 18:14:02 -0400

git-annex (3.20110915) unstable; urgency=low

  * whereis: Show untrusted locations separately and do not include in
    location count.
  * Fix build without S3.
  * addurl: Always use whole url as destination filename, rather than
    only its file component.
  * get, drop, copy: Added --auto option, which decides whether
    to get/drop content as needed to work toward the configured numcopies.
  * bugfix: drop and fsck did not honor --exclude

 -- Joey Hess <joeyh@debian.org>  Thu, 15 Sep 2011 22:25:46 -0400

git-annex (3.20110906) unstable; urgency=low

  * Improve display of newlines around error and warning messages.
  * Fix Makefile to work with cabal again.

 -- Joey Hess <joeyh@debian.org>  Tue, 06 Sep 2011 13:45:16 -0400

git-annex (3.20110902) unstable; urgency=low

  * Set EMAIL when running test suite so that git does not need to be
    configured first. Closes: #638998
  * The wget command will now be used in preference to curl, if available.
  * init: Make description an optional parameter.
  * unused, status: Sped up by avoiding unnecessary stats of annexed files.
  * unused --remote: Reduced memory use to 1/4th what was used before.
  * Add --json switch, to produce machine-consumable output.

 -- Joey Hess <joeyh@debian.org>  Fri, 02 Sep 2011 21:20:37 -0400

git-annex (3.20110819) unstable; urgency=low

  * Now "git annex init" only has to be run once, when a git repository
    is first being created. Clones will automatically notice that git-annex
    is in use and automatically perform a basic initalization. It's
    still recommended to run "git annex init" in any clones, to describe them.
  * Added annex-cost-command configuration, which can be used to vary the
    cost of a remote based on the output of a shell command.
  * Fix broken upgrade from V1 repository. Closes: #638584

 -- Joey Hess <joeyh@debian.org>  Fri, 19 Aug 2011 20:34:09 -0400

git-annex (3.20110817) unstable; urgency=low

  * Fix shell escaping in rsync special remote.
  * addurl: --fast can be used to avoid immediately downloading the url.
  * Added support for getting content from git remotes using http (and https).
  * Added curl to Debian package dependencies.

 -- Joey Hess <joeyh@debian.org>  Wed, 17 Aug 2011 01:29:02 -0400

git-annex (3.20110719) unstable; urgency=low

  * add: Be even more robust to avoid ever leaving the file seemingly deleted.
    Closes: #634233
  * Bugfix: Make add ../ work.
  * Support the standard git -c name=value
  * unannex: Clean up use of git commit -a.

 -- Joey Hess <joeyh@debian.org>  Tue, 19 Jul 2011 23:39:53 -0400

git-annex (3.20110707) unstable; urgency=low

  * Fix sign bug in disk free space checking.
  * Bugfix: Forgot to de-escape keys when upgrading. Could result in
    bad location log data for keys that contain [&:%] in their names.
    (A workaround for this problem is to run git annex fsck.)
  * add: Avoid a failure mode that resulted in the file seemingly being
    deleted (content put in the annex but no symlink present).

 -- Joey Hess <joeyh@debian.org>  Thu, 07 Jul 2011 19:29:39 -0400

git-annex (3.20110705) unstable; urgency=low

  * uninit: Delete the git-annex branch and .git/annex/
  * unannex: In --fast mode, file content is left in the annex, and a
    hard link made to it.
  * uninit: Use unannex in --fast mode, to support unannexing multiple
    files that link to the same content.
  * Drop the dependency on the haskell curl bindings, use regular haskell HTTP.
  * Fix a pipeline stall when upgrading (caused by #624389).

 -- Joey Hess <joeyh@debian.org>  Tue, 05 Jul 2011 14:37:39 -0400

git-annex (3.20110702) unstable; urgency=low

  * Now the web can be used as a special remote. 
    This feature replaces the old URL backend.
  * addurl: New command to download an url and store it in the annex.
  * Sped back up fsck, copy --from, and other commands that often
    have to read a lot of information from the git-annex branch. Such
    commands are now faster than they were before introduction of the
    git-annex branch.
  * Always ensure git-annex branch exists.
  * Modify location log parser to allow future expansion.
  * --force will cause add, etc, to operate on ignored files.
  * Avoid mangling encoding when storing the description of repository
    and other content.
  * cabal can now be used to build git-annex. This is substantially
    slower than using make, does not build or install documentation,
    does not run the test suite, and is not particularly recommended,
    but could be useful to some.

 -- Joey Hess <joeyh@debian.org>  Sat, 02 Jul 2011 15:00:18 -0400

git-annex (3.20110624) experimental; urgency=low

  * New repository format, annex.version=3. Use `git annex upgrade` to migrate.
  * git-annex now stores its logs in a git-annex branch.
  * merge: New subcommand. Auto-merges the new git-annex branch.
  * Improved handling of bare git repos with annexes. Many more commands will
    work in them.
  * git-annex is now more robust; it will never leave state files
    uncommitted when some other git process comes along and locks the index
    at an inconvenient time.
  * rsync is now used when copying files from repos on other filesystems.
    cp is still used when copying file from repos on the same filesystem,
    since --reflink=auto can make it significantly faster on filesystems
    such as btrfs.
  * Allow --trust etc to specify a repository by name, for temporarily 
    trusting repositories that are not configured remotes.
  * unlock: Made atomic.
  * git-union-merge: New git subcommand, that does a generic union merge
    operation, and operates efficiently without touching the working tree.

 -- Joey Hess <joeyh@debian.org>  Fri, 24 Jun 2011 14:32:18 -0400

git-annex (0.20110610) unstable; urgency=low

  * Add --numcopies option.
  * Add --trust, --untrust, and --semitrust options.
  * get --from is the same as copy --from
  * Bugfix: Fix fsck to not think all SHAnE keys are bad.

 -- Joey Hess <joeyh@debian.org>  Fri, 10 Jun 2011 11:48:40 -0400

git-annex (0.20110601) unstable; urgency=low

  * Minor bugfixes and error message improvements.
  * Massively sped up `git annex lock` by avoiding use of the uber-slow
    `git reset`, and only running `git checkout` once, even when many files
    are being locked.
  * Fix locking of files with staged changes.
  * Somewhat sped up `git commit` of modifications to unlocked files.
  * Build fix for older ghc.

 -- Joey Hess <joeyh@debian.org>  Wed, 01 Jun 2011 11:50:47 -0400

git-annex (0.20110522) unstable; urgency=low

  * Closer emulation of git's behavior when told to use "foo/.git" as a
    git repository instead of just "foo". Closes: #627563
  * Fix bug in --exclude introduced in 0.20110516.

 -- Joey Hess <joeyh@debian.org>  Fri, 27 May 2011 20:20:41 -0400

git-annex (0.20110521) unstable; urgency=low

  * status: New subcommand to show info about an annex, including its size.
  * --backend now overrides any backend configured in .gitattributes files.
  * Add --debug option. Closes: #627499

 -- Joey Hess <joeyh@debian.org>  Sat, 21 May 2011 11:52:53 -0400

git-annex (0.20110516) unstable; urgency=low

  * Add a few tweaks to make it easy to use the Internet Archive's variant
    of S3. In particular, munge key filenames to comply with the IA's filename
    limits, disable encryption, support their nonstandard way of creating
    buckets, and allow x-archive-* headers to be specified in initremote to
    set item metadata.
  * Added filename extension preserving variant backends SHA1E, SHA256E, etc.
  * migrate: Use current filename when generating new key, for backends
    where the filename affects the key name.
  * Work around a bug in Network.URI's handling of bracketed ipv6 addresses.

 -- Joey Hess <joeyh@debian.org>  Mon, 16 May 2011 14:16:52 -0400

git-annex (0.20110503) unstable; urgency=low

  * Fix hasKeyCheap setting for bup and rsync special remotes.
  * Add hook special remotes.
  * Avoid crashing when an existing key is readded to the annex.
  * unused: Now also lists files fsck places in .git/annex/bad/
  * S3: When encryption is enabled, the Amazon S3 login credentials
    are stored, encrypted, in .git-annex/remotes.log, so environment
    variables need not be set after the remote is initialized.

 -- Joey Hess <joeyh@debian.org>  Tue, 03 May 2011 20:56:01 -0400

git-annex (0.20110427) unstable; urgency=low

  * Switch back to haskell SHA library, so git-annex remains buildable on
    Debian stable.
  * Added rsync special remotes. This could be used, for example, to 
    store annexed content on rsync.net (encrypted naturally). Or anywhere else.
  * Bugfix: Avoid pipeline stall when running git annex drop or fsck on a
    lot of files. Possibly only occured with ghc 7.

 -- Joey Hess <joeyh@debian.org>  Wed, 27 Apr 2011 22:50:26 -0400

git-annex (0.20110425) unstable; urgency=low

  * Use haskell Crypto library instead of haskell SHA library.
  * Remove testpack from build depends for non x86 architectures where it
    is not available. The test suite will not be run if it cannot be compiled.
  * Avoid using absolute paths when staging location log, as that can
    confuse git when a remote's path contains a symlink. Closes: #621386

 -- Joey Hess <joeyh@debian.org>  Mon, 25 Apr 2011 15:47:00 -0400

git-annex (0.20110420) unstable; urgency=low

  * Update Debian build dependencies for ghc 7.
  * Debian package is now built with S3 support.
    Thanks Joachim Breitner for making this possible.
  * Somewhat improved memory usage of S3, still work to do.
    Thanks Greg Heartsfield for ongoing work to improve the hS3 library
    for git-annex.

 -- Joey Hess <joeyh@debian.org>  Thu, 21 Apr 2011 15:00:48 -0400

git-annex (0.20110419) unstable; urgency=low

  * Don't run gpg in batch mode, so it can prompt for passphrase when
    there is no agent.
  * Add missing build dep on dataenc.
  * S3: Fix stalls when transferring encrypted data.
  * bup: Avoid memory leak when transferring encrypted data.

 -- Joey Hess <joeyh@debian.org>  Tue, 19 Apr 2011 21:26:51 -0400

git-annex (0.20110417) unstable; urgency=low

  * bup is now supported as a special type of remote.
  * The data sent to special remotes (Amazon S3, bup, etc) can be encrypted
    using GPG for privacy.
  * Use lowercase hash directories for locationlog files, to avoid
    some issues with git on OSX with the mixed-case directories.
    No migration is needed; the old mixed case hash directories are still
    read; new information is written to the new directories.
  * Unused files on remotes, particulary special remotes, can now be
    identified and dropped, by using "--from remote" with git annex unused
    and git annex dropunused.
  * Clear up short option confusion between --from and --force (-f is now
    --from, and there is no short option for --force).
  * Add build depend on perlmagick so docs are consistently built.
    Closes: #621410
  * Add doc-base file. Closes: #621408
  * Periodically flush git command queue, to avoid boating memory usage
    too much.
  * Support "sha1" and "sha512" commands on FreeBSD, and allow building
    if any/all SHA commands are not available. Thanks, Fraser Tweedale

 -- Joey Hess <joeyh@debian.org>  Sun, 17 Apr 2011 12:00:24 -0400

git-annex (0.20110401) experimental; urgency=low

  * Amazon S3 is now supported as a special type of remote.
    Warning: Encrypting data before sending it to S3 is not yet supported.
  * Note that Amazon S3 support is not built in by default on Debian yet,
    as hS3 is not packaged.
  * fsck: Ensure that files and directories in .git/annex/objects
    have proper permissions.
  * Added a special type of remote called a directory remote, which
    simply stores files in an arbitrary local directory.
  * Bugfix: copy --to --fast never really copied, fixed.

 -- Joey Hess <joeyh@debian.org>  Fri, 01 Apr 2011 21:27:22 -0400

git-annex (0.20110328) experimental; urgency=low

  * annex.diskreserve can be given in arbitrary units (ie "0.5 gigabytes")
  * Generalized remotes handling, laying groundwork for remotes that are
    not regular git remotes. (Think Amazon S3.)
  * Provide a less expensive version of `git annex copy --to`, enabled
    via --fast. This assumes that location tracking information is correct,
    rather than contacting the remote for every file.
  * Bugfix: Keys could be received into v1 annexes from v2 annexes, via
    v1 git-annex-shell. This results in some oddly named keys in the v1
    annex. Recognise and fix those keys when upgrading, instead of crashing.

 -- Joey Hess <joeyh@debian.org>  Mon, 28 Mar 2011 10:47:29 -0400

git-annex (0.20110325) experimental; urgency=low

  * Free space checking is now done, for transfers of data for keys
    that have free space metadata. (Notably, not for SHA* keys generated
    with git-annex 0.2x or earlier.) The code is believed to work on
    Linux, FreeBSD, and OSX; check compile-time messages to see if it
    is not enabled for your OS.
  * Add annex.diskreserve config setting, to control how much free space
    to reserve for other purposes and avoid using (defaults to 1 mb).
  * Add --fast flag, that can enable less expensive, but also less thorough
    versions of some commands.
  * fsck: In fast mode, avoid checking checksums.
  * unused: In fast mode, just show all existing temp files as unused,
    and avoid expensive scan for other unused content.
  * migrate: Support migrating v1 SHA keys to v2 SHA keys with
    size information that can be used for free space checking.
  * Fix space leak in fsck and drop commands.
  * migrate: Bugfix for case when migrating a file results in a key that
    is already present in .git/annex/objects.
  * dropunused: Significantly sped up; only read unused log file once.

 -- Joey Hess <joeyh@debian.org>  Fri, 25 Mar 2011 00:47:37 -0400

git-annex (0.20110320) experimental; urgency=low

  * Fix dropping of files using the URL backend.
  * Fix support for remotes with '.' in their names.
  * Add version command to show git-annex version as well as repository
    version information.
  * No longer auto-upgrade to repository format 2, to avoid accidental
    upgrades, etc. Use git-annex upgrade when you're ready to run this
    version.

 -- Joey Hess <joeyh@debian.org>  Sun, 20 Mar 2011 16:36:33 -0400

git-annex (0.20110316) experimental; urgency=low

  * New repository format, annex.version=2.
  * The first time git-annex is run in an old format repository, it
    will automatically upgrade it to the new format, staging all
    necessary changes to git. Also added a "git annex upgrade" command.
  * Colons are now avoided in filenames, so bare clones of git repos
    can be put on USB thumb drives formatted with vFAT or similar
    filesystems.
  * Added two levels of hashing to object directory and .git-annex logs,
    to improve scalability with enormous numbers of annexed
    objects. (With one hundred million annexed objects, each
    directory would contain fewer than 1024 files.)
  * The setkey, fromkey, and dropkey subcommands have changed how
    the key is specified. --backend is no longer used with these.

 -- Joey Hess <joeyh@debian.org>  Wed, 16 Mar 2011 16:20:23 -0400

git-annex (0.24) unstable; urgency=low

  Branched the 0.24 series, which will be maintained for a while to
  support v1 git-annex repos, while main development moves to the 0.2011
  series, with v2 git-annex repos.

  * Add Suggests on graphviz. Closes: #618039
  * When adding files to the annex, the symlinks pointing at the annexed
    content are made to have the same mtime as the original file.
    While git does not preserve that information, this allows a tool
    like metastore to be used with annexed files.
    (Currently this is only done on systems supporting POSIX 200809.)

 -- Joey Hess <joeyh@debian.org>  Wed, 16 Mar 2011 18:35:13 -0400

git-annex (0.23) unstable; urgency=low

  * Support ssh remotes with a port specified.
  * whereis: New subcommand to show where a file's content has gotten to.
  * Rethink filename encoding handling for display. Since filename encoding
    may or may not match locale settings, any attempt to decode filenames 
    will fail for some files. So instead, do all output in binary mode.

 -- Joey Hess <joeyh@debian.org>  Sat, 12 Mar 2011 15:02:49 -0400

git-annex (0.22) unstable; urgency=low

  * Git annexes can now be attached to bare git repositories.
    (Both the local and remote host must have this version of git-annex
    installed for it to work.)
  * Support filenames that start with a dash; when such a file is passed
    to a utility it will be escaped to avoid it being interpreted as an
    option. (I went a little overboard and got the type checker involved
    in this, so such files are rather comprehensively supported now.)
  * New backends: SHA512 SHA384 SHA256 SHA224
    (Supported on systems where corresponding shaNsum commands are available.)
  * describe: New subcommand that can set or change the description of
    a repository.
  * Fix test suite to reap zombies.
    (Zombies can be particularly annoying on OSX; thanks to Jimmy Tang
    for his help eliminating the infestation... for now.)
  * Make test suite not rely on a working cp -pr.
    (The Unix wars are still ON!)
  * Look for dir.git directories the same as git does.
  * Support remote urls specified as relative paths.
  * Support non-ssh remote paths that contain tilde expansions.
  * fsck: Check for and repair location log damage.
  * Bugfix: When fsck detected and moved away corrupt file content, it did
    not update the location log.

 -- Joey Hess <joeyh@debian.org>  Fri, 04 Mar 2011 15:10:57 -0400

git-annex (0.21) unstable; urgency=low

  * test: Don't rely on chmod -R working.
  * unannex: Fix recently introduced bug when attempting to unannex more
    than one file at a time.
  * test: Set git user name and email in case git can't guess values.
  * Fix display of unicode filenames.

 -- Joey Hess <joeyh@debian.org>  Fri, 11 Feb 2011 23:21:08 -0400

git-annex (0.20) unstable; urgency=low

  * Preserve specified file ordering when instructed to act on multiple
    files or directories. For example, "git annex get a b" will now always
    get "a" before "b". Previously it could operate in either order.
  * unannex: Commit staged changes at end, to avoid some confusing behavior
    with the pre-commit hook, which would see some types of commits after
    an unannex as checking in of an unlocked file.
  * map: New subcommand that uses graphviz to display a nice map of
    the git repository network.
  * Deal with the mtl/monads-fd conflict.
  * configure: Check for sha1sum.

 -- Joey Hess <joeyh@debian.org>  Tue, 08 Feb 2011 18:57:24 -0400

git-annex (0.19) unstable; urgency=low

  * configure: Support using the uuidgen command if the uuid command is
    not available.
  * Allow --exclude to be specified more than once.
  * There are now three levels of repository trust.
  * untrust: Now marks the current repository as untrusted.
  * semitrust: Now restores the default trust level. (What untrust used to do.)
  * fsck, drop: Take untrusted repositories into account.
  * Bugfix: Files were copied from trusted remotes first even if their
    annex.cost was higher than other remotes.
  * Improved temp file handling. Transfers of content can now be resumed
    from temp files later; the resume does not have to be the immediate
    next git-annex run.
  * unused: Include partially transferred content in the list.
  * Bugfix: Running a second git-annex while a first has a transfer in
    progress no longer deletes the first processes's temp file.

 -- Joey Hess <joeyh@debian.org>  Fri, 28 Jan 2011 14:31:37 -0400

git-annex (0.18) unstable; urgency=low

  * Bugfix: `copy --to` and `move --to` forgot to stage location log changes
    after transferring the file to the remote repository.
    (Did not affect ssh remotes.)
  * fsck: Fix bug in moving of corrupted files to .git/annex/bad/
  * migrate: Fix support for --backend option.
  * unlock: Fix behavior when file content is not present.
  * Test suite improvements. Current top-level test coverage: 80%

 -- Joey Hess <joeyh@debian.org>  Fri, 14 Jan 2011 14:17:44 -0400

git-annex (0.17) unstable; urgency=low

  * unannex: Now skips files whose content is not present, rather than
    it being an error.
  * New migrate subcommand can be used to switch files to using a different
    backend, safely and with no duplication of content.
  * bugfix: Fix crash caused by empty key name. (Thanks Henrik for reporting.)

 -- Joey Hess <joeyh@debian.org>  Sun, 09 Jan 2011 10:04:11 -0400

git-annex (0.16) unstable; urgency=low

  * git-annex-shell: Avoid exposing any git repo config except for the
    annex.uuid when doing configlist.
  * bugfix: Running `move --to` with a remote whose UUID was not yet known
    could result in git-annex not recording on the local side where the
    file was moved to. This could not result in data loss, or even a
    significant problem, since the remote *did* record that it had the file.
  * Also, add a general guard to detect attempts to record information
    about repositories with missing UUIDs.
  * bugfix: Running `move --to` with a non-ssh remote failed.
  * bugfix: Running `copy --to` with a non-ssh remote actually did a move.
  * Many test suite improvements. Current top-level test coverage: 65%

 -- Joey Hess <joeyh@debian.org>  Fri, 07 Jan 2011 14:33:13 -0400

git-annex (0.15) unstable; urgency=low

  * Support scp-style urls for remotes (host:path).
  * Support ssh urls containing "~".
  * Add trust and untrust subcommands, to allow configuring repositories
    that are trusted to retain files without explicit checking.
  * Fix bug in numcopies handling when multiple remotes pointed to the
    same repository.
  * Introduce the git-annex-shell command. It's now possible to make
    a user have it as a restricted login shell, similar to git-shell.
  * Note that git-annex will always use git-annex-shell when accessing
    a ssh remote, so all of your remotes need to be upgraded to this
    version of git-annex at the same time.
  * Now rsync is exclusively used for copying files to and from remotes.
    scp is not longer supported.

 -- Joey Hess <joeyh@debian.org>  Fri, 31 Dec 2010 22:00:52 -0400

git-annex (0.14) unstable; urgency=low

  * Bugfix to git annex unused in a repository with nothing yet annexed.
  * Support upgrading from a v0 annex with nothing in it.
  * Avoid multiple calls to git ls-files when passed eg, "*".

 -- Joey Hess <joeyh@debian.org>  Fri, 24 Dec 2010 17:38:48 -0400

git-annex (0.13) unstable; urgency=low

  * Makefile: Install man page and html (when built).
  * Makefile: Add GHCFLAGS variable.
  * Fix upgrade from 0.03.
  * Support remotes using git+ssh and ssh+git as protocol.
    Closes: #607056

 -- Joey Hess <joeyh@debian.org>  Tue, 14 Dec 2010 13:05:10 -0400

git-annex (0.12) unstable; urgency=low

  * Add --exclude option to exclude files from processing.
  * mwdn2man: Fix a bug in newline supression. Closes: #606578
  * Bugfix to git annex add of an unlocked file in a subdir. Closes: #606579
  * Makefile: Add PREFIX variable.

 -- Joey Hess <joeyh@debian.org>  Sat, 11 Dec 2010 17:32:00 -0400

git-annex (0.11) unstable; urgency=low

  * If available, rsync will be used for file transfers from remote
    repositories. This allows resuming interrupted transfers.
  * Added remote.annex-rsync-options.
  * Avoid deleting temp files when rsync fails.
  * Improve detection of version 0 repos.
  * Add uninit subcommand. Closes: #605749

 -- Joey Hess <joeyh@debian.org>  Sat, 04 Dec 2010 17:27:42 -0400

git-annex (0.10) unstable; urgency=low

  * In .gitattributes, the annex.numcopies attribute can be used
    to control the number of copies to retain of different types of files.
  * Bugfix: Always correctly handle gitattributes when in a subdirectory of
    the repository. (Had worked ok for ones like "*.mp3", but failed for
    ones like "dir/*".)
  * fsck: Fix warning about not enough copies of a file, when locations
    are known, but are not available in currently configured remotes.
  * precommit: Optimise to avoid calling git-check-attr more than once.
  * The git-annex-backend attribute has been renamed to annex.backend.

 -- Joey Hess <joeyh@debian.org>  Sun, 28 Nov 2010 19:28:05 -0400

git-annex (0.09) unstable; urgency=low

  * Add copy subcommand.
  * Fix bug in setkey subcommand triggered by move --to.

 -- Joey Hess <joeyh@debian.org>  Sat, 27 Nov 2010 17:14:59 -0400

git-annex (0.08) unstable; urgency=low

  * Fix `git annex add ../foo` (when ran in a subdir of the repo).
  * Add configure step to build process.
  * Only use cp -a if it is supported, falling back to cp -p or plain cp
    as needed for portability.
  * cp --reflink=auto is used if supported, and will make git annex unlock
    much faster on filesystems like btrfs that support copy on write.

 -- Joey Hess <joeyh@debian.org>  Sun, 21 Nov 2010 13:45:44 -0400

git-annex (0.07) unstable; urgency=low

  * find: New subcommand.
  * unused: New subcommand, finds unused data. (Split out from fsck.)
  * dropunused: New subcommand, provides for easy dropping of unused keys
    by number, as listed by the unused subcommand.
  * fsck: Print warnings to stderr; --quiet can now be used to only see
    problems.

 -- Joey Hess <joeyh@debian.org>  Mon, 15 Nov 2010 18:41:50 -0400

git-annex (0.06) unstable; urgency=low

  * fsck: Check if annex.numcopies is satisfied.
  * fsck: Verify the sha1 of files when the SHA1 backend is used.
  * fsck: Verify the size of files when the WORM backend is used.
  * fsck: Allow specifying individual files if fscking everything
    is not desired.
  * fsck: Fix bug, introduced in 0.04, in detection of unused data.

 -- Joey Hess <joeyh@debian.org>  Sat, 13 Nov 2010 16:24:29 -0400

git-annex (0.05) unstable; urgency=low

  * Optimize both pre-commit and lock subcommands to not call git diff
    on every file being committed/locked.
    (This actually also works around a bug in ghc, that caused
    git-annex 0.04 pre-commit to sometimes corrupt filename being read
    from git ls-files and fail. 
    See <http://hackage.haskell.org/trac/ghc/ticket/4493>
    The excessive number of calls made by pre-commit exposed the ghc bug.
    Thanks Josh Triplett for the debugging.)
  * Build with -O2.

 -- Joey Hess <joeyh@debian.org>  Thu, 11 Nov 2010 18:31:09 -0400

git-annex (0.04) unstable; urgency=low

  * Add unlock subcommand, which replaces the symlink with a copy of
    the file's content in preparation of changing it. The "edit" subcommand
    is an alias for unlock.
  * Add lock subcommand.
  * Unlocked files will now automatically be added back into the annex when
    committed (and the updated symlink committed), by some magic in the
    pre-commit hook.
  * The SHA1 backend is now fully usable.
  * Add annex.version, which will be used to automate upgrades
    between incompatible versions.
  * Reorganised the layout of .git/annex/
  * The new layout will be automatically upgraded to the first time
    git-annex is used in a repository with the old layout.
  * Note that git-annex 0.04 cannot transfer content from old repositories
    that have not yet been upgraded.
  * Annexed file contents are now made unwritable and put in unwriteable
    directories, to avoid them accidentially being removed or modified.
    (Thanks Josh Triplett for the idea.)
  * Add build dep on libghc6-testpack-dev. Closes: #603016
  * Avoid using runghc to run test suite as it is not available on all
    architectures. Closes: #603006

 -- Joey Hess <joeyh@debian.org>  Wed, 10 Nov 2010 14:23:23 -0400

git-annex (0.03) unstable; urgency=low

  * Fix support for file:// remotes.
  * Add --verbose
  * Fix SIGINT handling.
  * Fix handling of files with unusual characters in their name.
  * Fixed memory leak; git-annex no longer reads the whole file list
    from git before starting, and will be much faster with large repos.
  * Fix crash on unknown symlinks.
  * Added remote.annex-scp-options and remote.annex-ssh-options.
  * The backends to use when adding different sets of files can be configured
    via gitattributes.
  * In .gitattributes, the git-annex-backend attribute can be set to the
    names of backends to use when adding different types of files.
  * Add fsck subcommand. (For now it only finds unused key contents in the
    annex.)

 -- Joey Hess <joeyh@debian.org>  Sun, 07 Nov 2010 18:26:04 -0400

git-annex (0.02) unstable; urgency=low

  * Can scp annexed files from remote hosts, and check remote hosts for
    file content when dropping files.
  * New move subcommand, that makes it easy to move file contents from
    or to a remote.
  * New fromkey subcommand, for registering urls, etc.
  * git-annex init will now set up a pre-commit hook that fixes up symlinks
    before they are committed, to ensure that moving symlinks around does not
    break them.
  * More intelligent and fast staging of modified files; git add coalescing.
  * Add remote.annex-ignore git config setting to allow completly disabling
    a given remote.
  * --from/--to can be used to control the remote repository that git-annex
    uses.
  * --quiet can be used to avoid verbose output
  * New plumbing-level dropkey and addkey subcommands.
  * Lots of bug fixes.

 -- Joey Hess <joeyh@debian.org>  Wed, 27 Oct 2010 16:39:29 -0400

git-annex (0.01) unstable; urgency=low

  * First prerelease.

 -- Joey Hess <joeyh@debian.org>  Wed, 20 Oct 2010 12:54:24 -0400<|MERGE_RESOLUTION|>--- conflicted
+++ resolved
@@ -1,6 +1,3 @@
-<<<<<<< HEAD
-git-annex (4.20131106~bpo70+1) wheezy-backports; urgency=low
-=======
 git-annex (5.20140117) unstable; urgency=medium
 
   * Really fix FTBFS on mipsel and sparc due to test suite not being available
@@ -242,8 +239,7 @@
 
  -- Joey Hess <joeyh@debian.org>  Mon, 18 Nov 2013 10:45:43 -0400
 
-git-annex (4.20131106) unstable; urgency=low
->>>>>>> 3cbb366e
+git-annex (4.20131106~bpo70+1) wheezy-backports; urgency=low
 
   * Backport is now built against git 1.8.4, also now available in backports.
   * Improve local pairing behavior when two computers both try to start
