--- conflicted
+++ resolved
@@ -67,39 +67,7 @@
 deserializeKey = deserializeKey' . encodeBS'
 
 deserializeKey' :: S.ByteString -> Maybe Key
-<<<<<<< HEAD
 deserializeKey' = eitherToMaybe . A.parseOnly keyParser
-
-{- This splits any extension out of the keyName, returning the 
- - keyName minus extension, and the extension (including leading dot).
- -}
-splitKeyNameExtension :: Key -> (S.ByteString, S.ByteString)
-splitKeyNameExtension = splitKeyNameExtension' . keyName
-
-splitKeyNameExtension' :: S.ByteString -> (S.ByteString, S.ByteString)
-splitKeyNameExtension' keyname = S8.span (/= '.') keyname
-
-{- Limits the length of the extension in the keyName to mitigate against
- - SHA1 collision attacks.
- -
- - In such an attack, the extension of the key could be made to contain
- - the collision generation data, with the result that a signed git commit
- - including such keys would not be secure.
- -
- - The maximum extension length ever generated for such a key was 8
- - characters, but they may be unicode which could use up to 4 bytes each,
- - so 32 bytes. 64 bytes is used here to give a little future wiggle-room. 
- - The SHA1 common-prefix attack needs 128 bytes of data.
- -}
-validKeyName :: KeyVariety -> S.ByteString -> Bool
-validKeyName kv name
-	| hasExt kv = 
-		let ext = snd $ splitKeyNameExtension' name
-		in S.length ext <= 64
-	| otherwise = True
-=======
-deserializeKey' = either (const Nothing) Just . A.parseOnly keyParser
->>>>>>> db13b160
 
 instance Arbitrary KeyData where
 	arbitrary = Key
