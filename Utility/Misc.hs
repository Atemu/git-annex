--- conflicted
+++ resolved
@@ -9,8 +9,6 @@
 
 import System.IO
 import Control.Monad
-<<<<<<< HEAD
-import Control.Applicative
 import GHC.IO.Encoding
 
 {- Sets a Handle to use the filesystem encoding. This causes data
@@ -19,8 +17,6 @@
  - allows "arbitrary undecodable bytes to be round-tripped through it". -}
 fileEncoding :: Handle -> IO ()
 fileEncoding h = hSetEncoding h =<< getFileSystemEncoding
-=======
->>>>>>> 146c36ca
 
 {- A version of hgetContents that is not lazy. Ensures file is 
  - all read before it gets closed. -}
