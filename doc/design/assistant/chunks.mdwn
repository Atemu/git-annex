To avoid leaking even the size of your encrypted files to cloud storage
providers, add a mode that stores fixed size chunks.

May be a useful starting point for [[deltas]].

May also allow for downloading different chunks of a file concurrently from
multiple remotes.

Also, can allow resuming of interrupted uploads and downloads.

# legacy chunking

Supported by only the webdav and directory special remotes.

Filenames are used for the chunks that make it easy to see which chunks
belong together, even when encryption is used. There is also a chunkcount
file, that similarly leaks information.

It is not possible to enable chunking on a non-chunked remote.

Problem: Two uploads of the same key from repos with different chunk sizes
could lead to data loss. For example, suppose A is 10 mb chunksize, and B
is 20 mb, and the upload speed is the same. If B starts first, when A will
overwrite the file it is uploading for the 1st chunk. Then A uploads the
second chunk, and once A is done, B finishes the 1st chunk and uploads its
second. We now have [chunk 1(from A), chunk 2(from B)].

# new requirements

Every special remote should support chunking. (It does not make sense
to support it for git remotes, but gcrypt remotes should support it.)

S3 remotes should chunk by default, because the current S3 backend fails
for files past a certian size. See [[bugs/Truncated_file_transferred_via_S3]].

The size of chunks, as well as whether any chunking is done, should be
configurable on the fly without invalidating data already stored in the
remote. This seems important for usability (eg, so users can turn chunking
on in the webapp when configuring an existing remote).

Two concurrent uploaders of the same object to a remote should be safe,
even if they're using different chunk sizes.

The legacy chunk method needs to be supported for back-compat, so
keep the chunksize= setting to enable that mode, and add a new chunk=
setting for the new mode.

# obscuring file sizes

To hide from a remote any information about the sizes of files could be
another goal of chunking. At least two things are needed for this:

1. The filenames used on the remote don't indicate which chunks belong
   together.

2. The final short chunk needs to be padded with random data,
   so that a remote sees only encrypted files with uniform sizes
   and cannot make guesses about the kinds of data being stored.

Note that padding cannot completely hide all information from an attacker
who is logging puts or gets. An attacker could, for example, look at the
times of puts, and guess at when git-annex has moved on to
encrypting/decrypting the next object, and so guess at the approximate
sizes of objects. (Concurrent uploads/downloads or random delays could be
added to prevent these kinds of attacks.)

And, obviously, if someone stores 10 tb of data in a remote, they probably
have around 10 tb of files, so it's probably not a collection of recipes..

Given its inneficiencies and lack of fully obscuring file sizes,
padding may not be worth adding, but is considered in the designs below.

# design 1

Add an optional chunk field to Key. It is only present for chunk
2 and above. Ie, SHA256-s12345--xxxxxxx is the first chunk (or whole
object), while SHA256-s12345-c2--xxxxxxx is the second chunk.

On an encrypted remote, Keys are generated with the chunk field, and then
HMAC enrypted.

Note that only using it for chunks 2+ means that git-annex can start by
requesting the regular key, so an observer sees the same request whether
chunked or not, and does not see eg, a pattern of failed requests for 
a non-chunked key, followed by successful requests for the chunked keys.
(Both more efficient and perhaps more secure.)

Problem: This makes putting chunks easy. But there is a problem when getting 
an object that has been chunked. If the key size is not known, we
cannot tell when we've gotten the last chunk. (Also, we cannot strip
padding.) Note that `addurl` sometimes generates keys w/o size info
(particularly, it does so by design when using quvi).

Problem: Also, this makes `hasKey` hard to implement: How can it know if
all the chunks are present, if the key size is not known?

Problem: Also, this makes it difficult to download encrypted keys, because
we only know the decrypted size, not the encrypted size, so we can't
be sure how many chunks to get, and all chunks need to be downloaded before
we can decrypt any of them. (Assuming we encrypt first; chunking first
avoids this problem.)

Problem: Does not solve concurrent uploads with different chunk sizes.

# design 2

When chunking is enabled, always put a chunk number in the Key,
along with the chunk size.
So, SHA256-1048576-c1--xxxxxxx for the first chunk of 1 megabyte.

Before any chunks are stored, write a chunkcount file, eg
SHA256-s12345-c0--xxxxxxx. Note that this key is the same as the original
object's key, except with chunk number set to 0. This file contains both
the number of chunks, and also the chunk size used. `hasKey` downloads this
file, and then verifies that each chunk is present, looking for keys with
the expected chunk numbers and chunk size.

This avoids problems with multiple writers using different chunk sizes,
since they will be uploading to different files.

Problem: In such a situation, some duplicate data might be stored, not
referenced by the last chunkcount file to be written. It would not be
dropped when the key was removed from the remote.

Note: This design lets an attacker with logs tell the (appoximate) size of
objects, by finding the small files that contain a chunk count, and
correlating when that is written/read and when other files are
written/read. That could be solved by padding the chunkcount key up to the
size of the rest of the keys, but that's very innefficient; `hasKey` is not
designed to need to download large files.

# design 3

Like design 1, but add an encrypted chunk count prefix to the first object.
This needs to be done in a way that does not let an attacker tell if the
object has an encrypted chunk count prefix or not. 

This seems difficult; attacker could probably tell where the first encrypted
part stops and the next encrypted part starts by looking for gpg headers,
and so tell which files are the first chunks.

Also, `hasKey` would need to download some or all of the first file.
If all, that's a lot more expensive. If only some is downloaded, an
attacker can guess that the file that was partially downloaded is the
first chunk in a series, and wait for a time when it's fully downloaded to
determine which are the other chunks.

Problem: Two uploads of the same key from repos with different chunk sizes
could lead to data loss. (Same as in design 2.)

# design 4

Use key SHA256-s12345-S1048576-C1--xxxxxxx for the first chunk of 1 megabyte.

Note that keeping the 's'ize field unchanged is necessary because it 
disambiguates eg, WORM keys. So a 'S'ize field is used to hold the chunk
size.

Instead of storing the chunk count in the special remote, store it in 
the git-annex branch. 

The location log does not record locations of individual chunk keys
(too space-inneficient).
Instead, look at git-annex:aaa/bbb/SHA256-s12345--xxxxxxx.log.cnk to get
the chunk count and size for a key.

Note that a given remote uuid might have multiple chunk sizes logged, if a
key was stored on it twice using different chunk sizes. Also note that even
when this file exists for a key, the object may be stored non-chunked on
the remote too.

`hasKey` would check if any one (chunksize, chunkcount) is satisfied by
the files on the remote. It would also check if the non-chunked key is
present, as a fallback.

When dropping a key from the remote, drop all logged chunk sizes.
(Also drop any non-chunked key.)

As long as the location log and the chunk log are committed atomically,
this guarantees that no orphaned chunks end up on a remote
(except any that might be left by interrupted uploads).

This has the best security of the designs so far, because the special 
remote doesn't know anything about chunk sizes. It uses a little more
data in the git-annex branch, although with care (using the same timestamp
as the location log), it can compress pretty well.

## chunk then encrypt

Rather than encrypting the whole object 1st and then chunking, chunk and
then encrypt.

Reasons:

1. If 2 repos are uploading the same key to a remote concurrently,
   this allows some chunks to come from one and some from another,
   and be reassembled without problems.

2. Also allows chunks of the same object to be downloaded from different
   remotes, perhaps concurrently, and again be reassembled without
   problems.

3. Prevents an attacker from re-assembling the chunked file using details
   of the gpg output. Which would expose approximate
   file size even if padding is being used to obscure it.

Note that this means that the chunks won't exactly match the configured
chunk size. gpg does compression, which might make them a
lot smaller. Or gpg overhead could make them slightly larger. So `hasKey`
cannot check exact file sizes.

If padding is enabled, gpg compression should be disabled, to not leak
clues about how well the files compress and so what kind of file it is.

<<<<<<< HEAD
## chunk key hashing

A chunk key should hash into the same directory structure as its parent
key. This will avoid lots of extra hash directories when using chunking
with non-encrypted keys.

Won't happen when the key is encrypted, but that is good; hashing to the
same bucket then would allow statistical correlation.
=======
## resuming interupted transfers

Resuming interrupted downloads, and uploads are both possible.

Downloads: If the tmp file for a key exists, round it to the chunk size,
and skip forward to the next needed chunk. Easy.

Uploads: Check if the 1st chunk is present. If so, check the second chunk,
etc. Once the first missing chunk is found, start uploading from there.

That adds one extra hasKey call per upload. Probably a win in most cases.
Can be improved by making special remotes open a persistent
connection that is used for transferring all chunks, as well as for
checking hasKey.

Note that this is safe to do only as long as the Key being transferred
cannot possibly have 2 different contents in different repos. Notably not
necessarily the case for the URL keys generated for quvi.
>>>>>>> 729d38a7
<|MERGE_RESOLUTION|>--- conflicted
+++ resolved
@@ -212,7 +212,6 @@
 If padding is enabled, gpg compression should be disabled, to not leak
 clues about how well the files compress and so what kind of file it is.
 
-<<<<<<< HEAD
 ## chunk key hashing
 
 A chunk key should hash into the same directory structure as its parent
@@ -221,7 +220,7 @@
 
 Won't happen when the key is encrypted, but that is good; hashing to the
 same bucket then would allow statistical correlation.
-=======
+
 ## resuming interupted transfers
 
 Resuming interrupted downloads, and uploads are both possible.
@@ -239,5 +238,4 @@
 
 Note that this is safe to do only as long as the Key being transferred
 cannot possibly have 2 different contents in different repos. Notably not
-necessarily the case for the URL keys generated for quvi.
->>>>>>> 729d38a7
+necessarily the case for the URL keys generated for quvi.