--- conflicted
+++ resolved
@@ -31,14 +31,11 @@
   * sync, assistant: Use the ssh-options git config when doing git pull
     and push.
   * remotedaemon: Use the ssh-options git config.
-<<<<<<< HEAD
+  * Linux standalone: Improved process names of linker shimmed programs.
   * fsck: Incremental fsck uses sqlite to store its records, instead
     of abusing the sticky bit. Existing sticky bits are ignored,
     incremental fscks started by old versions won't be resumed by
     this version.
-=======
-  * Linux standalone: Improved process names of linker shimmed programs.
->>>>>>> 8346ce18
 
  -- Joey Hess <id@joeyh.name>  Fri, 06 Feb 2015 13:57:08 -0400
 
