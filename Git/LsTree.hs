--- conflicted
+++ resolved
@@ -48,22 +48,11 @@
 	, sha = s
 	, file = Git.Filename.decode f
 	}
-<<<<<<< HEAD
-	where
-		-- l = <mode> SP <type> SP <sha> TAB <file>
-		-- All fields are fixed, so we can pull them out of
-		-- specific positions in the line.
-		(m, past_m) = splitAt 7 l
-		(t, past_t) = splitAt 4 past_m
-		(s, past_s) = splitAt shaSize $ Prelude.tail past_t
-		f = Prelude.tail past_s
-=======
   where
 	-- l = <mode> SP <type> SP <sha> TAB <file>
 	-- All fields are fixed, so we can pull them out of
 	-- specific positions in the line.
 	(m, past_m) = splitAt 7 l
 	(t, past_t) = splitAt 4 past_m
-	(s, past_s) = splitAt 40 $ Prelude.tail past_t
-	f = Prelude.tail past_s
->>>>>>> f87a781a
+	(s, past_s) = splitAt shaSize $ Prelude.tail past_t
+	f = Prelude.tail past_s