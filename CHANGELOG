<<<<<<< HEAD
  * Include uname in standalone builds.

git-annex (6.20180626) upstream; urgency=high

  Security fix release for CVE-2018-10857 and CVE-2018-10859
  https://git-annex.branchable.com/security/CVE-2018-10857_and_CVE-2018-10859/

  * Refuse to download content, that cannot be verified with a hash, 
    from encrypted special remotes (for CVE-2018-10859),
    and from all external special remotes and glacier (for CVE-2018-10857).
    In particular, URL and WORM keys stored on such remotes won't
    be downloaded. If this affects your files, you can run
    `git-annex migrate` on the affected files, to convert them
    to use a hash.
  * Added annex.security.allow-unverified-downloads, which can override
    the above.
  * Added annex.security.allowed-url-schemes setting, which defaults
    to only allowing http, https, and ftp URLs. Note especially that file:/
    is no longer enabled by default.
  * Removed annex.web-download-command, since its interface does not allow
    supporting annex.security.allowed-url-schemes across redirects.
    If you used this setting, you may want to instead use annex.web-options
    to pass options to curl.
  * git-annex will refuse to download content from http servers on
    localhost, or any private IP addresses, to prevent accidental
    exposure of internal data. This can be overridden with the
    annex.security.allowed-http-addresses setting.
  * Local http proxies will not be used unless allowed by the
    annex.security.allowed-http-addresses setting.
  * Since the interfaces to curl and youtube-dl do not have a way to
    prevent them from accessing localhost or private IP addresses,
    they default to not being used for url downloads.
    Only when annex.security.allowed-http-addresses=all will curl and
    youtube-dl be used.
 
  Non-security fix changes:
=======
  * Support configuring remote.web.annex-cost and remote.bittorrent.annex-cost
  * info: Display uuid and description when a repository is identified by
    uuid, and for "here".

git-annex (6.20180530) UNRELEASED; urgency=medium
>>>>>>> 74890e14

  * Fix build with ghc 8.4+, which broke due to the Semigroup Monoid change. 
  * version: Show operating system and repository version list 
    when run outside a git repo too.
  * Fix annex-checkuuid implementation, so that remotes configured that
    way can be used.
  * Fix problems accessing repositories over http when annex.tune.*
    is configured.
  * External special remotes can now add info to `git annex info $remote`,
    by replying to the GETINFO message.
  * adb: Android serial numbers are not all 16 characters long, so accept
    other lengths.
  * Display error messages that come from git-annex-shell when the p2p
    protocol is used, so that diskreserve messages, IO errors, etc from
    the remote side are visible again.
  * When content has been lost from an export remote and 
    git-annex fsck --from remote has noticed it's gone, re-running
    git-annex export or git-annex sync --content will re-upload it.

 -- Joey Hess <id@joeyh.name>  Fri, 22 Jun 2018 10:36:22 -0400

git-annex (6.20180529) upstream; urgency=medium

  * Prevent haskell http-client from decompressing gzip files, so downloads
    of such files works the same as it used to with wget and curl.
  * Workaround for bug in an old version of cryptonite that broke https
    downloads, by using curl for downloads when git-annex is built with it.
  * view, vadd: Fix crash when a git submodule has a name starting with a dot.
  * Don't allow entering a view with staged or unstaged changes.
  * move: --force was accidentially enabling two unrelated behaviors
    since 6.20180427. The older behavior, which has never been well
    documented and seems almost entirely useless, has been removed.
  * copy: --force no longer does anything.
  * migrate: Fix bug in migration between eg SHA256 and SHA256E, 
    that caused the extension to be included in SHA256 keys,
    and omitted from SHA256E keys.
    (Bug introduced in version 6.20170214)
  * migrate: Check for above bug when migrating from SHA256 to SHA256
    (and same for SHA1 to SHA1 etc), and remove the extension that should
    not be in the SHA256 key.
  * fsck: Detect and warn when keys need an upgrade, either to fix up
    from the above migrate bug, or to add missing size information
    (a long ago transition), or because of a few other past key related
    bugs.
  * git-annex-shell: GIT_ANNEX_SHELL_APPENDONLY makes it allow writes,
    but not deletion of annexed content. Note that securing pushes to
    the git repository is left up to the user.
  * setpresentkey: Added --batch support.

 -- Joey Hess <id@joeyh.name>  Tue, 29 May 2018 13:05:26 -0400

git-annex (6.20180509) upstream; urgency=medium

  * The old git-annex Android app is now deprecated in favor of running
    git-annex in termux.
  * runshell: Use proot when running on Android, to work around
    Android 8's ill-advised seccomp filtering of system calls,
    including ones crucial for reliable thread locking.
    (This will only work with termux's version of proot.)
  * Fix bug in last release that crashes when using
    --all or running git-annex in a bare repository. May have also
    affected git-annex unused and git-annex info.
  * Fix bug in last release that prevented the webapp opening on
    non-Linux systems.
  * Support building with hinotify-0.3.10.
  * Display error message when http download fails.
  * Avoid forward retry when 0 bytes were received.

 -- Joey Hess <id@joeyh.name>  Wed, 09 May 2018 16:20:26 -0400

git-annex (6.20180427) upstream; urgency=medium

  * move: Now takes numcopies configuration, and required content
    configuration into account, and refuses to reduce the current
    number of copies of a file, or remove content that a repository
    requires. --force can override these checks.
    Note that it's still allowed to move the content of a file
    from one repository to another when numcopies is not satisfied, as long
    as the move does not result in there being fewer copies.
  * Fix mangling of --json output of utf-8 characters when not
    running in a utf-8 locale.
  * Fix build with yesod 1.6.
  * Clean up some build warnings with newer versions of ghc and haskell
    libraries.
  * runshell: Unset LD_PRELOAD since preloaded libraries from the host
    system may not get along with the bundled linker.
  * runshell: Added some tweaks to make git-annex work in termux on
    Android. The regular arm standalone tarball now works in termux.
  * Webapp: Support being run inside termux on Android, and offer to set up
    a repository on the sdcard.
  * Assistant: Integrate with Termux:Boot, so when it's installed, the
    assistant is autostarted on boot.
  * Assistant: Fix installation of menus, icons, etc when run
    from within runshell.
  * import: Avoid buffering all filenames to be imported in memory.
  * Improve memory use and speed of --all and git-annex info remote,
    by not buffering list of all keys.

 -- Joey Hess <id@joeyh.name>  Fri, 27 Apr 2018 12:36:20 -0400

git-annex (6.20180409) upstream; urgency=medium

  * Added adb special remote which allows exporting files to Android devices.
  * For url downloads, git-annex now defaults to using a http library,
    rather than wget or curl. But, if annex.web-options is set, it will
    use curl. To use the .netrc file, run: 
      git config annex.web-options --netrc
  * git-annex no longer uses wget (and wget is no longer shipped with
    git-annex builds).
  * Enable HTTP connection reuse across multiple files for improved speed.
  * Fix calculation of estimated completion for progress meter.
  * OSX app: Work around libz/libPng/ImageIO.framework version skew
    by not bundling libz, assuming OSX includes a suitable libz.1.dylib.
  * Added annex.retry, annex.retry-delay, and per-remote versions
    to configure transfer retries.
  * Also do forward retrying in cases where no exception is thrown,
    but the transfer failed.
  * When adding a new version of a file, and annex.genmetadata is enabled,
    don't copy the data metadata from the old version of the file,
    instead use the mtime of the file.
  * Avoid running annex.http-headers-command more than once.
  * info: Added "combined size of repositories containing these files"
    stat when run on a directory.
  * info: Changed sorting of numcopies stats table, so it's ordered
    by the variance from the desired number of copies.
  * Fix resuming a download when using curl.

 -- Joey Hess <id@joeyh.name>  Mon, 09 Apr 2018 13:03:15 -0400

git-annex (6.20180316) upstream; urgency=medium

  * New protocol for communicating with git-annex-shell increases speed
    of operations involving ssh remotes. When not transferring large files,
    git-annex is between 200% and 400% faster using the new protocol,
    and it's just as fast as before when transferring large files.
    (When the remote has an old git-annex-shell, git-annex falls back
    to the old slower code. This fallback is planned to be removed 
    after 5 years or so.)
  * Note that, due to not using rsync to transfer files over ssh
    any longer, permissions and other file metadata of annexed files
    will no longer be preserved when copying them to and from ssh remotes.
    Other remotes never supported preserving that information, so
    this is not considered a regression.
  * Fix data loss bug in content locking over tor, when the remote
    repository is in direct mode, it neglected to check that the content
    was actually present when locking it. This could cause git annex drop
    to remove the only copy of a file when it thought the tor remote had
    a copy.
  * Fix data loss bug when the local repository uses direct mode, and a
    locally modified file is dropped from a remote repsitory. The bug
    caused the modified file to be counted as a copy of the original file.
    (This is not a severe bug because in such a situation, dropping
    from the remote and then modifying the file is allowed and has the same
    end result.)
  * Some downloads will be verified, even when annex.verify=false.
    This is done in some edge cases where there's a likelyhood than an
    object was downloaded incorrectly.
  * Support exporttree=yes for rsync special remotes.
  * Added backends for the BLAKE2 family of hashes, when built with
    a new enough version of cryptonite.
  * Improve SHA*E extension extraction code to not treat parts of the
    filename that contain punctuation or other non-alphanumeric characters
    as extensions. Before, such characters were filtered out.
  * Better ssh connection warmup when using -J for concurrency.
    Avoids ugly messages when forced ssh command is not git-annex-shell.
  * Fix race condition in ssh warmup that caused git-annex to get
    stuck and never process some files when run with high levels of
    concurrency.
  * Fix reversion introduced in 6.20171214 that caused concurrent
    transfers to incorrectly fail with "transfer already in progress".
  * Note that Remote/Git.hs now contains AGPL licensed code,
    thus the license of git-annex as a whole is AGPL. This was already
    the case when git-annex was built with the webapp enabled.
  * Include amount of data transferred in progress display.
  * Dial back optimisation when building on arm, which prevents
    ghc and llc from running out of memory when optimising some files.
    (Unfortunately this fix is incomplete due to a ghc bug.)

 -- Joey Hess <id@joeyh.name>  Fri, 16 Mar 2018 12:10:40 -0400

git-annex (6.20180227) upstream; urgency=medium

  * inprogress: Avoid showing failures for files not in progress. 
  * Added INFO to external special remote protocol.
  * Added EXTENSIONS to external special remote protocol.
  * datalad < 0.9.1 had a problem in its special remote protocol handling
    which is broken by EXTENSIONS. Make the debian git-annex package
    conflict with the problem version of datalad.
  * fsck: Warn when required content is not present in the repository that
    requires it.
  * Add gpg-agent to Build-Depends.
    Needed to run the test suite.
  * --json: When there are multiple lines of notes about a file, make the note
    field multiline, rather than the old behavior of only including the
    last line.
  * git-annex.cabal: Once more try to not build the assistant on the hurd,
    hopefully hackage finally recognises that OS.
  * Split Test.hs and avoid optimising it much, to need less memory to
    compile.
  * Fix behavior of --json-progress followed by --json, the latter option
    used to disable the former.
  * Added --json-error-messages option, which makes messages
    that would normally be output to standard error be included in
    the json output.
  * Remove temporary code added in 6.20160619 to prime the mergedrefs
    log.
  * importfeed: Fix a failure when downloading with youtube-dl
    and the destination subdirectory does not exist yet.
  * Added annex.merge-annex-branches config setting which
    can be used to disable automatic merge of git-annex branches.
  * tips/automatically_adding_metadata/pre-commit-annex: Fix to not
    silently skip filenames containing non-ascii characters.
  * sync: Fix bug that prevented pulling changes into direct mode
    repositories that were committed to remotes using git commit
    rather than git-annex sync.
  * Makefile: Remove chrpath workaround for bug in cabal, 
    which is no longer needed.

 -- Joey Hess <id@joeyh.name>  Tue, 27 Feb 2018 12:04:52 -0400

git-annex (6.20180112) upstream; urgency=medium

  * Added inprogress command for accessing files as they are being
    downloaded.
  * Fix bug introduced in version 6.20171018 that caused some commands
    to print out "ok" twice after processing a file.
  * addurl: When the file youtube-dl will download is already an annexed
    file, don't download it again and fail to overwrite it, instead just do
    nothing, like it used to when quvi was used.
  * addurl: Fix encoding of filename queried from youtube-dl when in
    --fast mode.
  * Fix several places where files in .git/annex/ were written with modes
    that did not take the core.sharedRepository config into account.
  * Improve startup time for commands that do not operate on remotes,
    and for tab completion, by not unnessessarily statting paths to
    remotes, which used to cause eg, spin-up of removable drives.
  * Added remote.<name>.annex-checkuuid config, which can be set to false
    to disable the default checking of the uuid of remotes that point to
    directories. This can be useful to avoid unncessary drive spin-ups and
    automounting.
  * git-annex.cabal: Add back custom-setup stanza, so cabal new-build works.
  * git-annex.cabal: Removed the testsuite build flag; test suite is always
    included.

 -- Joey Hess <id@joeyh.name>  Fri, 12 Jan 2018 15:45:48 -0400

git-annex (6.20171214) upstream; urgency=medium

  * Use youtube-dl rather than quvi to download media from web pages,
    since quvi is not being actively developed and youtube-dl supports
    many more sites.
  * addurl --relaxed got slower, since youtube-dl has to hit the network
    to check for embedded media. If you relied on --relaxed not hitting the
    network for speed reasons, using --relaxed --raw will get the old level
    of speed, but can't be used for urls with embedded videos.
  * importfeed now downloads things linked to by feeds, even when they are
    not media files.
  * Removed no longer needed dependency on yesod-default.
  * Allow exporttree remotes to be marked as dead.
  * initremote, enableremote: Really support gpg subkeys suffixed with an
    exclamation mark, which forces gpg to use a specific subkey.
    (Previous try had a bug.)
  * lookupkey: Support being given an absolute filename to a file
    within the current git repository.
  * A top-level .noannex file will prevent git-annex init from being used
    in a repository. This is useful for repositories that have a policy
    reason not to use git-annex. The content of the file will be displayed
    to the user who tries to run git-annex init.

 -- Joey Hess <id@joeyh.name>  Thu, 14 Dec 2017 11:50:48 -0400

git-annex (6.20171124) unstable; urgency=medium

  * Display progress meter when uploading a key without size information,
    getting the size by statting the content file.
  * Fix build with dns-3.0.

 -- Joey Hess <id@joeyh.name>  Fri, 24 Nov 2017 10:49:36 -0400

git-annex (6.20171109) unstable; urgency=medium

  * Fix export of subdir of a branch.
  * Fix exporting of non-annexed files to external special remotes.
  * unlock, lock: Support --json.
  * When there are multiple urls for a file, still treat it as being present
    in the web when some urls don't work, as long as at least one url does
    work.
  * Makefile improvement for sudo make install.
    Thanks, Eric Siegerman 
  * Makefile improvement for BUILDER=stack, use stack to run ghc.
  * testremote: Test exporttree.
  * Fix directory special remote's cleanup of empty export directories.

 -- Joey Hess <id@joeyh.name>  Thu, 09 Nov 2017 12:21:49 -0400

git-annex (6.20171026) unstable; urgency=medium

  * Windows: Fix reversion that caused the path used to link
    to annexed content to include the drive letter and full path, rather
    than being relative. (`git annex fix` will fix up after this problem).
  * Windows build fixed, and changed to use stack for more reliable build
    environment.
  * Windows: Remove wget from bundle; it needs libraries that are not
    included, and git for windows includes curl which git-annex will use
    instead.
  * Add day to metadata when annex.genmetadata is enabled.
    Thanks, Sean T Parsons
  * stack.yaml: Added nix packages section.
    Thanks, Sean T Parsons 

 -- Joey Hess <id@joeyh.name>  Thu, 26 Oct 2017 13:56:18 -0400

git-annex (6.20171018) unstable; urgency=medium

  * add: Replace work tree file atomically on systems supporting hard
    links. Avoids a window where interrupting an add could result in
    the file being moved into the annex, with no symlink yet created.
  * webdav: Avoid unncessisarily creating the collection at the top
    of the repository when storing files there, since that collection
    is created by initremote.
    (This seems to work around some brokenness of the box.com webdav
    server, which caused uploads to be very slow or sometimes fail.)
  * webdav: Make --debug show all webdav operations.
  * get -J/move -J/copy -J/mirror -J/sync -J: Avoid "transfer already in
    progress" errors when two files use the same key.
  * Konqueror desktop file location changed to one used by plasma 5.
    Thanks, Félix Sipma.
  * Avoid repeated checking that files passed on the command line exist.
  * Fix build with aws-0.17.
  * stack.yaml: Update to lts-9.9.

 -- Joey Hess <id@joeyh.name>  Wed, 18 Oct 2017 15:40:06 -0400

git-annex (6.20171003) unstable; urgency=medium

  * webdav: Improve error message for failed request to include the request
    method and path.
  * metadata: Added --remove-all.
  * Warn when metadata is inherited from a previous version of a file,
    to avoid the user being surprised in cases where that behavior is not
    desired or expected.
  * sync: Added --cleanup, which removes local and remote synced/ branches.
  * external: When the external special remote program crashed, a newline
    could be output, which messed up the expected output for --batch mode.
  * external: Avoid checking EXPORTSUPPORTED for special remotes that are
    not configured to use exports.
  * test: Fix reversion that made it only run inside a git repository.
  * copy, move: Behave same with --fast when sending to remotes located
    on a local disk as when sending to other remotes.
  * Fix process and file descriptor leak that was exposed when
    git-annex was built with ghc 8.2.1. Broke git-annex test on OSX
    due to running out of FDs, and may have also leaked in other situations.
  * info: Improve cleanup of stale transfer info files.

 -- Joey Hess <id@joeyh.name>  Tue, 03 Oct 2017 13:18:15 -0400

git-annex (6.20170925) unstable; urgency=medium

  * git-annex export: New command, can create and efficiently update
    exports of trees to special remotes.
  * Use git-annex initremote with exporttree=yes to set up a special remote
    for use by git-annex export.
  * Implemented export to directory, S3, and webdav special remotes.
  * External special remote protocol extended to support export.
    Developers of external special remotes should consider if export makes
    sense for them and add support.
  * sync, assistant: Update tracking exports.
  * Support building with feed-1.0, while still supporting older versions.
  * init: Display an additional message when it detects a filesystem that
    allows writing to files whose write bit is not set.
  * S3: Allow removing files from IA.
  * webdav: Checking if a non-existent file is present on Box.com
    triggered a bug in its webdav support that generates an infinite series
    of redirects. Deal with such problems by assuming such behavior means
    the file is not present.
  * webdav: Fix lack of url-escaping of filenames. Mostly impacted exports
    of filenames containing eg spaces.
  * webdav: Changed path used on webdav server for temporary files.

 -- Joey Hess <id@joeyh.name>  Mon, 25 Sep 2017 11:13:58 -0400

git-annex (6.20170818) unstable; urgency=high

  * Security fix: Disallow hostname starting with a dash, which
    would get passed to ssh and be treated an option. This could
    be used by an attacker who provides a crafted repository url
    to cause the victim to execute arbitrary code via -oProxyCommand.
    CVE-2017-12976
    (The same class of security hole recently affected git itself.)
  * git-annex.cabal: Deal with breaking changes in Cabal 2.0.
  * Fix build with QuickCheck 2.10.
  * fsck: Support --json.
  * move, copy: Support --batch.
  * Added GIT_ANNEX_VECTOR_CLOCK environment variable, which can be used to
    override the default timestamps used in log files in the git-annex
    branch. This is a dangerous environment variable; use with caution.
  * Fix a git-annex test failure when run on NFS due to NFS lock files
    preventing directory removal.
  * test: Avoid most situations involving failure to delete test
    directories, by forking a worker process and only deleting the test
    directory once it exits.
  * Disable http-client's default 30 second response timeout when HEADing
    an url to check if it exists. Some web servers take quite a long time
    to answer a HEAD request.
  * Added remote configuration settings annex-ignore-command and
    annex-sync-command, which are dynamic equivilants of the annex-ignore
    and annex-sync configurations.
  * Prevent spaces from being embedded in the name of new WORM keys,
    as that handing spaces in keys would complicate things like the
    external special remote protocol.
  * migrate: WORM keys containing spaces will be migrated to not contain
    spaces anymore.
  * External special remotes will refuse to operate on keys with spaces in
    their names. That has never worked correctly due to the design of the
    external special remote protocol. Display an error message suggesting
    migration.
  * Fix incorrect external special remote documentation, which said that
    the filename parameter to the TRANSFER command could not contain
    spaces. It can in fact contain spaces. Special remotes implementors
    that relied on that may need to fix bugs in their special remotes.
  * Fix the external special remotes git-annex-remote-ipfs, 
    git-annex-remote-torrent and the example.sh template to correctly
    support filenames with spaces.
  * Windows: Win32 package has subsumed Win32-extras; update dependency.

 -- Joey Hess <id@joeyh.name>  Fri, 18 Aug 2017 11:19:06 -0400

git-annex (6.20170520) unstable; urgency=medium

  * move --to=here moves from all reachable remotes to the local repository.
  * initremote, enableremote: Support gpg subkeys suffixed with an
    exclamation mark, which forces gpg to use a specific subkey.
  * Improve progress display when watching file size, in cases where
    a transfer does not resume.
  * Fix transfer log file locking problem when running concurrent
    transfers.
  * Avoid concurrent git-config setting problem when running concurrent
    threads.
  * metadata: When setting metadata of a file that did not exist,
    no error message was displayed, unlike getting metadata and most other
    git-annex commands. Fixed this oversight.
  * Added annex.resolvemerge configuration, which can be set to false to 
    disable the usual automatic merge conflict resolution done by git-annex
    sync and the assistant.
  * sync: Added --no-resolvemerge option.
  * Avoid error about git-annex-shell not being found when
    syncing with -J with a git remote where git-annex-shell is not
    installed.
  * Fix bug that prevented transfer locks from working when
    run on SMB or other filesystem that does not support fcntl locks
    and hard links.
  * assistant: Merge changes from refs/remotes/foo/master into master.
    Previously, only sync branches were merged. This makes regular git push
    into a repository watched by the assistant auto-merge.
  * Makefile: Install completions for the fish and zsh shells
    when git-annex is built with optparse-applicative-0.14.
  * assistant: Don't trust OSX FSEvents's eventFlagItemModified to be called
    when the last writer of a file closes it; apparently that sometimes
    does not happen, which prevented files from being quickly added.

 -- Joey Hess <id@joeyh.name>  Mon, 12 Jun 2017 13:37:16 -0400

git-annex (6.20170519) unstable; urgency=medium

  * Ssh password prompting improved when using -J for concurrency.
    When ssh connection caching is enabled (and when GIT_ANNEX_USE_GIT_SSH
    is not set), only one ssh password prompt will be made per host, and
    only one ssh password prompt will be made at a time.
  * When built with concurrent-output 1.9, ssh password prompts will no
    longer interfere with the -J display.
  * Removed dependency on MissingH, instead depending on the split library.
  * Progress is displayed for transfers of files of unknown size.
  * Work around bug in git 2.13.0 involving GIT_COMMON_DIR that broke
    merging changes into adjusted branches.

 -- Joey Hess <id@joeyh.name>  Fri, 19 May 2017 10:37:57 -0400

git-annex (6.20170510) unstable; urgency=medium

  * When a http remote does not expose an annex.uuid config, only warn
    about it once, not every time git-annex is run.
  * multicast: New command, uses uftp to multicast annexed files, for eg
    a classroom setting.
  * Added remote.<name>.annex-push and remote.<name>.annex-pull
    which can be useful to make remotes that don't get fully synced with
    local changes.
  * Disable git-annex's support for GIT_SSH and GIT_SSH_COMMAND, unless
    GIT_ANNEX_USE_GIT_SSH=1 is also set in the environment. This is
    necessary because as feared, the extra -n parameter that git-annex
    passes breaks uses of these environment variables that expect exactly
    the parameters that git passes.
  * enableremote: When enabling a non-special remote, param=value
    parameters can't be used, so error out if any are provided.
  * enableremote: Fix re-enabling of special remotes that have a git
    url, so that eg, encryption key changes take effect. They were silently
    ignored, a reversion introduced in 6.20160527.
  * gcrypt: Support re-enabling to change eg, encryption parameters.
    This was never supported before.
  * git annex add -u now supported, analagous to git add -u
  * version: Added "dependency versions" line.
  * Keys marked as dead are now skipped by --all.
  * annex.backend is the new name for what was annex.backends, and takes
    a single key-value backend, rather than the unncessary and confusing
    list. The old option still works if set.

 -- Joey Hess <id@joeyh.name>  Wed, 10 May 2017 15:05:22 -0400

git-annex (6.20170321) unstable; urgency=medium

  * Bugfix: Passing a command a filename that does not exist sometimes
    did not display an error, when a path to a directory was also passed.
  * status: Propigate nonzero exit code from git status.
  * Linux standalone builds put the bundled ssh last in PATH,
    so any system ssh will be preferred over it.
  * assistant: Add 1/200th second delay between checking each file
    in the full transfer scan, to avoid using too much CPU.
  * get -J: Improve distribution of jobs amoung remotes when there are more
    jobs than remotes.
  * fsck -q: When a file has bad content, include the name of the file
    in the warning message.
  * Windows: Improve handling of shebang in external special remote
    program, searching for the program in the PATH.
  * Drop support for building with old versions of dns, http-conduit,
    directory, feed, and http-types.
  * Windows: Fix bug in shell script shebang lookup code that
    caused a "delayed read on closed handle" error.
  * git-annex-shell: Fix bug when used with a recently cloned repository,
    where "merging" messages were included in the output of configlist
    (and perhaps other commands) and caused a "Failed to get annex.uuid
    configuration" error.
  * Support GIT_SSH and GIT_SSH_COMMAND, which are handled close the same
    as they are by git. However, unlike git, git-annex sometimes needs to
    pass the -n parameter when using these.
  * sync --content-of=path (-C path) added for when you want to sync
    only some files' contents, not the whole working tree.

 -- Joey Hess <id@joeyh.name>  Tue, 21 Mar 2017 11:27:38 -0400

git-annex (6.20170301.1) unstable; urgency=medium

  * Fix reversion in yesterday's release that made SHA1E and MD5E backends
    not work.

 -- Joey Hess <id@joeyh.name>  Wed, 01 Mar 2017 12:46:03 -0400

git-annex (6.20170301) unstable; urgency=medium

  * No changes from 6.20170228; a new version number was needed due
    to a problem with Hackage.

 -- Joey Hess <id@joeyh.name>  Wed, 01 Mar 2017 12:06:02 -0400

git-annex (6.20170228) unstable; urgency=medium

  * Cryptographically secure hashes can be forced to be used in a
    repository, by setting annex.securehashesonly.
    This does not prevent the git repository from containing links
    to insecure hashes, but it does prevent the content of such files
    from being added to .git/annex/objects by any method.
  * Tighten key parser to prevent SHA1 collision attacks generating
    two keys that have the same SHA1. (Only done for keys that contain
    a hash). This ensures that signed git commits of annexed files
    will remain secure, as long as git-annex is using a secure hashing
    backend.
  * fsck: Warn about any files whose content is present, that don't
    use secure hashes, when annex.securehashesonly is set.
  * init: When annex.securehashesonly has been set with git-annex config,
    copy that value to the annex.securehashesonly git config.
  * Added --securehash option to match files using a secure hash function,
    and corresponding securehash preferred content expression.
  * sync, merge: Fail when the current branch has no commits yet, instead
    of not merging in anything from remotes and appearing to succeed.
  * Run ssh with -n whenever input is not being piped into it,
    to avoid it consuming stdin that it shouldn't.
    This fixes git-annex-checkpresentkey --batch remote,
    which didn't output results for all keys passed into it. Other
    git-annex commands that communicate with a remote over ssh may also
    have been consuming stdin that they shouldn't have, which could have
    impacted using them in eg, shell scripts.
  * sync: Improve integration with receive.denyCurrentBranch=updateInstead,
    displaying error messages from the remote then it fails to update
    its checked out branch.
  * Added post-recieve hook, which makes updateInstead work with direct
    mode and adjusted branches.
  * init: Set up the post-receive hook.
  * sync: When syncing with a local repository located on a crippled
    filesystem, run the post-receive hook there, since it wouldn't get run
    otherwise. This makes pushing to repos on FAT-formatted removable
    drives update them when receive.denyCurrentBranch=updateInstead.
  * config group groupwanted numcopies schedule wanted required: 
    Avoid displaying extraneous messages about repository auto-init,
    git-annex branch merging, etc, when being used to get information.
  * adjust: Fix behavior when used in a repository that contains
    submodules.
  * Run wget with -nv instead of -q, so it will display HTTP errors.
  * Run curl with -S, so HTTP errors are displayed, even when
    it's otherwise silent.
  * When downloading in --json or --quiet mode, use curl in preference
    to wget, since curl is able to display only errors to stderr, unlike
    wget.
  * status: Pass --ignore-submodules=when option on to git status.
  * config --set: As well as setting value in git-annex branch,
    set local gitconfig. This is needed especially for
    annex.securehashesonly, which is read only from local gitconfig and not
    the git-annex branch.
  * Removed support for building with the old cryptohash library.
    Building with that library made git-annex not support SHA3; it's time
    for that to always be supported in case SHA2 dominoes.
  * git-annex.cabal: Make crypto-api a dependency even when built w/o
    webapp and test suite.

 -- Joey Hess <id@joeyh.name>  Tue, 28 Feb 2017 14:39:47 -0400

git-annex (6.20170214) unstable; urgency=medium

  * Increase default cost for p2p remotes from 200 to 1000.
    This makes git-annex prefer transferring data from special
    remotes when possible.
  * Remove -j short option for --json-progress; that option was already
    taken for --json.
  * vicfg: Include the numcopies configuation.
  * config: New command for storing configuration in the git-annex branch.
  * annex.autocommit can be configured via git-annex config, to control
    the default behavior in all clones of a repository.
  * New annex.synccontent config setting, which can be set to true to make
    git annex sync default to --content. This may become the default at
    some point in the future. As well as being configuable by git config,
    it can be configured by git-annex config to control the default
    behavior in all clones of a repository.
  * stack.yaml: Update to lts-7.18.
  * Some optimisations to string splitting code.
  * unused: When large files are checked right into git, avoid buffering
    their contents in memory.
  * unused: Improved memory use significantly when there are a lot
    of differences between branches.
  * Wormhole pairing will start to provide an appid to wormhole on
    2021-12-31. An appid can't be provided now because Debian stable is going
    to ship a older version of git-annex that does not provide an appid.
    Assumption is that by 2021-12-31, this version of git-annex will be
    shipped in a Debian stable release. If that turns out to not be the
    case, this change will need to be cherry-picked into the git-annex in
    Debian stable, or its wormhole pairing will break.
  * Fix build with aws 0.16. Thanks, aristidb.
  * assistant: Make --autostart --foreground wait for the children it
    starts. Before, the --foreground was ignored when autostarting.
  * initremote: When a uuid= parameter is passed, use the specified
    UUID for the new special remote, instead of generating a UUID.
    This can be useful in some situations, eg when the same data can be
    accessed via two different special remote backends.
  * import: Changed how --deduplicate, --skip-duplicates, and
    --clean-duplicates determine if a file is a duplicate.
    Before, only content known to be present somewhere was considered
    a duplicate. Now, any content that has been annexed before will be
    considered a duplicate, even if all annexed copies of the data have
    been lost.
    Note that --clean-duplicates and --deduplicate still check
    numcopies, so won't delete duplicate files unless there's an annexed
    copy.
  * import: --deduplicate and --skip-duplicates were implemented
    inneficiently; they unncessarily hashed each file twice. They have
    been improved to only hash once.
  * import: Added --reinject-duplicates.
  * Added git template directory to Linux standalone tarball and OSX
    app bundle.
  * Improve pid locking code to work on filesystems that don't support hard
    links.
  * S3: Fix check of uuid file stored in bucket, which was not working.
  * Work around sqlite's incorrect handling of umask when creating
    databases.

 -- Joey Hess <id@joeyh.name>  Tue, 14 Feb 2017 14:22:00 -0400

git-annex (6.20170101) unstable; urgency=medium

  * XMPP support has been removed from the assistant in this release.
    If your repositories used XMPP to keep in sync, that will no longer
    work, and you should enable some other remote to keep them in sync.
    A ssh server is one way, or use the new Tor pairing feature.
  * p2p --pair makes it easy to pair repositories, over Tor, using
    Magic Wormhole codes to find the other repository.
    See http://git-annex.branchable.com/tips/peer_to_peer_network_with_tor/
  * webapp: The "Share with a friend" and "Share with your other devices"
    pages have been changed to pair repositories using Tor and Magic Wormhole.
  * metadata --batch: Fix bug when conflicting metadata changes were
    made in the same batch run.
  * Pass annex.web-options to wget and curl after other options, so that
    eg --no-show-progress can be set by the user to disable the default
    --show-progress.
  * Revert ServerAliveInterval change in 6.20161111, which caused problems
    with too many old versions of ssh and unusual ssh configurations.
    It should have not been needed anyway since ssh is supposted to
    have TCPKeepAlive enabled by default.
  * Make all --batch input, as well as fromkey and registerurl stdin
    be processed without requiring it to be in the current encoding.
  * p2p: --link no longer takes a remote name, instead the --name
    option can be used.
  * Linux standalone: Improve generation of locale definition files,
    supporting locales such as en_GB.UTF-8.
  * rekey --force: Incorrectly marked the new key's content as being
    present in the local repo even when it was not.
  * enable-tor: Put tor sockets in /var/lib/tor-annex/, rather
    than in /etc/tor/hidden_service/.
  * enable-tor: No longer needs to be run as root.
  * enable-tor: When run as a regular user, also tests a connection back to 
    the hidden service over tor.
  * Support all common locations of the torrc file.
  * Always use filesystem encoding for all file and handle reads and
    writes.
  * Fix build with directory-1.3.
  * Debian: Suggest tor and magic-wormhole.
  * Debian: Build webapp on armel.

 -- Joey Hess <id@joeyh.name>  Sat, 31 Dec 2016 15:11:04 -0400

git-annex (6.20161210) unstable; urgency=medium

  * Linux standalone: Updated ghc to fix its "unable to decommit memory"
    bug, which may have resulted in data loss when these builds were used
    with Linux kernels older than 4.5.
  * enable-tor: New command, enables tor hidden service for P2P syncing.
  * p2p: New command, allows linking repositories using a P2P network.
  * remotedaemon: Serve tor hidden service.
  * Added git-remote-tor-annex, which allows git pull and push to the tor
    hidden service.
  * remotedaemon: Fork to background by default. Added --foreground switch
    to enable old behavior.
  * addurl: Fix bug in checking annex.largefiles expressions using
    largerthan, mimetype, and smallerthan; the first two always failed
    to match, and the latter always matched.
  * Relicense 5 source files that are not part of the webapp from AGPL to GPL.
  * map: Run xdot if it's available in PATH. On OSX, the dot command
    does not support graphical display, while xdot does.
  * Debian: xdot is a better interactive viewer than dot, so Suggest
    xdot, rather than graphviz.
  * rmurl: Multiple pairs of files and urls can be provided on the
    command line.
  * rmurl: Added --batch mode.
  * fromkey: Accept multiple pairs of files and keys.
    Thanks, Daniel Brooks.
  * rekey: Added --batch mode.
  * add: Stage modified non-large files when running in indirect mode. 
    (This was already done in v6 mode and direct mode.)
  * git-annex-shell, remotedaemon, git remote: Fix some memory DOS attacks.
  * Fix build with http-client 0.5.
    Thanks, Alper Nebi Yasak.

 -- Joey Hess <id@joeyh.name>  Sat, 10 Dec 2016 11:56:25 -0400

git-annex (6.20161118) unstable; urgency=medium

  * git-annex.cabal: Loosen bounds on persistent to allow 2.5, which
    on Debian has been patched to work with esqueleto.
    This may break cabal's resolver on non-Debian systems;
    if so, either use stack to build, or run cabal with 
    --constraint='persistent ==2.2.4.1'
    Hopefully this mess with esqueleto will be resolved soon.
  * sync: Pass --allow-unrelated-histories to git merge when used with git
    git 2.9.0 or newer. This makes merging a remote into a freshly created
    direct mode repository work the same as it works in indirect mode.
  * Avoid backtraces on expected failures when built with ghc 8;
    only use backtraces for unexpected errors.
  * fsck --all --from was checking the existence and content of files
    in the local repository, rather than on the special remote. Oops.
  * Linux arm standalone: Build with a 32kb page size, which is needed
    on several ARM NAS devices, including Drobo 5N, and WD NAS.

 -- Joey Hess <id@joeyh.name>  Fri, 18 Nov 2016 11:43:14 -0400

git-annex (6.20161111) unstable; urgency=medium

  * Restarting a crashing git process could result in filename encoding
    issues when not in a unicode locale, as the restarted processes's
    handles were not read in raw mode.
  * Make .git/annex/ssh.config file work with versions of ssh older than
    7.3, which don't support Include. When used with an older version
    of ssh, any ServerAliveInterval in ~/.ssh/config will be overridden
    by .git/annex/ssh.config.
  * S3: Support the special case endpoint needed for the cn-north-1 region.
  * Webapp: Don't list the Frankfurt S3 region, as this (and some other new
    regions) need V4 authorization which the aws library does not yet use.
  * reinject --known: Avoid second, unncessary checksum of file.
  * OSX: Remove RPATHs from git-annex binary, which are not needed,
    slow down startup, and break the OSX Sierra linker.
  * webapp: Explicitly avoid checking for auth in static subsite
    requests. Yesod didn't used to do auth checks for that, but this may
    have changed.
  * Linux standalone: Avoid using hard links in the tarball so it can be
    untarred on eg, afs which does not support them.

 -- Joey Hess <id@joeyh.name>  Fri, 11 Nov 2016 14:46:39 -0400

git-annex (6.20161031) unstable; urgency=medium

  * Assistant, repair: Fix ignoring of git fsck errors due to
    duplicate file entries in tree objects.
  * Linux standalone: Fix location of locale files in the bundle.
  * Fix reversion in 6.20161012 that prevented adding files with a space
    in their name.

 -- Joey Hess <id@joeyh.name>  Mon, 31 Oct 2016 18:55:59 -0400

git-annex (6.20161027) unstable; urgency=medium

  * lock, smudge: Fix edge cases where data loss could occur in v6 mode
    when the keys database was not populated.
  * upgrade: Handle upgrade to v6 when the repository already contains
    v6 unlocked files whose content is already present.
  * Improve style of offline html build of website.
  * importfeed: Drop URL parameters from file extension.
    Thanks, James MacMahon.
  * Assistant, repair: Improved filtering out of git fsck lines about
    duplicate file entries in tree objects.
  * test: Deal with gpg-agent behavior change that broke the test suite.
  * Improve ssh socket cleanup code to skip over the cruft that
    NFS sometimes puts in a directory when a file is being deleted.
  * If a transfer fails for some reason, but some data managed to be sent,
    the transfer will be retried. (The assistant already did this.)
  * Run ssh with ServerAliveInterval 60, so that stalled transfers will
    be noticed within about 3 minutes.
    (Any setting in your ~/.ssh/config or /etc/ssh/ssh_config 
    overrides this.)

 -- Joey Hess <id@joeyh.name>  Thu, 27 Oct 2016 15:21:58 -0400

git-annex (6.20161012) unstable; urgency=medium

  * Optimisations to time it takes git-annex to walk working tree and find
    files to work on. Sped up by around 18%.
  * Optimisations to git-annex branch query and setting, avoiding repeated
    copies of the environment. Speeds up commands like 
    "git-annex find --in remote" by over 50%.
  * Optimised git-annex branch log file timestamp parsing.
  * Add "total-size" field to --json-progress output.
  * Make --json-progress output be shown even when the size of a object
    is not known.
  * Multiple external special remote processes for the same remote will be
    started as needed when using -J. This should not beak any existing
    external special remotes, because running multiple git-annex commands
    at the same time could already start multiple processes for the same
    external special remotes.
  * Linux standalone: Include locale files in the bundle, and generate
    locale definition files for the locales in use when starting runshell.
    (Currently only done for utf-8 locales.)
  * Avoid using a lot of memory when large objects are present in the git
    repository and have to be checked to see if they are a pointed to an
    annexed file. Cases where such memory use could occur included, but
    were not limited to:
    - git commit -a of a large unlocked file (in v5 mode)
    - git-annex adjust when a large file was checked into git directly
  * When auto-upgrading a v3 remote, avoid upgrading to version 6,
    instead keep it at version 5.
  * Support using v3 repositories without upgrading them to v5.
  * sync: Fix bug in adjusted branch merging that could cause recently
    added files to be lost when updating the adjusted branch.

 -- Joey Hess <id@joeyh.name>  Wed, 12 Oct 2016 09:37:41 -0400

git-annex (6.20160923) unstable; urgency=medium

  * Rate limit console progress display updates to 10 per second.
    Was updating as frequently as changes were reported, up to hundreds of
    times per second, which used unncessary bandwidth when running git-annex
    over ssh etc.
  * Make --json and --quiet work when used with -J.
    Previously, -J override the other options.
  * addurl, get: Added --json-progress option, which adds progress
    objects to the json output.
  * Remove key:null from git-annex add --json output.
  * copy, move, mirror: Support --json and --json-progress.
  * Improve gpg secret key list parser to deal with changes in gpg 2.1.15.
    Fixes key name display in webapp.
  * info: Support being passed a treeish, and show info about the annexed
    files in it similar to how a directory is handled.
  * sync: Previously, when run in a branch with a slash in its name,
    such as "foo/bar", the sync branch was "synced/bar". That conflicted
    with the sync branch used for branch "bar", so has been changed to
    "synced/foo/bar".
  * Note that if you're using an old version of git-annex to sync with
    a branch with a slash in its name, it won't see some changes synced by
    this version, and this version won't see some changes synced by the older
    version. This is not a problem if there's a central bare repository,
    but may impact other configurations until git-annex is upgraded to this
    version.
  * adjust: Previously, when adjusting a branch with a slash in its name,
    such as "foo/bar", the adjusted branch was "adjusted/bar(unlocked)".
    That conflicted with the adjusted branch used for branch "bar",
    so has been changed to "adjusted/foo/bar(unlocked)"
  * Also, running sync in an adjusted branch did not correctly sync
    changes back to the parent branch when it had a slash in its name.
    This bug has been fixed.
  * addurl, importfeed: Improve behavior when file being added is gitignored.

 -- Joey Hess <id@joeyh.name>  Fri, 23 Sep 2016 09:43:26 -0400

git-annex (6.20160907) unstable; urgency=medium

  * Windows: Handle shebang in external special remote program.
  * Fix formatting of git-annex-smudge man page, and improve mdwn2man.
    Thanks, Jim Paris.
  * examimekey: Allow being run in a git repo that is not initialized by
    git-annex yet.
  * Android: Fix disabling use of cp --reflink=auto, curl, sha224, and sha384.
  * Make --json and --quiet suppress automatic init messages, and any
    other messages that might be output before a command starts.
    Fixes a reversion introduced in version 5.20150727.
  * Assistant, repair: Filter out git fsck lines about duplicate file
    entries in tree objects.
  * get -J, sync --content -J: Download different files from different
    remotes when the remotes have the same costs.

 -- Joey Hess <id@joeyh.name>  Wed, 07 Sep 2016 11:12:11 -0400

git-annex (6.20160808) unstable; urgency=medium

  * metadata --json output format has changed, adding a inner json object
    named "fields" which contains only the fields and their values.
    This should be easier to parse than the old format, which mixed up
    metadata fields with other keys in the json object.
    Any consumers of the old format will need to be updated.
  * Added metadata --batch option, which allows getting, setting, deleting,
    and modifying metadata for multiple files/keys.
  * Added --branch option to copy, drop, fsck, get, metadata, mirror, move,
    and whereis commands. This option makes git-annex operate on files that
    are included in a specified branch (or other treeish).
  * git-annex.cabal: Temporarily limit to http-conduit <2.2.0
    since aws 0.14.0 is not compatible with the newer version.
  * git-annex.cabal: Temporarily limit to persistent <2.5
    since esqueleto 2.4.3 is not compatible with the newer version.
  * Removed dependency on json library; all JSON is now handled by aeson.
  * When built with uuid-1.3.12, generate more random UUIDs than before.
    (However, this did not impact git-annex much, so a hard depedency has
    not been added on uuid-1.3.12.)
  * info: When run on a file now includes an indication of whether
    the content is present locally.
  * get, move, copy, mirror: Added --failed switch which retries
    failed copies/moves.
  * Re-enable accumulating transfer failure log files for command-line
    actions (disabled in 5.20150522), and remove the log files after
    successful transfers.

 -- Joey Hess <id@joeyh.name>  Mon, 08 Aug 2016 11:42:17 -0400

git-annex (6.20160619) unstable; urgency=medium

  * get, drop: Add --batch and --json options.
  * testremote: Fix crash when testing a freshly made external special remote.
  * Remove unnecessary rpaths in the git-annex binary, but only when
    it's built using make, not cabal. 
    This speeds up git-annex startup time by around 50%.
  * Speed up startup time by caching the refs that have been merged into
    the git-annex branch.
    This can speed up git-annex commands by as much as a second,
    depending on the number of remotes.
  * fsck: Fix a reversion in direct mode fsck of a file that is
    present when the location log thinks it is not. Reversion introduced
    in version 5.20151208.
  * uninit: Fix crash due to trying to write to deleted keys db.
    Reversion introduced by v6 mode support, affects v5 too.
  * Fix a similar crash when the webapp is used to delete a repository.
  * Support checking presence of content at a http url that redirects to
    a ftp url.
  * log: Added --all option.
  * New url for git-remote-gcrypt, now maintained by spwhitton.
  * webapp: Don't allow deleting a remote that has syncing disabled,
    as such a deletion will never finish.
    Thanks, Farhan Kathawala.
  * webapp: Escape unusual characters in ssh hostnames when generating
    mangled hostnames. This allows IPv6 addresses to be used on filesystems
    not supporting : in filenames.
  * Avoid any access to keys database in v5 mode repositories, which 
    are not supposed to use that database.
  * Remove the EKG build flag, since Gentoo for some reason decided to
    enable this flag, depsite it not being intended for production use and
    so disabled by default.

 -- Joey Hess <id@joeyh.name>  Tue, 19 Jul 2016 14:17:54 -0400

git-annex (6.20160613) unstable; urgency=medium

  * Improve SHA*E extension extraction code.
  * Windows: Avoid terminating git-annex branch lines with \r\n when
    union merging and performing transitions.
  * Remove Makefile from cabal tarball; man page building is now handled by
    a small haskell program.
  * sync --content: Fix bug that caused transfers of files to be made 
    to a git remote that does not have a UUID. This particularly impacted
    clones from gcrypt repositories.
  * Pass -S to git commit-tree when commit.gpgsign is set and when
    making a non-automatic commit, in order to preserve current behavior
    when used with git 2.9, which has stopped doing this itself.
  * remotedaemon: Fixed support for notifications of changes to gcrypt
    remotes, which was never tested and didn't quite work before.
  * list: Do not include dead repositories.
  * move --to: Better behavior when system is completely out of disk space;
    drop content from disk before writing location log.
  * Avoid a crash if getpwuid does not work, when querying the user's full
    name.
  * Automatically enable v6 mode when initializing in a clone from a repo
    that has an adjusted branch checked out.
  * v6: Fix initialization of a bare clone of a repo that has an adjusted
    branch checked out.
  * v6: Fix bad automatic merge conflict resolution between an annexed file
    and a directory with the same name when in an adjusted branch.
  * v6: Fix bad merge in an adjusted branch that resulted in an empty tree.
  * v6: Fix bug in initialization of clone from a repo with an adjusted branch
    that had not been synced back to master. 
    (This bug caused broken tree objects to get built by a later git annex
    sync.)
  * v6: Make lock and unlock work on files whose content is not present.
  * v6: Fix update of associated files db when unlocking a file.
  * v6: Make git clean filter preserve the backend that was used for a file.

 -- Joey Hess <id@joeyh.name>  Mon, 13 Jun 2016 14:57:38 -0400

git-annex (6.20160527) unstable; urgency=medium

  * Split lines in the git-annex branch on \r as well as \n, to deal
    with \r\n terminated lines written by some versions of git-annex on
    Windows. This fixes strange displays in some cases.
  * assistant: Fix bug that caused v6 pointer files to be annexed by the
    assistant.
  * assistant: Fix race in v6 mode that caused downloaded file content to
    sometimes not replace pointer files.
  * add: Adding a v6 pointer file used to annex it; now the pointer file is
    added to git as-is. (git add of a pointer file already did the right
    thing)
  * enableremote: Can now be used to explicitly enable git-annex to use
    git remotes. Using the command this way prevents other git-annex
    commands from probing new git remotes to auto-enable them.
  * enableremote: Remove annex-ignore configuration from a remote.
  * Change git annex info remote encryption description to use wording
    closer to what's used in initremote.
  * Pass the various gnupg-options configs to gpg in several cases where
    they were not before. Most notably, gnupg-decrypt-options is now
    passed when decrypting an encrypted cipher.
  * adjust: Add --fix adjustment, which is useful when the git directory
    is in a nonstandard place.
  * adjust: If the adjusted branch already exists, avoid overwriting it,
    since it might contain changes that have not yet been propigated to the
    original branch.
  * Work around git weirdness in handling of relative path to GIT_INDEX_FILE
    when in a subdirectory of the repository. This affected git annex view.
  * Fix crash when entering/changing view in a subdirectory of a repo that
    has a dotfile in its root.
  * webapp: Avoid confusing display of dead remotes.
  * Support building with ghc 8.0.1.
  * Updated cabal file explicitly lists source files. The tarball
    on hackage will include only the files needed for cabal install;
    it is NOT the full git-annex source tree.
  * debian/changelog, debian/NEWS, debian/copyright: Converted to symlinks
    to CHANGELOG, NEWS, and COPYRIGHT, which used to symlink to these instead.

 -- Joey Hess <id@joeyh.name>  Fri, 27 May 2016 11:48:36 -0400

git-annex (6.20160511) unstable; urgency=medium

  * Fix bug that sometimes prevented git-annex smudge --clean from consuming
    all its input, which resulted in git add bypassing git-annex.
  * Fix build with directory-1.2.6.2.
  * Improve behavior when a just added http remote is not available
    during uuid probe. Do not mark it as annex-ignore, so it will be tried
    again later.
  * Android: Icon refresh.
    Thanks, freewheelinfranks.
  * Added DIRHASH-LOWER to external special remote protocol.
  * git-annex.cabal: Add Setup-Depends.
  * stack.yaml: Enable explicit-setup-deps.
  * Windows: Fix several bugs in propigation of changes from the adjusted
    branch back to the master branch.
  * Windows: Fix an over-long temp directory name.
  * map: Hide dead repositories that are not connected to the graph.
  * map: Changed colors; red is used for untrusted repositories and grey
    for dead.
  * version: Display OS version and architecture too.
  * Propigate GIT_DIR and GIT_WORK_TREE environment to external special
    remotes.
  * Added annex.gnupg-decrypt-options and
    remote.<name>.annex-gnupg-decrypt-options, which are passed to gpg
    when it's decrypting data.
  * fsck: When a key is not previously known in the location log,
    record something so that reinject --known will work.
  * In the unusual configuration where annex.crippledfilesystem=true but
    core.symlinks=true, store object contents in mixed case hash
    directories so that symlinks will point to them.
  * Added new encryption=sharedpubkey mode for special remotes.
    This is useful for makking a special remote that anyone with a clone
    of the repo and your public keys can upload files to, but only you can
    decrypt the files stored in it.

 -- Joey Hess <id@joeyh.name>  Wed, 11 May 2016 12:41:42 -0400

git-annex (6.20160419) unstable; urgency=medium

  * Fix bug that prevented resuming of uploads to encrypted special remotes
    that used chunking.
  * That bug could also expose the names of keys to such remotes, so it is a
    minor security issue.
  * Fix duplicate progress meter display when downloading from a git remote
    over http with -J.
  * reinject: When src file's content cannot be verified, leave it alone,
    instead of deleting it.
  * reinject: Added new mode which can reinject known files into the annex.
    For example: git-annex reinject --known /mnt/backup/*
  * calckey: New plumbing command, calculates the key that would be used
    to refer to a file.
  * Fix bug that prevented annex.sshcaching=false configuration from taking
    effect when on a crippled filesystem. Thanks, divergentdave.
  * git 2.9.0 is going to prevent git merge from merging in unrelated
    branches. Since the webapp's pairing etc features often combine
    together repositories with unrelated histories, work around
    this behavior change when the assistant merges, by passing
    --allow-unrelated-histories. Note though that this is not done
    for git annex sync's merges, so it will follow git's default or
    configured behavior.
  * When git-annex is used with a git version older than 2.2.0, disable
    support for adjusted branches, since GIT_COMMON_DIR is needed to update
    them and was first added in that version of git.
  * Avoid setting LOCPATH in linux standalone builds that are built with
    a ghc that has been fixed to not hang when it cannot find locale files.
  * Isolate test suite from global git config settings.

 -- Joey Hess <id@joeyh.name>  Thu, 28 Apr 2016 09:31:14 -0400

git-annex (6.20160418) unstable; urgency=medium

  * smudge: Print a warning when annex.thin is set, as git's smudge
    interface does not allow honoring that configuration.
  * webapp: When $HOME is a git repository, and has been initialized for
    use by git-annex, opening the webapp went ahead and ran the assistant
    there, annexing all files. Since this is almost certianly not
    desirable, especially when the user is just opening the webapp from
    a dekstop menu which happens to run it in $HOME, the webapp will now not
    treat such a $HOME git repository as a git-annex repository.
  * webapp: Update url to add gitlab.com ssh key.
  * Fix bug in v6 mode that prevented treating unlocked executable files
    as annexed. If you have such files, run git annex init --version=6
    to update the cache after upgrading to this version of git-annex.
  * Preserve execute bits of unlocked files in v6 mode.
  * fsck: Warn when core.sharedRepository is set and an annex object file's
    write bit is not set and cannot be set due to the file being owned
    by a different user.
  * Fix hang when dropping content needs to lock the content on a
    ssh remote, which occurred when the remote has git-annex version
    5.20151019 or newer. (The bug was in the client side; the remote
    git-annex-shell does not need to be upgraded.)

 -- Joey Hess <id@joeyh.name>  Mon, 18 Apr 2016 18:33:52 -0400

git-annex (6.20160412) unstable; urgency=medium

  * adjust --unlock: Enters an adjusted branch in which all annexed files
    are unlocked. The v6 equivilant of direct mode, but much cleaner!
  * Upgrading a direct mode repository to v6 has changed to enter
    an adjusted unlocked branch. This makes the direct mode to v6 upgrade
    able to be performed in one clone of a repository without affecting
    other clones, which can continue using v5 and direct mode.
  * init --version=6: Automatically enter the adjusted unlocked branch
    when filesystem doesn't support symlinks.
  * ddar remote: fix ssh calls
    Thanks, Robie Basak
  * log: Display time with time zone.
  * log --raw-date: Use to display seconds from unix epoch.
  * v6: Close pointer file handles more quickly, to avoid problems on Windows.
  * sync: Show output of git commit.
  * annex.thin and annex.hardlink are now supported on Windows.
  * unannex --fast now makes hard links on Windows.
  * Fix bug in annex.largefiles mimetype= matching when git-annex
    is run in a subdirectory of the repository.
  * Fix build with ghc v7.11. Thanks, Gabor Greif.

 -- Joey Hess <id@joeyh.name>  Tue, 12 Apr 2016 14:53:22 -0400

git-annex (6.20160318) unstable; urgency=medium

  * metadata: Added -r to remove all current values of a field.
  * Fix data loss that can occur when annex.pidlock is set in a repository.
  * Fix bug preventing moving files to/from a repository with annex.pidlock set.
  * Fix shared lock file FD leak.
  * Fix metadata hook behavior when multiple files are added at once.
    Thanks, Klaus Ethgen.
  * Added dependencies on haskell mountpoints and disk-free-space
    libraries, removing FFI code from git-annex.
  * dropkey: Add --batch and --json.
  * Fix OSX dmg to include libraries needed by bundled gpg,
    lost in last release.
  * Always try to thaw content, even when annex.crippledfilesystem is set.
  * Correct git-annex info to include unlocked files in v6 repository.
  * Sped up git-annex add in direct mode and v6 by using
    git hash-object --stdin-paths.
  * Sped up git-annex merge by using git hash-object --stdin-paths.

 -- Joey Hess <id@joeyh.name>  Fri, 18 Mar 2016 11:30:36 -0400

git-annex (6.20160229) unstable; urgency=medium

  * Update perlmagick build dependency. Closes: #789225
  * Fix memory leak in last release, which affected commands like
    git-annex status when a large non-annexed file is present in the work
    tree.
  * fsck: When the only copy of a file is in a dead repository, mention
    the repository.
  * info: Mention when run in a dead repository.
  * Linux and OSX standalone builds put the bundled gpg last in PATH,
    so any system gpg will be preferred over it.
  * Avoid crashing when built with MagicMime support, but when the magic
    database cannot be loaded.
  * Include magic database in the linux and OSX standalone builds.
  * Fix memory leak when hashing files, which triggered during fsck
    when an external hash program was not used.
    (This leak was introduced in version 6.20160114.)
  * Support --metadata field<number, --metadata field>number etc
    to match ranges of numeric values.
  * Similarly, support preferred content expressions like
    metadata=field<number and metadata=field>number
  * The pre-commit-annex hook script that automatically extracts
    metadata has been updated to also use exiftool.
    Thanks, Klaus Ethgen.

 -- Joey Hess <id@joeyh.name>  Mon, 29 Feb 2016 12:41:49 -0400

git-annex (6.20160217) unstable; urgency=medium

  * Support getting files from read-only repositories.
  * checkpresentkey: Allow to be run without an explicit remote.
  * checkpresentkey: Added --batch.
  * Work around problem with concurrent-output when in a non-unicode locale
    by avoiding use of it in such a locale. Instead -J will behave as if
    it was built without concurrent-output support in this situation.
  * Fix storing of filenames of v6 unlocked files when the filename is not
    representable in the current locale.
  * fsck: Detect and fix missing associated file mappings in v6 repositories.
  * fsck: Populate unlocked files in v6 repositories whose content is
    present in annex/objects but didn't reach the work tree.
  * When initializing a v6 repo on a crippled filesystem, don't force it
    into direct mode.
  * Windows: Fix v6 unlocked files to actually work.
  * add, addurl, import, importfeed: When in a v6 repository on a crippled
    filesystem, add files unlocked.
  * annex.addunlocked: New configuration setting, makes files always be
    added unlocked. (v6 only)
  * Improve format of v6 unlocked pointer files to support keys containing
    slashes.

 -- Joey Hess <id@joeyh.name>  Wed, 17 Feb 2016 14:48:51 -0400

git-annex (6.20160211) unstable; urgency=medium

  * annex.addsmallfiles: New option controlling what is done when
    adding files not matching annex.largefiles.
  * Fix reversion in lookupkey, contentlocation, and examinekey which
    caused them to sometimes output side messages.
  * webapp: Fix deletion of current repository directory.
  * Added "nothing" to preferred content expression syntax.
  * annex.largefiles can be configured in .gitattributes too;
    this is particulary useful for v6 repositories, since the
    .gitattributes configuration will apply in all clones of the
    repository.
  * Limit annex.largefiles parsing to the subset of preferred content
    expressions that make sense in its context. So, not "standard"
    or "lackingcopies", etc.
  * annex.largefiles: Add support for mimetype=text/* etc, when git-annex
    is linked with libmagic.
  * matchexpression: Added --largefiles option to parse an annex.largefiles
    expression.
  * Brought back the dbus and xmpp build flags, so build from source can be
    done without C libraries that may be hard to install.
  * init: Fix bugs in submodule .git symlink fixup, that occurred when
    initializing in a subdirectory of a submodule and a submodule of a
    submodule.
  * WebDAV: Set depth 1 in PROPFIND request, for better compatibility with
    some servers. Thanks, wzhd.
  * WebDAV: Remove a bogus trailing slash from the end of the url to the
    temporary store location for a key. Thanks, wzhd.
  * S3: Allow configuring with requeststyle=path to use path-style bucket
    access instead of the default DNS-style access.

 -- Joey Hess <id@joeyh.name>  Thu, 11 Feb 2016 11:42:19 -0400

git-annex (6.20160126) unstable; urgency=medium

  * Fix nasty reversion in the last release that broke sync --content's
    handling of many preferred content expressions.
  * whereis --json: Urls are now listed inside the remote that claims them,
    rather than all together at the end.
  * info, add, whereis, find: Support --batch mode.
  * Force output to be line-buffered, even when it's not connected to the
    terminal. This is particuarly important for commands with --batch
    output, which was not always being flushed at an appropriate time.
  * add, import: Support --json output.
  * addurl --json: Include field for added key (unless the file was
    added directly to git due to annex.largefiles configuration.)
    (Also done by add --json and import --json)
  * registerurl: Check if a remote claims the url, same as addurl does.
  * Bug fix: Git config settings passed to git-annex -c did not always take
    effect.
  * assistant: Use udisks2 dbus events to detect when disks are mounted,
    instead of relying on gnome/kde stuff that is not stable.
  * Fix build with QuickCheck 2.8.2
  * matchexpression: New plumbing command to check if a preferred content
    expression matches some data.
  * Removed the webapp-secure build flag, rolling it into the webapp build
    flag.
  * Removed the quvi, tahoe, feed, and tfds build flags, adding
    aeson feed and regex-tdfa to the core dependencies.
  * Roll the dns build flag into the assistant build flag.
  * Debian: Avoid building debug package, since gdb is not often useful
    to debug haskell programs.

 -- Joey Hess <id@joeyh.name>  Tue, 26 Jan 2016 14:57:42 -0400

git-annex (6.20160114) unstable; urgency=medium

  "hexapodia as the key insight"

  * Added v6 repository mode, but v5 is still the default for now.
  * unlock, lock: In v6 mode, unlocking a file changes it from a symlink to a
    pointer file, and this change can be committed to the git repository.
    For details, see http://git-annex.branchable.com/tips/unlocked_files/
  * The upgrade to version 6 is not done fully automatically yet, because
    upgrading a direct mode repository to version 6 will prevent old
    versions of git-annex from working in other clones of that repository.
    For details, see http://git-annex.branchable.com/upgrades/
  * init: --version parameter added to control which supported repository
    version to use.
  * init, upgrade: Configure .git/info/attributes to use git-annex
    as a smudge filter. In v6 repository mode, this makes git add
    add files to the annex in unlocked mode, unless overridden by
    annex.largefiles configuration.
  * assistant: In v6 mode, adds files in unlocked mode, so they can
    continue to be modified.
  * Added annex.thin setting, which makes unlocked files in v6 repositories
    be hard linked to their content, instead of a copy. This saves disk
    space but means any modification of an unlocked file will lose the local
    (and possibly only) copy of the old version.
  * Enable annex.thin by default on upgrade from direct mode to v6, since
    direct mode made the same tradeoff.
  * fix: Adjusts unlocked files as configured by annex.thin.
  * persistent-sqlite is now a hard build dependency, since v6 repository
    mode needs it.


  * status: On crippled filesystems, was displaying M for all annexed files
    that were present. Probably caused by a change to what git status
    displays in this situation. Fixed by treating files git thinks are
    modified the same as typechanged files.
  * addurl: Added --batch and --with-files options.
  * addurl: Support --json, particularly useful in --batch mode.
  * addurl: Refuse to overwrite any existing, non-annexed file.
  * Debian: Adjust build dependencies for webapp, DAV. Now available on
    mips, mipsel, but temporarily removed armel since build is failing
    there.
  * info: Fix "backend usage" numbers, which were counting present keys
    twice.
  * info --json: Improve json for "backend usage", using a nested object
    with fields for each backend instead of the previous weird nested lists.
    This may break existing parsers of this json output, if there were any.
  * whereis --json: Make url list be included in machine-parseable form.
  * test: Added --keep-failures option.
  * unused: Bug fix when a new file was added to the annex, and then
    removed (but not git rmed). git still has the add staged in this case,
    so the content should not be unused and was wrongly treated as such.
  * migrate: Copy over metadata to new key.
  * rekey: No longer copies over urls from the old to the new key.
    It makes sense for migrate to do that, but not for this low-level
    (and little used) plumbing command to.
  * view: Fix crash in non-unicode capable locale when entering a view
    of metadata containing a slash or backslash.
  * When annex.http-headers is used to set the User-Agent header, avoid
    sending User-Agent: git-annex
  * Windows: Fix rsync cross-drive hack to work with msys2 rsync.
    Thanks, Pieter Kitslaar.

 -- Joey Hess <id@joeyh.name>  Thu, 14 Jan 2016 10:14:19 -0400

git-annex (5.20151218) unstable; urgency=medium

  * Add S3 features to git-annex version output.
  * webdav: When testing the WebDAV server, send a file with content.
    The empty file it was sending tickled bugs in some php WebDAV server.
  * fsck: Failed to honor annex.diskreserve when checking a remote.
  * Debian: Build depend on concurrent-output.
  * Fix insecure temporary permissions when git-annex repair is used in
    in a corrupted git repository.
  * Fix potential denial of service attack when creating temp dirs.

 -- Joey Hess <id@joeyh.name>  Fri, 18 Dec 2015 12:09:33 -0400

git-annex (5.20151208) unstable; urgency=medium

  * Build with -j1 again to get reproducible build.
  * Display progress meter in -J mode when copying from a local git repo,
    to a local git repo, and from a remote git repo.
  * Display progress meter in -J mode when downloading from the web.
  * map: Improve display of git remotes with non-ssh urls, including http
    and gcrypt. 
  * When core.sharedRepository is set, annex object files are not made mode
    444, since that prevents a user other than the file owner from locking
    them. Instead, a mode such as 664 is used in this case.
  * tahoe: Include tahoe capabilities in whereis display.
  * import: Changed to honor annex.largefiles settings.
  * addurl, importfeed: Changed to honor annex.largefiles settings,
    when the content of the url is downloaded. (Not when using --fast or
    --relaxed.)
  * webapp: Fix bugs that could result in a relative path such as "."
    being written to ~/.config/git-annex/autostart, and ignore any such 
    relative paths in the file.
    This was a reversion caused by the relative path changes in 5.20150113.
  * dropunused: Make more robust when trying to drop an object that has
    already been dropped.
  * Fix reversion in handling of long filenames, particularly when using
    addurl/importfeed, which was introduced in the previous release.

 -- Joey Hess <id@joeyh.name>  Tue, 08 Dec 2015 11:14:03 -0400

git-annex (5.20151116) unstable; urgency=medium

  * Use concurrent-output library when configured with -fConcurrentOutput.
    This allows nicely displayed messages when using the -J flag.
  * Additional commands now support the -J flag: 
    fsck, drop, add, addurl, import
  * import: Avoid very ugly error messages when the directory files
    are imported to is not a directort, but perhaps an annexed file.
  * Concurrent progress bars are now displayed when using -J with a command
    that moves file contents around.
  * Fix race that could result in an annexed file's symlink not being
    created, when eg, running concurrent git-annex adds.
  * add: Fix error recovery rollback to not move the injested file content
    out of the annex back to the file, because other files may point to
    that same content. Instead, copy the injected file content out to
    recover.
  * quvi may output utf-8 encoded data when the conifigured locale doesn't
    support that; avoid crashing on such invalid encoding.
  * runshell: Avoid failing when $HOME/.ssh does not exist and cannot be
    created.
  * Make the git-annex-standalone.deb prevent runshell from installing
    wrappers into $HOME/.ssh
  * Make git-annex-standalone.deb include the git-annex html documentation,
    desktop file, and base completion file, same as the regular git-annex.deb.
  * fsck: When fscking a dead repo, avoid incorrect "fixing location log"
    message, and display a warning about it being dead, since it's unusual
    to have access to a dead repo.
  * assistant: Pass ssh-options through 3 more git pull/push calls
    that were missed before.
  * Added annex.pidlock and annex.pidlocktimeout configuration to support
    filesystems where POSIX fcntl locks cannot be used.
  * init: Automatically enable annex.pidlock when necessary.

 -- Joey Hess <id@joeyh.name>  Mon, 16 Nov 2015 14:17:40 -0400

git-annex (5.20151102.1) unstable; urgency=medium

  * Avoid installing desktop file and program file if cabal install
    git-annex is run as root, since that is not a systemwide install,
    but to /root, and so generating a systemwide desktop file is not right.
  * When cabal install is run with the desktop file location not writable,
    display a warning, but continue successfully.

 -- Joey Hess <id@joeyh.name>  Tue, 03 Nov 2015 12:08:38 -0400

git-annex (5.20151102) unstable; urgency=medium

  * Use statvfs on OSX.
  * Symlink timestamp preservation code uses functions
    from unix-2.7.0 when available, which should be more portable.
  * enableremote: List uuids and descriptions of remotes that can be
    enabled, and accept either the uuid or the description in leu if the
    name.
  * Catch up with current git behavior when both repo and repo.git exist;
    it seems it now prefers repo in this case, although historically it may
    have preferred repo.git.
  * Fix failure to build with aws-0.13.0.
  * When built with aws-0.13.0, the S3 special remote can be used to create
    google nearline buckets, by setting storageclass=NEARLINE.

 -- Joey Hess <id@joeyh.name>  Mon, 02 Nov 2015 12:41:20 -0400

git-annex (5.20151019) unstable; urgency=medium

  * Fix a longstanding, but unlikely to occur bug, where dropping
    a file from a remote could race with other drops of the same file,
    and result in all copies of its content being lost.
  * git-annex-shell: Added lockcontent command, to prevent dropping of
    a key's content. This is necessary due to the above bugfix.
  * In some cases, the above bugfix changes what git-annex allows you to
    drop:
    - When a file is present in several special remotes,
      but not in any accessible git repositories, dropping it from one of
      the special remotes will now fail. Instead, the file has to be
      moved from one of the special remotes to the git repository, and can
      then safely be dropped from the git repository.
    - If a git remote has too old a version of git-annex-shell installed,
      git-annex won't trust it to hold onto a copy of a file when dropping
      that file from the local git repository.
  * Changed drop ordering when using git annex sync --content or the
    assistant, to drop from remotes first and from the local repo last.
    This works better with the behavior changes to drop in many cases.
  * Do verification of checksums of annex objects downloaded from remotes.
  * When annex objects are received into git repositories from other git
    repos, their checksums are verified then too.
  * To get the old, faster, behavior of not verifying checksums, set
    annex.verify=false, or remote.<name>.annex-verify=false.
  * setkey, rekey: These commands also now verify that the provided file
    matches the expected checksum of the key, unless annex.verify=false.
  * reinject: Already verified content; this can now be disabled by
    setting annex.verify=false.
  * sync, merge, assistant: When git merge failed for a reason other
    than a conflicted merge, such as a crippled filesystem not allowing
    particular characters in filenames, git-annex would make a merge commit
    that could omit such files or otherwise be bad. Fixed by aborting the
    whole merge process when git merge fails for any reason other than a
    merge conflict.
  * Allow building with S3 disabled again.
  * Ported disk free space checking code to work on Solaris.
  * Windows webapp: Fix support for entering password when setting
    up a ssh remote.
  * copy --auto was checking the wrong repo's preferred content.
    (--from was checking what --to should, and vice-versa.)
    Fixed this bug, which was introduced in version 5.20150727.
  * Avoid unncessary write to the location log when a file is unlocked
    and then added back with unchanged content.
  * S3: Fix support for using https.
  * Avoid displaying network transport warning when a ssh remote
    does not yet have an annex.uuid set.
  * Debian: Add torrent library to build-depends as it's packaged now,
    and stop recommending bittornado | bittorrent.
  * Debian: Remove build dependency on transformers library, as it is now
    included in ghc.
  * Debian: Remove menu file, since a desktop file is provided and
    lintian says there can be only one.

 -- Joey Hess <id@joeyh.name>  Mon, 19 Oct 2015 13:59:01 -0400

git-annex (5.20150930) unstable; urgency=medium

  * Added new linux standalone "ancient" build to support kernels
    like 2.6.32.
  * info: Don't allow use in a non-git-annex repository, since it
    uses the git-annex branch and would create it if it were missing.
  * assistant: When updating ~/.ssh/config, preserve any symlinks.
  * webapp: Remove the "disable remote" feature from the UI.
  * S3: When built with aws-0.13.0, supports using more storage classes.
    In particular, storageclass=STANDARD_IA to use Amazon's
    new Infrequently Accessed storage, and storageclass=NEARLINE
    to use Google's NearLine storage.
  * Improve ~/.ssh/config modification code to not add trailing spaces
    to lines it cannot parse.
  * Fix a crash at direct mode merge time when .git/index doesn't exist
    yet. Triggered by eg, git-annex sync --no-commit in a fresh clone of
    a repository.
  * status: Show added but not yet committed files.
  * Added stack.yaml to support easy builds from source with stack.

 -- Joey Hess <id@joeyh.name>  Wed, 30 Sep 2015 14:31:52 -0400

git-annex (5.20150916) unstable; urgency=medium

  * Fix Windows build to work with ghc 7.10.
  * init: Fix reversion in detection of repo made with git clone --shared
  * info: Support querying info of individual files in direct mode.
  * unused: Fix reversion in 5.20150727 that broke parsing of the
    --unused-refspec option. Thanks, Øyvind A. Holm.
  * Make full option parsing be done when not in a git repo, so --help
    can be displayed for commands that require a git repo, etc.
  * fsck: Work around bug in persistent that broke display of
    problematically encoded filenames on stderr when using --incremental.
  * When gpg.program is configured, it's used to get the command to run
    for gpg. Useful on systems that have only a gpg2 command or want to
    use it instead of the gpg command.
  * Windows: Switched to using git for Windows, rather than msysgit.
    Using msysgit with git-annex is no longer supported.
  * Windows: Even when the user neglects to tell the git installer to
    add git to PATH, git-annex will still work from within the git bash
    shell, and the webapp can be used too.
  * sync: Add --no-commit, --no-pull, --no-push options to turn off parts of
    the sync process, as well as supporting --commit, --pull, --push, and
    --no-content options to specify the (current) default behavior.
  * annex.hardlink extended to also try to use hard links when copying from
    the repository to a remote.
  * Improve bash completion, so it completes names of remotes and backends
    in appropriate places.
  * Special remotes configured with autoenable=true will be automatically
    enabled when git-annex init is run.
  * Fix bug in combination of preferred and required content settings.
    When one was set to the empty string and the other set to some expression,
    this bug caused all files to be wanted, instead of only files matching
    the expression.

 -- Joey Hess <id@joeyh.name>  Wed, 16 Sep 2015 10:31:24 -0400

git-annex (5.20150824) unstable; urgency=medium

  * Sped up downloads of files from ssh remotes, reducing the
    non-data-transfer overhead 6x.
  * sync: Support --jobs
  * sync --content: Avoid unnecessary second pull from remotes when 
    no file transfers are made.
  * External special remotes can now be built that can be used in readonly
    mode, where git-annex downloads content from the remote using regular
    http.
  * Added WHEREIS to external special remote protocol.
  * importfeed --relaxed: Avoid hitting the urls of items in the feed.
  * Fix reversion in init when ran as root, introduced in version 5.20150731.
  * Reorder declaration to fix build with yesod-core > 1.4.13.
    Thanks, Michael Alan Dorman.
  * Fix building without quvi and without database.
    Thanks, Ben Boeckel.
  * Avoid building the assistant on the hurd, since an inotify equivalent
    is not yet implemented in git-annex for the hurd.
  * --debug log messages are now timestamped with fractional seconds.
  * --debug is passed along to git-annex-shell when git-annex is in debug mode.
  * Makefile: Pass LDFLAGS, CFLAGS, and CPPFLAGS through ghc and on to
    ld, cc, and cpp.
  * As a result of the Makefile changes, the Debian package is built
    with various hardening options. Although their benefit to a largely
    haskell program is unknown.

 -- Joey Hess <id@joeyh.name>  Mon, 24 Aug 2015 14:11:05 -0700

git-annex (5.20150812) unstable; urgency=medium

  * Added support for SHA3 hashed keys (in 8 varieties), when git-annex is
    built using the cryptonite library.
  * metadata: Fix reversion introduced in 5.20150727 that caused recursive
    display of metadata to not work.
  * Windows: Fix bug that caused git-annex sync to fail due to missing
    environment variable.
  * Fix setting/setting/viewing metadata that contains unicode or other
    special characters, when in a non-unicode locale.
  * Simplify setup process for a ssh remote. Now it suffices to run git
    remote add, followed by git-annex sync. Now the remote is automatically
    initialized for use by git-annex, where before the git-annex branch had
    to manually be pushed before using git-annex sync. Note that this
    involved changes to git-annex-shell, so if the remote is using an old
    version, the manual push is still needed.
  * git-annex-shell: Don't let configlist auto-init repository when in
    readonly mode.
  * Perform a clean shutdown when --time-limit is reached.
    This includes running queued git commands, and cleanup actions normally
    run when a command is finished.
  * fsck: Commit incremental fsck database when --time-limit is reached.
    Previously, some of the last files fscked did not make it into the
    database when using --time-limit.
  * fsck: Commit incremental fsck database after every 1000 files
    fscked, or every 5 minutes, whichever comes first. Previously,
    commits were made every 1000 files fscked.
  * Linux standalone: Work around problem that prevented it from working
    properly if unpacked into a directory that contains ":" or ";" in its
    name.
  * proxy: Fix proxy git commit of non-annexed files in direct mode. 
  * proxy: If a non-proxied git command, such as git revert
    would normally fail because of unstaged files in the work tree,
    make the proxied command fail the same way.
  * proxy: Fix removal of files deleted by the proxied command.
  * proxy: Fix behavior when run in subdirectory of git repo.
  * Improve Setup.hs file so that cabal copy --destdir works.
    Thanks, Magnus Therning.
  * Tighten dependency on optparse-applicative to 0.11.0.
  * Added back debian/cabal-wrapper, since it still seems needed after all.

 -- Joey Hess <id@joeyh.name>  Wed, 12 Aug 2015 11:14:58 -0400

git-annex (5.20150731) unstable; urgency=medium

  * webapp: Support enabling known gitlab.com remotes.
  * Fix rsync special remote to work when -Jn is used for concurrent
    uploads.
  * The last release accidentally removed a number of options from the
    copy command. (-J, file matching options, etc). These have been added
    back.
  * init: Detect when the filesystem is crippled such that it ignores
    attempts to remove the write bit from a file, and enable direct mode.
    Seen with eg, NTFS fuse on linux.
  * Fix man page installation by cabal install; all the new man pages are
    now installed.

 -- Joey Hess <id@joeyh.name>  Fri, 31 Jul 2015 11:34:36 -0400

git-annex (5.20150727) unstable; urgency=medium

  * Fix bug that prevented uploads to remotes using new-style chunking
    from resuming after the last successfully uploaded chunk.
  * Switched option parsing to use optparse-applicative. This was a very large
    and invasive change, and may have caused some minor behavior changes to
    edge cases of option parsing. (For example, the metadata command no
    longer accepts the combination of --get and --set, which never actually
    worked.)
  * Bash completion file is now included in the git-annex source tree, 
    and installed into Debian package (and any other packages built using make
    install). This bash completion is generated by the option parser, so it
    covers all commands, all options, and will never go out of date!
  * As well as tab completing "git-annex" commands, "git annex" will also tab
    complete. However, git's bash completion script needs a patch,
    which I've submitted, for this to work prefectly.
  * version --raw now works when run outside a git repository.
  * assistant --startdelay now works when run outside a git repository.
  * dead now accepts multiple --key options.
  * addurl now accepts --prefix and --suffix options to adjust the
    filenames used.
  * sync --content: Fix bug that caused files to be uploaded to eg,
    more archive remotes than wanted copies, only to later be dropped
    to satisfy the preferred content settings.
  * importfeed: Improve detection of known items whose url has changed,
    and avoid adding redundant files. Where before this only looked at
    permalinks in rss feeds, it now also looks at guids.
  * importfeed: Look at not only permalinks, but now also guids
    to identify previously downloaded files.
  * Webapp: Now features easy setup of git-annex repositories on gitlab.com.
  * Adjust debian build deps: The webapp can now build on arm64, s390x
    and hurd-i386. WebDAV support is also available on those architectures.
  * Debian package now maintained by Richard Hartmann.
  * Support building without persistent database on for systems that
    lack TH. This removes support for incremental fsck.

 -- Joey Hess <id@joeyh.name>  Mon, 27 Jul 2015 12:24:49 -0400

git-annex (5.20150710) unstable; urgency=medium

  * add: Stage symlinks the same as git add would, even if they are not a
    link to annexed content.
  * sync: When annex.autocommit=false, avoid making any commit of local
    changes, while still merging with remote to the extent possible.
  * unused: --used-refspec can now be configured to look at refs in the
    reflog. This provides a way to not consider old versions of files to be
    unused after they have reached a specified age, when the old refs in
    the reflog expire.
  * log: Fix reversion introduced in version 5.20150528 that broke this command.
  * assistant --autostart: First stop any daemons that are already running,
    which might be left over from a previous login session and so unable to
    use the ssh agent of a new login session.
  * assistant: Fix local pairing to not include newline in ssh pubkey,
    which is rejected on the other end for security reasons.
  * assistant: Fix ANNEX_SHELL_DIR written to ~/.ssh/authorized_keys 
    in local pairing to be the absolute path to the repository, not "."
    This was a reversion caused by the relative path changes in 5.20150113.
  * Brought back the setkey plumbing command that was removed in 2011, since
    we found a use case for it. Note that the command's syntax was changed
    for consistency.
  * bugfix: Pass --full-tree when using git ls-files to get a list of files
    on the git-annex branch, so it works when run in a subdirectory.
    This bug affected git-annex unused, and potentially also transitions
    running code and other things.
  * Support git's undocumented core.sharedRepository=2 value, which
    is equivalent to "world", and is set when a repo was created using
    git init --shared=world.
  * When building on linux, pass --as-needed to linker to avoid linking
    with unused shared libraries including libyaml.
  * import: Fix failure of cross-device import on Windows.
  * merge: Avoid creating the synced/master branch.
  * Removed support for optparse-applicative versions older than 0.10.

 -- Joey Hess <id@joeyh.name>  Fri, 10 Jul 2015 16:36:42 -0400

git-annex (5.20150617) unstable; urgency=medium

  * Now supports git annex sync --all --content to sync all versions of all
    files with all repos that want them.
  * Added new "anything" preferred content expression, which matches all
    versions of all files.
  * Standard preferred content for client, backup, incremental backup,
    and unwanted groups have been adjusted to work better when used
    with git annex sync --all --content.
  * fromkey, registerurl: Improve handling of urls that happen to also
    be parsable as strange keys.
  * sync, remotedaemon: Pass configured ssh-options even when
    annex.sshcaching is disabled.
  * assistant: Consume systemd-networkd dbus events to learn about
    changes to network connections, as was already done with
    network-manager and wicd.
    Thanks to Sebastian Reuße for the patches.
  * get --incomplete: New option to resume any interrupted downloads.
  * dead --key: Can be used to mark a key as dead.
  * fsck: Ignore keys that are known to be dead when running in
    --all/--unused/--key mode or a in a bare repo. Closes: #753888
    Otherwise, still reports files with lost contents, even if the content
    is dead.
  * S3: Special remotes can be configured with public=yes to allow
    the public to access the bucket's content.
  * S3: Publically accessible buckets can be used without creds.
  * import --clean-duplicates: Fix bug that didn't count local or trusted
    repo's copy of a file as one of the necessary copies to allow removing
    it from the import location.
  * tahoe: Use ~/.tahoe-git-annex/ rather than ~/.tahoe/git-annex/
    when setting up a tahoe special remote to avoid old versions of
    tahoe create-client choking.
  * Fix bug that prevented enumerating locally present objects in repos
    tuned with annex.tune.objecthash1=true.
    Fixes: unused, object count in info, unannex.
  * Improve url parsing to handle some urls containing illegal []
    characters in their paths.
  * info: Added json output for "backend usage", "numcopies stats",
    "repositories containing these files", and "transfers in progress".
  * Fix incremental backup standard preferred content expression to match
    its documentation, which says it does not want files that have reached
    a backup repository.
  * Increased the default annex.bloomaccuracy from 1000 to 10000000.
    This makes git annex unused use up to 16 mb more memory than it did
    before, but the massive increase in accuracy makes this worthwhile
    for all but the smallest systems.
  * Build documentation with deterministic=1 for reproducible builds.
    (A new ikiwiki feature.) Closes: #785736
  * Re-remove dependency on obsolete hamlet package. Closes: #786659
  * debian/cabal-wrapper: Removed this hack which should not be needed anymore.

 -- Joey Hess <id@joeyh.name>  Wed, 17 Jun 2015 13:50:35 -0400

git-annex (5.20150528) unstable; urgency=medium

  * fromkey, registerurl: Allow urls to be specified instead of keys,
    and generate URL keys.
  * Linux standalone, OSX app: Improve runshell script to always quote
    shell vars, so that it will work when eg, untarred into a directory
    path with spaces in its name.
  * Revert removal dependency on obsolete hamlet package, since the
    autobuilders are not ready for this change yet and it prevented them
    from building the webapp. Reopens: #786659
  * fsck: When checksumming a file fails due to a hardware fault,
    the file is now moved to the bad directory, and the fsck proceeds.
    Before, the fsck immediately failed.
  * Linux standalone: The webapp was not built in the previous release,
    this release fixes that oversight.

 -- Joey Hess <id@joeyh.name>  Thu, 28 May 2015 10:48:03 -0400

git-annex (5.20150522) unstable; urgency=medium

  * import: Refuse to import files that are within the work tree, as that
    does not make sense and could cause data loss.
  * drop: Now supports --all, --unused, and --key.
  * drop: Now defaults to --all when run in a bare repository.
    (Previously, did nothing when run in a bare repository.)
  * get, move, copy, mirror: Concurrent transfers are now supported!
    For example: git-annex get -J10
    However, progress bars are not yet displayed for concurrent transfers,
    pending an updated version of the ascii-progress library.
  * --quiet now makes progress output by rsync, wget, etc be quiet too.
  * Take space that will be used by other running downloads into account when
    checking annex.diskreserve.
  * Avoid accumulating transfer failure log files unless the assistant is
    being used.
  * Fix an unlikely race that could result in two transfers of the same key
    running at once.
  * Stale transfer lock and info files will be cleaned up automatically
    when get/unused/info commands are run.
  * unused: Add --used-refspec option and annex.used-refspec, which can
    specify a set of refs to consider used, rather than the default of
    considering all refs used.
  * webapp: Fix zombie xdg-open process left when opening file browser.
    Closes: #785498
  * Safer posix fctnl locking implementation, using lock pools and STM.
  * Build documentation with TZ=UTC for reproducible builds. See #785736.
  * OSX: Corrected the location of trustedkeys.gpg, so the built-in
    upgrade code will find it. Fixes OSX upgrade going forward, but
    older versions won't upgrade themselves due to this problem.
  * Remove dependency on obsolete hamlet package. Closes: #786659

 -- Joey Hess <id@joeyh.name>  Fri, 22 May 2015 14:20:18 -0400

git-annex (5.20150508.1) unstable; urgency=medium

  * Now builds cleanly using ghc 7.10 (as well as ghc back to 7.6).
  * Imrovements to the git-annex-standalone.deb build process.
    (Thanks, Yaroslav Halchenko)

 -- Joey Hess <id@joeyh.name>  Mon, 11 May 2015 12:08:58 -0400

git-annex (5.20150508) unstable; urgency=medium

  * Improve behavior when a git-annex command is told to operate
    on a file that doesn't exist. It will now continue to other
    files specified after that on the command line, and only error out at
    the end.
  * S3: Enable debug logging when annex.debug or --debug is set.
  * S3: git annex info will show additional information about a S3 remote
    (endpoint, port, storage class)
  * S3: Let git annex enableremote be used, without trying to recreate
    a bucket that should already exist.
  * S3: Fix incompatibility with bucket names used by hS3; the aws library
    cannot handle upper-case bucket names. git-annex now converts them to
    lower case automatically.
  * import: Check for gitignored files before moving them into the tree.
    (Needs git 1.8.4 or newer.)
  * import: Don't stop entire import when one file fails due to being
    gitignored or conflicting with something in the work tree.
  * import: Before removing a duplicate file in --deduplicate or
    --clean-duplicates mode, verify that enough copies of its content still
    exist.
  * Improve integration with KDE's file manager to work with dolphin
    version 14.12.3 while still being compatable with 4.14.2.
    Thanks, silvio.
  * assistant: Added --autostop to complement --autostart.
  * Work around wget bug #784348 which could cause it to clobber git-annex
    symlinks when downloading from ftp.
  * Support checking ftp urls for file presence.
  * Fix bogus failure of fsck --fast.
  * fsck: Ignore error recording the fsck in the activity log,
    which can happen when running fsck in a read-only repository.
    Closes: #698559
    (fsck can still need to write to the repository if it find problems,
    but a successful fsck can be done read-only)
  * Improve quvi 0.4 output parsing to handle cases wher there is no known
    filename extension. This is currently the case when using quvi with
    youtube. In this case, the extension ".m" will be used.
  * Dropped support for older versions of yesod, warp, and dbus than the ones
    in Debian Jessie.
  * Switch from the obsolete dataenc library for base64 encoding to sandi.
    (Thanks, Magnus Therning)
  * Debian's ghc now supports TH on arm! Adjust build dependencies
    to build the webapp on arm, and enable DAV support on arm. \o/
  * Adjust some other arch specific build dependencies that are now
    available on more architectures in Devian unstable.
  * Windows: Remove cygwin ssh, the newer version of which has stopped
    honoring the setting of HOME. Instead, copy msysgit's ssh into PATH.
    Note that setting up a remote ssh server using password authentication
    is known to be broken in this release on Windows.
  * Windows: Roll back to an older version of rsync from cygwin.
    The newer version has some dependency on a newer ssh from cygwin.

 -- Joey Hess <id@joeyh.name>  Fri, 08 May 2015 13:42:30 -0400

git-annex (5.20150420) unstable; urgency=medium

  * Fix activity log parsing, which caused the log to not retain
    activity from other uuids.
  * Union merge could fall over if there was a file in the repository
    with the same name as a git ref. Now fixed.
  * info dir: Added information about repositories that
    contain files in the specified directory.
  * info: Added --bytes option.
  * bittorrent: Fix handling of magnet links.
  * When a key's size is unknown, still check the annex.diskreserve,
    and avoid getting content if the disk is too full.
  * Fix fsck --from a git remote in a local directory, and from
    a directory special remote.
    This was a reversion caused by the relative path changes in 5.20150113.
  * fsck --from remote: When bad content is found in the remote,
    and the local repo does not have a copy of the content, preserve
    the bad content in .git/annex/bad/ to avoid further data loss.
  * fsck --from remote: Avoid downloading a key if it would go over
    the annex.diskreserve limit.
  * required: New command, like wanted, but for required content.
  * Removed dependency on haskell SHA library,
    instead using cryptohash >= 0.11.0.
  * Make repo init more robust.
  * New debian/rules build-standalone target, which generates a
    git-annex-standalone.deb that should work on many old Debian etc
    systems. Thanks, Yaroslav Halchenko.
  * Windows: Renamed start menu file to avoid loop in some versions
    of Windows where the menu file is treated as a git-annex program.
  * Windows: Fixed support of remotes on other drives.
    (A reversion introduced in version 5.20150113.)
  * Windows: Bundled versions of rsync, wget, ssh, and gpg from
    cygwin all updated. Thanks, Yury V. Zaytsev.

 -- Joey Hess <id@joeyh.name>  Mon, 20 Apr 2015 14:44:04 -0400

git-annex (5.20150409) unstable; urgency=medium

  * This fixes a bug in the assistant introduced by the literal pathspec
    changes in version 5.20150406.
  * --quiet now suppresses progress displays from eg, rsync.
    (Second time's the charm..)
  * fromkey, registerurl: When reading from stdin, allow the
    filename and url, respectively, to contain whitespace.
  * add: If annex.largefiles is set and does not match a file that's being
    added, the file will be checked into git rather than being added to the
    annex. Previously, git annex add skipped over such files; this new
    behavior is more useful in direct mode.
  * proxy: Made it work when run in a new repository before initial
    commit.
  * info: Display repository mode: bare when in a bare (non-direct mode)
    repo.
  * importfeed: Fix feed download when curl is used.
  * importfeed: Error out when passed a non-url.
  * webapp: When adding another local repository, and combining it
    with the current repository, the new repository's remote path
    was set to "." rather than the path to the current repository.
    This was a reversion caused by the relative path changes in 5.20150113.
  * contentlocationn: New plumbing command.

 -- Joey Hess <id@joeyh.name>  Thu, 09 Apr 2015 15:06:38 -0400

git-annex (5.20150406.1) unstable; urgency=medium

  * Fixes a bug in the last release that caused rsync and possibly
    other commands to hang at the end of a file transfer.
    (--quiet is back to not blocking progress displays until
    that code can be fixed properly.)

 -- Joey Hess <id@joeyh.name>  Mon, 06 Apr 2015 17:13:13 -0400

git-annex (5.20150406) unstable; urgency=medium

  * Prevent git-ls-files from double-expanding wildcards when an
    unexpanded wildcard is passed to a git-annex command like add or find.
  * Fix make build target. Thanks, Justin Geibel.
  * Fix GETURLS in external special remote protocol to strip
    downloader prefix from logged url info before checking for the
    specified prefix.
  * importfeed: Avoid downloading a redundant item from a feed whose
    permalink has been seen before, even when the url has changed.
  * importfeed: Always store itemid in metadata; before this was only
    done when annex.genmetadata was set.
  * Relax debian package dependencies to git >= 1:1.8.1 rather
    than needing >= 1:2.0.
  * test: Fix --list-tests
  * addurl --file: When used with a special remote that claims
    urls and checks their contents, don't override the user's provided
    filename with filenames that the special remote suggests. Also,
    don't allow adding the url if the special remote says it contains
    multiple files.
  * import: --deduplicate and --cleanduplicates now output the keys
    corresponding to duplicated files they process.
  * expire: New command, for expiring inactive repositories.
  * fsck: Record fsck activity for use by expire command.
  * Fix truncation of parameters that could occur when using xargs git-annex.
  * Significantly sped up processing of large numbers of directories
    passed to a single git-annex command.
  * version: Add --raw
  * init: Improve fifo test to detect NFS systems that support fifos
    but not well enough for sshcaching.
  * --quiet now suppresses progress displays from eg, rsync.
    (The option already suppressed git-annex's own built-in progress
    displays.)

 -- Joey Hess <id@joeyh.name>  Mon, 06 Apr 2015 12:48:48 -0400

git-annex (5.20150327) unstable; urgency=medium

  * readpresentkey: New plumbing command for checking location log.
  * checkpresentkey: New plumbing command to check if a key can be verified
    to be present on a remote.
  * Added a post-update-annex hook, which is run after the git-annex branch
    is updated. Needed for git update-server-info.
  * migrate: --force will force migration of keys already using the
    destination backend. Useful in rare cases.
  * Man pages for individual commands now available, and can be
    opened using "git annex help <command>"
  * --auto is no longer a global option; only get, drop, and copy
    accept it. (Not a behavior change unless you were passing it to a
    command that ignored it.)
  * Improve error message when --in @date is used and there is no
    reflog for the git-annex branch.
  * assistant: Committing a whole lot of files at once could overflow
    command-line length limits and cause the commit to fail. This
    only happened when using the assistant in an indirect mode repository.
  * Work around curl bug when asked to download an empty url to a file.
  * Fix bug introduced in the last release that broke git-annex sync
    when git-annex was installed from the standalone tarball.

 -- Joey Hess <id@joeyh.name>  Fri, 27 Mar 2015 13:10:59 -0400

git-annex (5.20150317) unstable; urgency=medium

  * fsck: Incremental fsck uses sqlite to store its records, instead
    of abusing the sticky bit. Existing sticky bits are ignored;
    incremental fscks started by old versions won't be resumed by
    this version.
  * fsck: Multiple incremental fscks of different repos (including remotes)
    can now be running at the same time in the same repo without it
    getting confused about which files have been checked for which remotes.
  * unannex: Refuse to unannex when repo is too new to have a HEAD,
    since in this case there must be staged changes in the index
    (if there is anything to unannex), and the unannex code path
    needs to run with a clean index.
  * Linux standalone: Set LOCPATH=/dev/null to work around
    https://ghc.haskell.org/trac/ghc/ticket/7695
    This prevents localization from working, but git-annex
    is not localized anyway.
  * sync: As well as the synced/git-annex push, attempt a
    git-annex:git-annex push, as long as the remote branch
    is an ancestor of the local branch, to better support bare git repos.
    (This used to be done, but it forgot to do it since version 4.20130909.)
  * When re-execing git-annex, use current program location, rather than
    ~/.config/git-annex/program, when possible.
  * Submodules are now supported by git-annex!
  * metadata: Fix encoding problem that led to mojibake when storing
    metadata strings that contained both unicode characters and a space
    (or '!') character.
  * Also potentially fixes encoding problem when embedding credentials
    that contain unicode characters.
  * sync: Fix committing when in a direct mode repo that has no HEAD ref.
    (For example, a newly checked out git submodule.)
  * Added SETURIPRESENT and SETURIMISSING to external special remote protocol,
    useful for things like ipfs that don't use regular urls.
  * addurl: Added --raw option, which bypasses special handling of quvi,
    bittorrent etc urls.
  * git-annex-shell: Improve error message when the specified repository
    doesn't exist or git config fails for some reason.
  * fromkey --force: Skip test that the key has its content in the annex.
  * fromkey: Add stdin mode.
  * registerurl: New plumbing command for mass-adding urls to keys.
  * remotedaemon: Fixed support for notifications of changes to gcrypt
    remotes, which was never tested and didn't quite work before.

 -- Joey Hess <id@joeyh.name>  Tue, 17 Mar 2015 13:02:36 -0400

git-annex (5.20150219) unstable; urgency=medium

  * glacier: Detect when the glacier command in PATH is the wrong one,
    from boto, rather than from glacier-cli, and refuse to use it,
    since the boto program fails to fail when passed
    parameters it does not understand.
  * groupwanted: New command to set the groupwanted preferred content
    expression.
  * import: Support file matching options such as --exclude, --include, 
    --smallerthan, --largerthan
  * The file matching options are now only accepted by commands that
    can actually use them, instead of by all commands.
  * import: Avoid checksumming file twice when run in the default
    or --duplicate mode.
  * Windows: Fix bug in dropping an annexed file, which
    caused a symlink to be staged that contained backslashes.
  * webapp: Fix reversion in opening webapp when starting it manually
    inside a repository.
  * assistant: Improve sanity check for control characters when pairing.
  * Improve race recovery code when committing to git-annex branch.
  * addurl: Avoid crash if quvi is not installed, when git-annex was
    built with process-1.2
  * bittorrent: Fix mojibake introduced in parsing arai2c progress output.
  * fsck --from: If a download from a remote fails, propagate the failure.
  * metadata: When setting metadata, do not recurse into directories by
    default, since that can be surprising behavior and difficult to recover
    from. The old behavior is available by using --force.
  * sync, assistant: Include repository name in head branch commit message.
  * The ssh-options git config is now used by gcrypt, rsync, and ddar
    special remotes that use ssh as a transport.
  * sync, assistant: Use the ssh-options git config when doing git pull
    and push.
  * remotedaemon: Use the ssh-options git config.
  * Linux standalone: Improved process names of linker shimmed programs.

 -- Joey Hess <id@joeyh.name>  Thu, 19 Feb 2015 14:16:03 -0400

git-annex (5.20150205) unstable; urgency=medium

  * info: Can now display info about a given uuid.
  * Added to remote/uuid info: Count of the number of keys present
    on the remote, and their size. This is rather expensive to calculate,
    so comes last and --fast will disable it.
  * info remote: Include the date of the last sync with the remote.
  * sync: Added --message/-m option like git commit.
  * remotedaemon: Fix problem that could prevent ssh connections being
    made after two LOSTNET messages were received in a row (perhaps due to
    two different network interfaces being brought down).
  * Fix build failure when wget is not installed.
  * Fix wording of message displayed when unable to get a file that
    is available in untrusted repositories.
  * addurl: When a Content-Disposition header suggests a filename to use,
    addurl will consider using it, if it's reasonable and doesn't conflict
    with an existing file. (--file overrides this)
  * Fix default repository description created by git annex init,
    which got broken by the relative path changes in the last release.
  * init: Repository tuning parameters can now be passed when initializing a
    repository for the first time. For details, see
    http://git-annex.branchable.com/tuning/
  * merge: Refuse to merge changes from a git-annex branch of a repo
    that has been tuned in incompatible ways.
  * Support annex.tune.objecthash1, annex.tune.objecthashlower, and
    annex.tune.branchhash1.
  * Remove support for building without cryptohash.
  * Added MD5 and MD5E backends.
  * assistant: Fix local pairing when ssh pubkey comment contains spaces.
  * Avoid using fileSize which maxes out at just 2 gb on Windows.
    Instead, use hFileSize, which doesn't have a bounded size.
    Fixes support for files > 2 gb on Windows.
  * Windows: Fix running of the pre-commit-annex hook.
  * Windows: Fix S3 special remote; need to call withSocketsDo. Thanks, Trent.

 -- Joey Hess <id@joeyh.name>  Thu, 05 Feb 2015 14:08:33 -0400

git-annex (5.20150113) unstable; urgency=medium

  * unlock: Don't allow unlocking files that have never been committed to git
    before, to avoid an intractable problem that prevents the pre-commit
    hook from telling if such a file is intended to be an annexed file or not.
  * Avoid re-checksumming when migrating from hash to hashE backend.
    Closes: #774494
  * Fix build with process 1.2.1.0.
  * Android: Provide a version built with -fPIE -pie to support Android 5.0.
  * sync: Fix an edge case where syncing in a bare repository would try to
    merge and so fail.
  * Check git version at runtime, rather than assuming it will be the same
    as the git version used at build time when running git-checkattr and
    git-branch remove.
  * Switch to using relative paths to the git repository.
    - This allows the git repository to be moved while git-annex is running in
      it, with fewer problems.
    - On Windows, this avoids some of the problems with the absurdly small
      MAX_PATH of 260 bytes. In particular, git-annex repositories should
      work in deeper/longer directory structures than before.
  * Generate shorter keys for WORM and URL, avoiding keys that are longer
    than used for SHA256, so as to not break on systems like Windows that
    have very small maximum path length limits.
  * Bugfix: A file named HEAD in the work tree could confuse some git commands
    run by git-annex.

 -- Joey Hess <id@joeyh.name>  Tue, 13 Jan 2015 12:10:08 -0400

git-annex (5.20141231) unstable; urgency=medium

  * vicfg: Avoid crashing on badly encoded config data.
  * Work around statfs() overflow on some XFS systems.
  * sync: Now supports remote groups, the same way git remote update does.
  * setpresentkey: A new plumbing-level command.
  * Run shutdown cleanup actions even if there were failures processing
    the command. Among other fixes, this means that addurl will stage
    added files even if adding one of the urls fails.
  * bittorrent: Fix locking problem when using addurl file://
  * Windows: Fix local rsync filepath munging (fixes 26 test suite failures).
  * Windows: Got the rsync special remote working.
  * Windows: Fix handling of views of filenames containing '%'
  * OSX: Switched away from deprecated statfs64 interface.

 -- Joey Hess <id@joeyh.name>  Wed, 31 Dec 2014 15:15:46 -0400

git-annex (5.20141219) unstable; urgency=medium

  * Webapp: When adding a new box.com remote, use the new style chunking.
    Thanks, Jon Ander Peñalba.
  * External special remote protocol now includes commands for setting
    and getting the urls associated with a key.
  * Urls can now be claimed by remotes. This will allow creating,
    for example, a external special remote that handles magnet: and
    *.torrent urls.
  * Use wget -q --show-progress for less verbose wget output,
    when built with wget 1.16.
  * Added bittorrent special remote.
  * addurl behavior change: When downloading an url ending in .torrent,
    it will download files from bittorrent, instead of the old behavior
    of adding the torrent file to the repository.
  * Added Recommends on aria2.
  * When possible, build with the haskell torrent library for parsing
    torrent files. As a fallback, can instead use btshowmetainfo from
    bittornado | bittorrent.
  * Fix build with -f-S3.

 -- Joey Hess <id@joeyh.name>  Fri, 19 Dec 2014 16:53:26 -0400

git-annex (5.20141203) unstable; urgency=medium

  * proxy: New command for direct mode repositories, allows bypassing
    the direct mode guard in a safe way to do all sorts of things
    including git revert, git mv, git checkout ...
  * undo: New command to undo the most recent change to a file
    or to the contents of a directory.
  * Add undo action to nautilus and konqueror integration.
  * diffdriver: New git-annex command, to make git external diff drivers
    work with annexed files.
  * pre-commit: Block partial commit of unlocked annexed file, since
    that left a typechange staged in index due to some infelicity of git's
    handling of partial commits.
  * Work around behavior change in lsof 4.88's -F output format.
  * S3: Switched to using the haskell aws library.
  * S3: No longer buffers entire files in memory when uploading without
    chunking.
  * S3: When built with a new enough version of the haskell aws library,
    supports doing multipart uploads, in order to store extremely large
    files in S3 when not using chunking.
  * Don't show "(gpg)" when decrypting the remote encryption cipher,
    since this could be taken to read that's the only time git-annex
    runs gpg, which is not the case.
  * Debian package is now maintained by Gergely Nagy.
  * Windows: Remove Alt+A keyboard shortcut, which turns out to have scope
    outside the menus.
  * Windows: Install ssh and other bundled programs to Git/cmd,
    instead of Git/bin, since the latter is not in the default msysgit PATH.

 -- Joey Hess <id@joeyh.name>  Wed, 03 Dec 2014 15:16:52 -0400

git-annex (5.20141125) unstable; urgency=medium

  * Remove fixup code for bad bare repositories created by
    versions 5.20131118 through 5.20131127. That fixup code would
    accidentally fire when --git-dir was incorrectly
    pointed at the working tree of a git-annex repository,
    possibly resulting in data loss. Closes: #768093
  * Windows: Fix crash when user.name is not set in git config.

 -- Joey Hess <joeyh@debian.org>  Wed, 05 Nov 2014 11:41:51 -0400

git-annex (5.20141024) unstable; urgency=medium

  * vicfg: Deleting configurations now resets to the default, where
    before it has no effect.
  * Remove hurd stuff from cabal file, since hackage currently rejects
    it, and the test suite fails on hurd.
  * initremote: Don't allow creating a special remote that has the same
    name as an existing git remote.
  * Windows: Use haskell setenv library to clean up several ugly workarounds
    for inability to manipulate the environment on windows. This includes
    making git-annex not re-exec itself on start on windows, and making the
    test suite on Windows run tests without forking.
  * glacier: Fix pipe setup when calling glacier-cli to retrieve an object.
  * info: When run on a single annexed file, displays some info about the 
    file, including its key and size.
  * info: When passed the name or uuid of a remote, displays info about that
    remote. Remotes that support encryption, chunking, or embedded
    creds will include that in their info.
  * enableremote: When the remote has creds, update the local creds cache
    file. Before, the old version of the creds could be left there, and
    would continue to be used.

 -- Joey Hess <joeyh@debian.org>  Fri, 24 Oct 2014 13:03:29 -0400

git-annex (5.20141013) unstable; urgency=medium

  * Adjust cabal file to support building w/o assistant on the hurd.
  * Support building with yesod 1.4.
  * S3: Fix embedcreds=yes handling for the Internet Archive.
  * map: Handle .git prefixed remote repos. Closes: #614759
  * repair: Prevent auto gc from happening when fetching from a remote.

 -- Joey Hess <joeyh@debian.org>  Mon, 13 Oct 2014 10:13:06 -0400

git-annex (5.20140927) unstable; urgency=medium

  * Really depend (not just build-depend) on new enough git for --no-gpg-sign
    to work. Closes: #763057
  * Add temporary workaround for bug #763078 which broke building on armel
    and armhf.

 -- Joey Hess <joeyh@debian.org>  Sat, 27 Sep 2014 14:25:09 -0400

git-annex (5.20140926) unstable; urgency=high

  * Depend on new enough git for --no-gpg-sign to work. Closes: #762446
  * Work around failure to build on mips by using cabal, not Setup,
    to build in debian/rules.

 -- Joey Hess <joeyh@debian.org>  Fri, 26 Sep 2014 15:09:02 -0400

git-annex (5.20140919) unstable; urgency=high

  * Security fix for S3 and glacier when using embedcreds=yes with
    encryption=pubkey or encryption=hybrid. CVE-2014-6274
    The creds embedded in the git repo were *not* encrypted.
    git-annex enableremote will warn when used on a remote that has
    this problem. For details, see:
    https://git-annex.branchable.com/upgrades/insecure_embedded_creds/
  * assistant: Detect when repository has been deleted or moved, and
    automatically shut down the assistant. Closes: #761261
  * Windows: Avoid crashing trying to list gpg secret keys, for gcrypt
    which is not yet supported on Windows.
  * WebDav: Fix enableremote crash when the remote already exists.
    (Bug introduced in version 5.20140817.)
  * add: In direct mode, adding an annex symlink will check it into git,
    as was already done in indirect mode.

 -- Joey Hess <joeyh@debian.org>  Fri, 19 Sep 2014 12:53:42 -0400

git-annex (5.20140915) unstable; urgency=medium

  * New annex.hardlink setting. Closes: #758593
  * init: Automatically detect when a repository was cloned with --shared,
    and set annex.hardlink=true, as well as marking the repository as
    untrusted.
  * Fix parsing of ipv6 address in git remote address when it was not
    formatted as an url.
  * The annex-rsync-transport configuration is now also used when checking
    if a key is present on a rsync remote, and when dropping a key from
    the remote.
  * Promote file not found warning message to an error.
  * Fix transfer lock file FD leak that could occur when two separate
    git-annex processes were both working to perform the same set of
    transfers.
  * sync: Ensure that pending changes to git-annex branch are committed
    before push when in direct mode. (Fixing a very minor reversion.)
  * WORM backend: Switched to include the relative path to the file inside
    the repository, rather than just the file's base name. Note that if you're
    relying on such things to keep files separate with WORM, you should really
    be using a better backend.
  * Rather than crashing when there's a problem with the requested bloomfilter
    capacity/accuracy, fall back to a reasonable default bloom filter size.
  * Fix build with optparse-applicative 0.10. Closes: #761484
  * webapp: Fixed visual glitch in xmpp pairing that was reported live by a
    user who tracked me down in front of a coffee cart in Portland. 
    (New bug reporting method of choice?)

 -- Joey Hess <joeyh@debian.org>  Mon, 15 Sep 2014 10:45:00 -0400

git-annex (5.20140831) unstable; urgency=medium

  * Make --help work when not in a git repository. Closes: #758592
  * Ensure that all lock fds are close-on-exec, fixing various problems with
    them being inherited by child processes such as git commands.
  * When accessing a local remote, shut down git-cat-file processes
    afterwards, to ensure that remotes on removable media can be unmounted.
    Closes: #758630
  * Fix handing of autocorrection when running outside a git repository.
  * Fix stub git-annex test support when built without tasty.
  * Do not preserve permissions and acls when copying files from
    one local git repository to another. Timestamps are still preserved
    as long as cp --preserve=timestamps is supported. Closes: #729757

 -- Joey Hess <joeyh@debian.org>  Sun, 31 Aug 2014 12:30:08 -0700

git-annex (5.20140817) unstable; urgency=medium

  * New chunk= option to chunk files stored in special remotes.
    Supported by: directory, S3, webdav, gcrypt, rsync, and all external
    and hook special remotes.
  * Partially transferred files are automatically resumed when using
    chunked remotes!
  * The old chunksize= option is deprecated. Do not use for new remotes.
  * Legacy code for directory remotes using the old chunksize= option
    will keep them working, but more slowly than before.
  * webapp: Automatically install Konqueror integration scripts
    to get and drop files.
  * repair: Removing bad objects could leave fsck finding no more
    unreachable objects, but some branches no longer accessible.
    Fix this, including support for fixing up repositories that
    were incompletely repaired before.
  * Fix cost calculation for non-encrypted remotes.
  * Display exception message when a transfer fails due to an exception.
  * WebDAV: Sped up by avoiding making multiple http connections
    when storing a file.
  * WebDAV: Avoid buffering whole file in memory when uploading and
    downloading.
  * WebDAV: Dropped support for DAV before 1.0.
  * testremote: New command to test uploads/downloads to a remote.
  * Dropping an object from a bup special remote now deletes the git branch
    for the object, although of course the object's content cannot be deleted
    due to the nature of bup.
  * unlock: Better error handling; continue past files that are not available
    or cannot be unlocked due to disk space, and try all specified files.
  * Windows: Now uses actual inode equivilants in new direct mode
    repositories, for safer detection of eg, renaming of files with the same
    size and mtime.
  * direct: Fix ugly warning messages.
  * WORM backend: When adding a file in a subdirectory, avoid including the
    subdirectory in the key name.
  * S3, Glacier, WebDAV: Fix bug that prevented accessing the creds
    when the repository was configured with encryption=shared embedcreds=yes.
  * direct: Avoid leaving file content in misctemp if interrupted.
  * git-annex-shell sendkey: Don't fail if a remote asks for a key to be sent
    that already has a transfer lock file indicating it's being sent to that
    remote. The remote may have moved between networks, or reconnected.
  * Switched from the old haskell HTTP library to http-conduit.

 -- Joey Hess <joeyh@debian.org>  Sun, 17 Aug 2014 10:30:58 -0400

git-annex (5.20140717) unstable; urgency=high

  * Fix minor FD leak in journal code. Closes: #754608
  * direct: Fix handling of case where a work tree subdirectory cannot
    be written to due to permissions.
  * migrate: Avoid re-checksumming when migrating from hashE to hash backend.
  * uninit: Avoid failing final removal in some direct mode repositories
    due to file modes.
  * S3: Deal with AWS ACL configurations that do not allow creating or
    checking the location of a bucket, but only reading and writing content to
    it.
  * resolvemerge: New plumbing command that runs the automatic merge conflict
    resolver.
  * Deal with change in git 2.0 that made indirect mode merge conflict
    resolution leave behind old files.
  * sync: Fix git sync with local git remotes even when they don't have an
    annex.uuid set. (The assistant already did so.)
  * Set gcrypt-publish-participants when setting up a gcrypt repository,
    to avoid unncessary passphrase prompts.
    This is a security/usability tradeoff. To avoid exposing the gpg key
    ids who can decrypt the repository, users can unset
    gcrypt-publish-participants.
  * Install nautilus hooks even when ~/.local/share/nautilus/ does not yet
    exist, since it is not automatically created for Gnome 3 users.
  * Windows: Move .vbs files out of git\bin, to avoid that being in the
    PATH, which caused some weird breakage. (Thanks, divB)
  * Windows: Fix locking issue that prevented the webapp starting
    (since 5.20140707).

 -- Joey Hess <joeyh@debian.org>  Thu, 17 Jul 2014 11:27:25 -0400

git-annex (5.20140709) unstable; urgency=medium

  * Fix race in direct mode merge code that could cause all files in the
    repository to be removed. It should be able to recover repositories
    experiencing this bug without data loss. See:
    http://git-annex.branchable.com/bugs/bad_merge_commit_deleting_all_files/
  * Fix git version that supported --no-gpg-sign.
  * Fix bug in automatic merge conflict resolution, when one side is an
    annexed symlink, and the other side is a non-annexed symlink.
  * Really fix bug that caused the assistant to make many unncessary
    empty merge commits.

 -- Joey Hess <joeyh@debian.org>  Wed, 09 Jul 2014 15:28:03 -0400

git-annex (5.20140707) unstable; urgency=medium

  * assistant: Fix bug, introduced in last release, that caused the assistant
    to make many unncessary empty merge commits.
  * assistant: Fix one-way assistant->assistant sync in direct mode.
  * Fix bug in annex.queuesize calculation that caused much more
    queue flushing than necessary.
  * importfeed: When annex.genmetadata is set, metadata from the feed
    is added to files that are imported from it.
  * Support users who have set commit.gpgsign, by disabling gpg signatures
    for git-annex branch commits and commits made by the assistant.
  * Fix memory leak when committing millions of changes to the git-annex
    branch, eg after git-annex add has run on 2 million files in one go.
  * Support building with bloomfilter 2.0.0.
  * Run standalone install process when the assistant is started
    (was only being run when the webapp was opened).
  * Android: patch git to avoid fchmod, which fails on /sdcard.
  * Windows: Got rid of that pesky DOS box when starting the webapp.
  * Windows: Added Startup menu item so assistant starts automatically
    on login.
  * Windows: Fix opening file browser from webapp when repo is in a
    directory with spaces.
  * Windows: Assistant now logs to daemon.log.

 -- Joey Hess <joeyh@debian.org>  Mon, 07 Jul 2014 12:24:13 -0400

git-annex (5.20140613) unstable; urgency=medium

  * Ignore setsid failures.
  * Avoid leaving behind .tmp files when failing in some cases, including
    importing files to a disk that is full.
  * Avoid bad commits after interrupted direct mode sync (or merge).
  * Fix build with wai 0.3.0.
  * Deal with FAT's low resolution timestamps, which in combination with
    Linux's caching of higher res timestamps while a FAT is mounted, caused
    direct mode repositories on FAT to seem to have modified files after
    they were unmounted and remounted.
  * Windows: Fix opening webapp when repository is in a directory with
    spaces in the path.
  * Detect when Windows has lost its mind in a timezone change, and
    automatically apply a delta to the timestamps it returns, to get back to
    sane values.

 -- Joey Hess <joeyh@debian.org>  Fri, 13 Jun 2014 09:58:07 -0400

git-annex (5.20140606) unstable; urgency=medium

  * webapp: When adding a new local repository, fix bug that caused its
    group and preferred content to be set in the current repository,
    even when not combining.
  * webapp: Avoid stomping on existing description, group and
    preferred content settings when enabling or combining with
    an already existing remote.
  * assistant: Make sanity checker tmp dir cleanup code more robust.
  * unused: Avoid checking view branches for unused files.
  * webapp: Include ssh port in mangled hostname.
  * Windows: Fix bug introduced in last release that caused files
    in the git-annex branch to have lines teminated with \r.
  * Windows: Fix retrieving of files from local bare git repositories.

 -- Joey Hess <joeyh@debian.org>  Fri, 06 Jun 2014 12:54:06 -0400

git-annex (5.20140529) unstable; urgency=medium

  * Fix encoding of data written to git-annex branch. Avoid truncating
    unicode characters to 8 bits. Allow any encoding to be used, as with
    filenames (but utf8 is the sane choice). Affects metadata and repository
    descriptions, and preferred content expressions.
  * assistant: When there are multiple remotes giving different ways
    to access the same repository, honor remote cost settings and use
    the cheapest available.
  * webapp: More robust startup when annex directory is not a git repo.
  * initremote/enableremote: Basic support for using with regular git remotes;
    initremote stores the location of an already existing git remote,
    and enableremote setups up a remote using its stored location.
  * webapp: Support for enabling known git repositories on ssh servers.
    The repository must have been added using initremote.
  * webapp: When setting up a ssh remote, record it using initremote,
    so that it can be easily enabled elsewhere.
  * webapp: When setting up a ssh remote, if the user inputs ~/foo,
    normalize that to foo, since it's in the home directory by default.
  * Use exceptions in place of deprecated MonadCatchIO-transformers
    Thanks, Ben Gamari.
  * android: Run busybox install with -s, since some versions of Android
    prohibit making hard links.
  * Android webapp: Fix EvilSplicer bugs that mangled the css files,
    preventing icons from displaying, and also slightly broke the js files.

 -- Joey Hess <joeyh@debian.org>  Thu, 29 May 2014 14:41:56 -0400

git-annex (5.20140517) unstable; urgency=medium

  * webapp: Switched to bootstrap 3.
    Thanks, Sören Brunk.
  * Standalone builds now check gpg signatures before upgrading.
  * Simplified repository description line format. The remote name,
    if any, is always in square brackets after the description.
  * assistant: Clean up stale tmp files on startup.
  * webapp: Better ssh password prompting.
  * Depend on git-remote-gcrypt 0.20130908-6. Older versions
    fail when the assistant is run with no controlling tty.
  * Added ddar special remote.
    Thanks, Robie Basak.
  * webapp: Fixed drag and drop to reorder the list of remotes.
  * group: When no groups are specified to set, lists the current groups
    of a repository.
  * Add remote.$name.annex-shell configuration.
    Thanks, Fraser Tweedale 
  * Support symlinking git-annex and git-annex-shell
    from the Linux standalone bundle into PATH.
    Thanks, jlebar.

 -- Joey Hess <joeyh@debian.org>  Sat, 17 May 2014 13:30:39 -0400

git-annex (5.20140421) unstable; urgency=medium

  * assistant: Now detects immediately when other repositories push
    changes to a ssh remote, and pulls.
    ** XMPP is no longer needed in this configuration! **
    This requires the remote server have git-annex-shell with
    notifychanges support (>= 5.20140405)
  * webapp: Show a network signal icon next to ssh and xmpp remotes that
    it's currently connected with.
  * webapp: Rework xmpp nudge to prompt for either xmpp or a ssh remote 
    to be set up.
  * sync, assistant, remotedaemon: Use ssh connection caching for git pushes
    and pulls.
  * remotedaemon: When network connection is lost, close all cached ssh
    connections.
  * Improve handling of monthly/yearly scheduling.
  * Avoid depending on shakespeare except for when building the webapp.
  * uninit: Avoid making unncessary copies of files.
  * info: Allow use in a repository where annex.uuid is not set.
  * reinit: New command that can initialize a new repository using
    the configuration of a previously known repository.
    Useful if a repository got deleted and you want
    to clone it back the way it was.
  * drop --from: When local repository is untrusted, its copy of a file does
    not count.
  * Bring back rsync -p, but only when git-annex is running on a non-crippled
    file system. This is a better approach to fix #700282 while not
    unncessarily losing file permissions on non-crippled systems.
  * webapp: Start even if the current directory is listed in
    ~/.config/git-annex/autostart but no longer has a git repository in it.
  * findref: New command, like find but shows files in a specified git ref.
  * webapp: Fix UI for removing XMPP connection.
  * When init detects that git is not configured to commit, and sets
    user.email to work around the problem, also make it set user.name.
  * webapp: Support using git-annex on a remote server, which was installed
    from the standalone tarball or OSX app, and so does not have
    git-annex in PATH (and may also not have git or rsync in PATH).
  * standalone tarball, OSX app: Install a ~/.ssh/git-annex-wrapper, which
    can be used to run git-annex, git, rsync, etc.

 -- Joey Hess <joeyh@debian.org>  Sun, 20 Apr 2014 19:43:14 -0400

git-annex (5.20140412) unstable; urgency=high

  * Last release didn't quite fix the high cpu issue in all cases, this should.

 -- Joey Hess <joeyh@debian.org>  Fri, 11 Apr 2014 17:14:38 -0400

git-annex (5.20140411) unstable; urgency=high

  * importfeed: Filename template can now contain an itempubdate variable.
    Needs feed 0.3.9.2.
  * Fix rsync progress parsing in locales that use comma in number display.
    Closes: #744148
  * assistant: Fix high CPU usage triggered when a monthly fsck is scheduled,
    and the last time the job ran was a day of the month > 12. This caused a
    runaway loop. Thanks to Anarcat for his assistance, and to Maximiliano
    Curia for identifying the cause of this bug.
  * Remove wget from OSX dmg, due to issues with cert paths that broke
    git-annex automatic upgrading. Instead, curl is used, unless the
    OSX system has wget installed, which will then be used.

 -- Joey Hess <joeyh@debian.org>  Fri, 11 Apr 2014 14:59:49 -0400

git-annex (5.20140405) unstable; urgency=medium

  * git-annex-shell: Added notifychanges command.
  * Improve display of dbus notifications. Thanks, Johan Kiviniemi.
  * Fix nautilus script installation to not crash when the nautilus script dir
    does not exist. Instead, only install scripts when the directory already
    exists.

 -- Joey Hess <joeyh@debian.org>  Sat, 05 Apr 2014 16:54:33 -0400

git-annex (5.20140402) unstable; urgency=medium

  * unannex, uninit: Avoid committing after every file is unannexed,
    for massive speedup.
  * --notify-finish switch will cause desktop notifications after each 
    file upload/download/drop completes
    (using the dbus Desktop Notifications Specification)
  * --notify-start switch will show desktop notifications when each
    file upload/download starts.
  * webapp: Automatically install Nautilus integration scripts
    to get and drop files.
  * tahoe: Pass -d parameter before subcommand; putting it after
    the subcommand no longer works with tahoe-lafs version 1.10.
    (Thanks, Alberto Berti)
  * forget --drop-dead: Avoid removing the dead remote from the trust.log,
    so that if git remotes for it still exist anywhere, git annex info
    will still know it's dead and not show it.
  * git-annex-shell: Make configlist automatically initialize
    a remote git repository, as long as a git-annex branch has
    been pushed to it, to simplify setup of remote git repositories,
    including via gitolite.
  * add --include-dotfiles: New option, perhaps useful for backups.
  * Version 5.20140227 broke creation of glacier repositories,
    not including the datacenter and vault in their configuration.
    This bug is fixed, but glacier repositories set up with the broken
    version of git-annex need to have the datacenter and vault set
    in order to be usable. This can be done using git annex enableremote
    to add the missing settings. For details, see
    http://git-annex.branchable.com/bugs/problems_with_glacier/
  * Added required content configuration.
  * assistant: Improve ssh authorized keys line generated in local pairing
    or for a remote ssh server to set environment variables in an 
    alternative way that works with the non-POSIX fish shell, as well
    as POSIX shells.

 -- Joey Hess <joeyh@debian.org>  Wed, 02 Apr 2014 16:42:53 -0400

git-annex (5.20140320) unstable; urgency=medium

  * Fix zombie leak and general inneficiency when copying files to a
    local git repo.
  * Fix ssh connection caching stop method to work with openssh 6.5p1,
    which broke the old method.
  * webapp: Added a "Sync now" item to each repository's menu.
  * webapp: Use securemem for constant time auth token comparisons.
  * copy --fast --to remote: Avoid printing anything for files that
    are already believed to be present on the remote.
  * Commands that allow specifying which repository to act on using
    the repository's description will now fail when multiple repositories
    match, rather than picking a repository at random.
    (So will --in=)
  * Better workaround for problem umasks when eg, setting up ssh keys.
  * "standard" can now be used as a first-class keyword in preferred content
    expressions. For example "standard or (include=otherdir/*)"
  * groupwanted can be used in preferred content expressions.
  * vicfg: Allows editing preferred content expressions for groups.
  * Improve behavior when unable to parse a preferred content expression
    (thanks, ion).
  * metadata: Add --get
  * metadata: Support --key option (and some other ones like --all)
  * For each metadata field, there's now an automatically maintained
    "$field-lastchanged" that gives the date of the last change to that
    field. Also the "lastchanged" field for the date of the last change
    to any of a file's metadata.
  * unused: In direct mode, files that are deleted from the work tree
    and so have no content present are no longer incorrectly detected as
    unused.
  * Avoid encoding errors when using the unused log file.
  * map: Fix crash when one of the remotes of a repo is a local directory
    that does not exist, or is not a git repo.
  * repair: Improve memory usage when git fsck finds a great many broken
    objects.
  * Windows: Fix some filename encoding bugs.
  * rsync special remote: Fix slashes when used on Windows.

 -- Joey Hess <joeyh@debian.org>  Thu, 20 Mar 2014 13:21:12 -0400

git-annex (5.20140306) unstable; urgency=high

  * sync: Fix bug in direct mode that caused a file that was not
    checked into git to be deleted when there was a conflicting
    merge with a remote.
  * webapp: Now supports HTTPS.
  * webapp: No longer supports a port specified after --listen, since
    it was buggy, and that use case is better supported by setting up HTTPS.
  * annex.listen can be configured, instead of using --listen
  * annex.startupscan can be set to false to disable the assistant's startup
    scan.
  * Probe for quvi version at run time.
  * webapp: Filter out from Switch Repository list any
    repositories listed in autostart file that don't have a
    git directory anymore. (Or are bare)
  * webapp: Refuse to start in a bare git repository.
  * assistant --autostart: Refuse to start in a bare git repository.
  * webapp: Don't list the public repository group when editing a
    git repository; it only makes sense for special remotes.
  * view, vfilter: Add support for filtering tags and values out of a view,
    using !tag and field!=value.
  * vadd: Allow listing multiple desired values for a field.
  * view: Refuse to enter a view when no branch is currently checked out.
  * metadata: To only set a field when it's not already got a value, use
    -s field?=value
  * Run .git/hooks/pre-commit-annex whenever a commit is made.
  * sync: Automatically resolve merge conflict between and annexed file
    and a regular git file.
  * glacier: Pass --region to glacier checkpresent.
  * webdav: When built with a new enough haskell DAV (0.6), disable
    the http response timeout, which was only 5 seconds.
  * webapp: Include no-pty in ssh authorized_keys lines.
  * assistant: Smarter log file rotation, which takes free disk space
    into account.

 -- Joey Hess <joeyh@debian.org>  Thu, 06 Mar 2014 12:28:04 -0400

git-annex (5.20140227) unstable; urgency=medium

  * metadata: Field names limited to alphanumerics and a few whitelisted
    punctuation characters to avoid issues with views, etc.
  * metadata: Field names are now case insensative.
  * When constructing views, metadata is available about the location of the
    file in the view's reference branch. Allows incorporating parts of the
    directory hierarchy in a view.
    For example `git annex view tag=* podcasts/=*` makes a view in the form
    tag/showname.
  * --metadata field=value can now use globs to match, and matches
    case insensatively, the same as git annex view field=value does.
  * annex.genmetadata can be set to make git-annex automatically set
    metadata (year and month) when adding files.
  * Make annex.web-options be used in several places that call curl.
  * Fix handling of rsync remote urls containing a username,
    including rsync.net.
  * Preserve metadata when staging a new version of an annexed file.
  * metadata: Support --json
  * webapp: Fix creation of box.com and Amazon S3 and Glacier
    repositories, broken in 5.20140221.
  * webdav: When built with DAV 0.6.0, use the new DAV monad to avoid
    locking files, which is not needed by git-annex's use of webdav, and
    does not work on Box.com.
  * webdav: Fix path separator bug when used on Windows.
  * repair: Optimise unpacking of pack files, and avoid repeated error
    messages about corrupt pack files.
  * Add build dep on regex-compat to fix build on mipsel, which lacks
    regex-tdfa.
  * Disable test suite on sparc, which is missing optparse-applicative.
  * Put non-object tmp files in .git/annex/misctmp, leaving .git/annex/tmp
    for only partially transferred objects.

 -- Joey Hess <joeyh@debian.org>  Thu, 27 Feb 2014 11:34:19 -0400

git-annex (5.20140221) unstable; urgency=medium

  * metadata: New command that can attach metadata to files.
  * --metadata can be used to limit commands to acting on files
    that have particular metadata.
  * Preferred content expressions can use metadata=field=value
    to limit them to acting on files that have particular metadata.
  * view: New command that creates and checks out a branch that provides
    a structured view of selected metadata.
  * vfilter, vadd, vpop, vcycle: New commands for operating within views.
  * pre-commit: Update metadata when committing changes to locations
    of annexed files within a view.
  * Add progress display for transfers to/from external special remotes.
  * unused: Fix to actually detect unused keys when in direct mode.
  * fsck: When run with --all or --unused, while .gitattributes
    annex.numcopies cannot be honored since it's operating on keys
    instead of files, make it honor the global numcopies setting,
    and the annex.numcopies git config setting.
  * trust, untrust, semitrust, dead: Warn when the trust level is
    overridden in .git/config.
  * glacier: Do not try to run glacier value create when an existing glacier
    remote is enabled.
  * fsck: Refuse to do anything if more than one of --incremental, --more,
    and --incremental-schedule are given, since it's not clear which option
    should win.
  * Windows webapp: Can set up box.com, Amazon S3, and rsync.net remotes
  * Windows webapp: Can create repos on removable drives.
  * Windows: Ensure HOME is set, as needed by bundled cygwin utilities.

 -- Joey Hess <joeyh@debian.org>  Fri, 21 Feb 2014 11:23:59 -0400

git-annex (5.20140210) unstable; urgency=medium

  * --in can now refer to files that were located in a repository at
    some past date. For example, --in="here@{yesterday}"
  * Fixed direct mode annexed content locking code, which is used to
    guard against recursive file drops.
  * This is the first beta-level release of the Windows port with important
    fixes (see below).
    (The webapp and assistant are still alpha-level on Windows.)
  * sync --content: Honor annex-ignore configuration.
  * sync: Don't try to sync with xmpp remotes, which are only currently
    supported when using the assistant.
  * sync --content: Re-pull from remotes after downloading content,
    since that can take a while and other changes may be pushed in the
    meantime.
  * sync --content: Reuse smart copy code from copy command, including
    handling and repairing out of date location tracking info.
    Closes: #737480
  * sync --content: Drop files from remotes that don't want them after
    getting them.
  * sync: Fix bug in automatic merge conflict resolution code when used
    on a filesystem not supporting symlinks, which resulted in it losing
    track of the symlink bit of annexed files.
  * Added ways to configure rsync options to be used only when uploading
    or downloading from a remote. Useful to eg limit upload bandwidth.
  * Fix initremote with encryption=pubkey to work with S3, glacier, webdav,
    and external special remotes.
  * Avoid building with DAV 0.6 which is badly broken (see #737902).
  * Fix dropping of unused keys with spaces in their name.
  * Fix build on platforms not supporting the webapp.
  * Document in man page that sshcaching uses ssh ControlMaster.
    Closes: #737476
  * Windows: It's now safe to run multiple git-annex processes concurrently
    on Windows; the lock files have been sorted out.
  * Windows: Avoid using unix-compat's rename, which refuses to rename
    directories.
  * Windows: Fix deletion of repositories by test suite and webapp.
  * Windows: Test suite 100% passes again.
  * Windows: Fix bug in symlink calculation code.
  * Windows: Fix handling of absolute unix-style git repository paths.
  * Android: Avoid crashing when unable to set file mode for ssh config file
    due to Android filesystem horribleness.

 -- Joey Hess <joeyh@debian.org>  Mon, 10 Feb 2014 12:54:57 -0400

git-annex (5.20140127) unstable; urgency=medium

  * sync --content: New option that makes the content of annexed files be
    transferred. Similar to the assistant, this honors any configured
    preferred content expressions.
  * Remove --json option from commands not supporting it.
  * status: Support --json.
  * list: Fix specifying of files to list.
  * Allow --all to be mixed with matching options like --copies and --in
    (but not --include and --exclude).
  * numcopies: New command, sets global numcopies value that is seen by all
    clones of a repository.
  * The annex.numcopies git config setting is deprecated. Once the numcopies
    command is used to set the global number of copies, any annex.numcopies
    git configs will be ignored.
  * assistant: Make the prefs page set the global numcopies.
  * Add lackingcopies, approxlackingcopies, and unused to
    preferred content expressions.
  * Client, transfer, incremental backup, and archive repositories
    now want to get content that does not yet have enough copies.
  * Client, transfer, and source repositories now do not want to retain
    unused file contents.
  * assistant: Checks daily for unused file contents, and when possible
    moves them to a repository (such as a backup repository) that
    wants to retain them.
  * assistant: annex.expireunused can be configured to cause unused
    file contents to be deleted after some period of time.
  * webapp: Nudge user to see if they want to expire old unused file
    contents when a lot of them seem to be piling up in the repository.
  * repair: Check git version at run time.
  * assistant: Run the periodic git gc in batch mode.
  * added annex.secure-erase-command config option.
  * test suite: Use tasty-rerun, and expose tasty command-line options.
  * Optimise non-bare http remotes; no longer does a 404 to the wrong
    url every time before trying the right url. Needs annex-bare to be
    set to false, which is done when initially probing the uuid of a
    http remote.
  * webapp: After upgrading a git repository to git-annex, fix
    bug that made it temporarily not be synced with.
  * whereis: Support --all.
  * All commands that support --all also support a --key option,
    which limits them to acting on a single key.

 -- Joey Hess <joeyh@debian.org>  Mon, 27 Jan 2014 13:43:28 -0400

git-annex (5.20140117) unstable; urgency=medium

  * Really fix FTBFS on mipsel and sparc due to test suite not being available
    on those architectures.

 -- Joey Hess <joeyh@debian.org>  Fri, 17 Jan 2014 14:46:27 -0400

git-annex (5.20140116) unstable; urgency=medium

  * Added tahoe special remote.
  * external special remote protocol: Added GETGITDIR, and GETAVAILABILITY.
  * Refuse to build with git older than 1.7.1.1, which is needed for
    git checkout -B
  * map: Fix display of v5 direct mode repos.
  * repair: Support old git versions from before git fsck --no-dangling was
    implemented.
  * Fix a long-standing bug that could cause the wrong index file to be used
    when committing to the git-annex branch, if GIT_INDEX_FILE is set in the
    environment. This typically resulted in git-annex branch log files being
    committed to the master branch and later showing up in the work tree.
    (These log files can be safely removed.)
  * assistant: Detect if .git/annex/index is corrupt at startup, and
    recover.
  * repair: Fix bug in packed refs file exploding code that caused a .gitrefs
    directory to be created instead of .git/refs
  * Fix FTBFS on mipsel and sparc due to test suite not being available
    on those architectures.
  * Android: Avoid passing --clobber to busybox wget.

 -- Joey Hess <joeyh@debian.org>  Thu, 16 Jan 2014 11:34:54 -0400

git-annex (5.20140107) unstable; urgency=medium

  * mirror: Support --all (and --unused).
  * external special remote protocol: Added GETUUID, GETWANTED, SETWANTED,
    SETSTATE, GETSTATE, DEBUG.
  * Windows: Fix bug in direct mode merge code that could cause files
    in subdirectories to go missing.
  * Windows: Avoid eating stdin when running ssh to add a authorized key,
    since this is used for password prompting.
  * Avoid looping if long-running git cat-file or git hash-object crashes
    and keeps crashing when restarted.
  * Assistant: Remove stale MERGE_HEAD files in lockfile cleanup.
  * Remotes can now be made read-only, by setting remote.<name>.annex-readonly
  * wanted, schedule: Avoid printing "ok" after requested value.
  * assistant: Ensure that .ssh/config and .ssh/authorized_keys are not
    group or world writable when writing to those files, as that can make
    ssh refuse to use them, if it allows another user to write to them.
  * addurl, importfeed: Honor annex.diskreserve as long as the size of the
    url can be checked.
  * add: Fix rollback when disk is completely full.
  * assistant: Fixed several minor memory leaks that manifested when
    adding a large number of files.
  * assistant: Start a new git-annex transferkeys process
    after a network connection change, so that remotes that use a persistent
    network connection are restarted.
  * Adjust Debian build deps to match current state of sparc, mipsel.

 -- Joey Hess <joeyh@debian.org>  Tue, 07 Jan 2014 12:22:18 -0400

git-annex (5.20131230) unstable; urgency=medium

  * Added new external special remote interface.
  * importfeed: Support youtube playlists.
  * Add tasty to build-depends, so that test suite builds again.
    (tasty was stuck in incoming.)
  * Fix typo in test suite.
  * Fix bug in Linux standalone build's shimming that broke git-annex-shell.
  * Include git-receive-pack, git-upload-pack, git, and git-shell wrappers
    in the Linux standalone build, and OSX app, so they will be available
    when it's added to PATH.
  * addurl, importfeed: Sanitize | and some other symbols and special
    characters.
  * Auto-upgrade v3 indirect repos to v5 with no changes.
    This also fixes a problem when a direct mode repo was somehow set to v3
    rather than v4, and so the automatic direct mode upgrade to v5 was not
    done.
  * Android: Avoid trying to use Android's own ionice, which does not
    allow specifying a command to run. Fixes transferring files to/from
    android and probably a few other things.

 -- Joey Hess <joeyh@debian.org>  Mon, 30 Dec 2013 14:13:40 -0400

git-annex (5.20131221) unstable; urgency=low

  * assistant: Fix OSX-specific bug that caused the startup scan to try to
    follow symlinks to other directories, and add their contents to the annex.
  * assistant: Set StrictHostKeyChecking yes when creating ssh remotes,
    and add it to the configuration for any ssh remotes previously created
    by the assistant. This avoids repeated prompts by ssh if the host key
    changes, instead syncing with such a remote will fail. Closes: #732602
  * Fix test suite to cover lock --force change.
  * Add plumbing-level lookupkey and examinekey commands.
  * find --format: Added hashdirlower, hashdirmixed, keyname, and mtime
    format variables.
  * assistant: Always batch changes found in startup scan.
  * An armel Linux standalone build is now available, which includes the
    webapp.
  * Programs from Linux and OSX standalone builds can now be symlinked
    into a directory in PATH as an alternative installation method, and will
    use readlink to find where the build was unpacked.
  * Include man pages in Linux and OSX standalone builds.
  * Linux standalone build now includes its own glibc and forces the linker to
    use it, to remove dependence on the host glibc.

 -- Joey Hess <joeyh@debian.org>  Sat, 21 Dec 2013 12:00:17 -0400

git-annex (5.20131213) unstable; urgency=low

  * Avoid using git commit in direct mode, since in some situations
    it will read the full contents of files in the tree.
  * assistant: Batch jobs are now run with ionice and nocache, when
    those commands are available.
  * assistant: Run transferkeys as batch jobs.
  * Automatically fix up bad bare repositories created by
    versions 5.20131118 through 5.20131127.
  * rsync special remote: Fix fallback mode for rsync remotes that
    use hashDirMixed. Closes: #731142
  * copy --from, get --from: When --force is used, ignore the
    location log and always try to get the file from the remote.
  * Deal with box.com changing the url of their webdav endpoint.
  * Android: Fix SRV record lookups for XMPP to use android getprop
    command to find DNS server, since there is no resolv.conf.
  * import: Add --skip-duplicates option.
  * lock: Require --force. Closes: #731606
  * import: better handling of overwriting an existing file/directory/broken
    link when importing
  * Windows: assistant and webapp work! (very experimental)
  * Windows: Support annex.diskreserve.
  * Fix bad behavior in Firefox, which was caused by an earlier fix to
    bad behavior in Chromium.
  * repair: Improve repair of git-annex index file.
  * repair: Remove damaged git-annex sync branches.
  * status: Ignore new files that are gitignored.
  * Fix direct mode's handling when modifications to non-annexed files
    are pulled from a remote. A bug prevented the files from being updated
    in the work tree, and this caused the modification to be reverted.
  * OSX: Remove ssh and ssh-keygen from dmg as they're included in OSX by
    default.

 -- Joey Hess <joeyh@debian.org>  Fri, 13 Dec 2013 14:20:32 -0400

git-annex (5.20131130) unstable; urgency=low

  * init: Fix a bug that caused git annex init, when run in a bare
    repository, to set core.bare=false.

 -- Joey Hess <joeyh@debian.org>  Sat, 30 Nov 2013 16:32:35 -0400

git-annex (5.20131127.1) unstable; urgency=low

  * Rebuild that does not try to use quvi 0.9 from experimental.

 -- Joey Hess <joeyh@debian.org>  Thu, 28 Nov 2013 07:57:36 -0400

git-annex (5.20131127) unstable; urgency=low

  * webapp: Detect when upgrades are available, and upgrade if the user
    desires.
    (Only when git-annex is installed using the prebuilt binaries
    from git-annex upstream, not from eg Debian.)
  * assistant: Detect when the git-annex binary is modified or replaced,
    and either prompt the user to restart the program, or automatically
    restart it.
  * annex.autoupgrade configures both the above upgrade behaviors.
  * Added support for quvi 0.9. Slightly suboptimal due to limitations in its
    interface compared with the old version.
  * Bug fix: annex.version did not get set on automatic upgrade to v5 direct
    mode repo, so the upgrade was performed repeatedly, slowing commands down.
  * webapp: Fix bug that broke switching between local repositories
    that use the new guarded direct mode.
  * Android: Fix stripping of the git-annex binary.
  * Android: Make terminal app show git-annex version number.
  * Android: Re-enable XMPP support.
  * reinject: Allow to be used in direct mode.
  * Futher improvements to git repo repair. Has now been tested in tens
    of thousands of intentionally damaged repos, and successfully
    repaired them all.
  * Allow use of --unused in bare repository.

 -- Joey Hess <joeyh@debian.org>  Wed, 27 Nov 2013 18:41:44 -0400

git-annex (5.20131120) unstable; urgency=low

  * Fix Debian package to not try to run test suite, since haskell-tasty
    is not out of new or in Build-Depends yet.
  * dropunused, addunused: Allow "all" instead of a range to
    act on all unused data.
  * Ensure execute bit is set on directories when core.sharedrepository is set.
  * Ensure that core.sharedrepository is honored when creating the .git/annex
    directory.
  * Improve repair code in the case where the index file is corrupt,
    and this hides other problems from git fsck.

 -- Joey Hess <joeyh@debian.org>  Wed, 20 Nov 2013 12:54:18 -0400

git-annex (5.20131118) unstable; urgency=low

  * Direct mode repositories now have core.bare=true set, to prevent
    accidentally running git commands that try to operate on the work tree,
    and so do the wrong thing in direct mode.
  * annex.version is now set to 5 for direct mode repositories.
    This upgrade is handled fully automatically, no need to run
    git annex upgrade
  * The "status" command has been renamed to "info", to allow
    "git annex status" to be used in direct mode repositories, now that
    "git status" won't work in them.
  * The -c option now not only modifies the git configuration seen by
    git-annex, but it is passed along to every git command git-annex runs.
  * watcher: Avoid loop when adding a file owned by someone else fails
    in indirect mode because its permissions cannot be modified.
  * webapp: Avoid encoding problems when displaying the daemon log file.
  * webapp: Improve UI around remote that have no annex.uuid set,
    either because setup of them is incomplete, or because the remote
    git repository is not a git-annex repository.
  * Include ssh-keygen in standalone bundle.
  * Allow optionally configuring git-annex with -fEKG to enable awesome
    remote monitoring interfaceat http://localhost:4242/
  * Fix bug that caused bad information to be written to the git-annex branch
    when running describe or other commands with a remote that has no uuid.
  * Work around Android linker problem that had prevented git-annex from
    running on Android 4.3 and 4.4.
  * repair: Handle case where index file is corrupt, but all objects are ok.
  * assistant: Notice on startup when the index file is corrupt, and
    auto-repair.
  * Fix direct mode merge bug when a direct mode file was deleted and replaced
    with a directory. An ordering problem caused the directory to not get
    created in this case.
    Thanks to Tim for the test case.
  * Direct mode .git/annex/objects directories are no longer left writable,
    because that allowed writing to symlinks of files that are not present,
    which followed the link and put bad content in an object location.
    Thanks to Tim for the test case.
  * fsck: Fix up .git/annex/object directory permissions.
  * Switched to the tasty test framework.
  * Android: Adjust default .gitignore to ignore .thumbnails at any location
    in the tree, not just at its top.
  * webapp: Check annex.version.

 -- Joey Hess <joeyh@debian.org>  Mon, 18 Nov 2013 10:45:43 -0400

git-annex (4.20131106) unstable; urgency=low

  * Improve local pairing behavior when two computers both try to start
    the pairing process separately.
  * sync: Work even when the local git repository is new and empty,
    with no master branch.
  * gcrypt, bup: Fix bug that prevented using these special remotes
    with encryption=pubkey.
  * Fix enabling of gcrypt repository accessed over ssh;
    git-annex-shell gcryptsetup had a bug that caused it to fail
    with permission denied.
  * Fix zombie process that occurred when switching between repository
    views in the webapp.
  * map: Work when there are gcrypt remotes.
  * Fix build w/o webapp.
  * Fix exception handling bug that could cause .git/annex/index to be used
    for git commits outside the git-annex branch. Known to affect git-annex
    when used with the git shipped with Ubuntu 13.10.

 -- Joey Hess <joeyh@debian.org>  Wed, 06 Nov 2013 11:17:47 -0400

git-annex (4.20131101) unstable; urgency=low

  * The "git annex content" command is renamed to "git annex wanted".
  * New --want-get and --want-drop options which can be used to
    test preferred content settings.
    For example, "git annex find --in . --want-drop"
  * assistant: When autostarted, wait 5 seconds before running the startup
    scan, to avoid contending with the user's desktop login process.
  * webapp: When setting up a bare shared repository, enable non-fast-forward
    pushes.
  * sync: Show a hint about receive.denyNonFastForwards when a push fails.
  * directory, webdav: Fix bug introduced in version 4.20131002 that
    caused the chunkcount file to not be written. Work around repositories
    without such a file, so files can still be retreived from them.
  * assistant: Automatically repair damanged git repository, if it can
    be done without losing data.
  * assistant: Support repairing git remotes that are locally accessible
    (eg, on removable drives).
  * add: Fix reversion in 4.20130827 when adding unlocked files that have
    not yet been committed.
  * unannex: New, much slower, but more safe behavior: Copies files out of
    the annex. This avoids an unannex of one file breaking other files that
    link to the same content. Also, it means that the content
    remains in the annex using up space until cleaned up with 
    "git annex unused".
    (The behavior of unannex --fast has not changed; it still hard links
    to content in the annex. --fast was not made the default because it is
    potentially unsafe; editing such a hard linked file can unexpectedly
    change content stored in the annex.)

 -- Joey Hess <joeyh@debian.org>  Fri, 01 Nov 2013 11:34:27 -0400

git-annex (4.20131024) unstable; urgency=low

  * webapp: Fix bug when adding a remote and git-remote-gcrypt
    is not installed.
  * The assitant can now run scheduled incremental fsck jobs on the local
    repository and remotes. These can be configured using vicfg or with the
    webapp.
  * repair: New command, which can repair damaged git repositories
    (even ones not using git-annex).
  * webapp: When git repository damange is detected, repairs can be
    done using the webapp UI.
  * Automatically and safely detect and recover from dangling
    .git/annex/index.lock files, which would prevent git from
    committing to the git-annex branch, eg after a crash.
  * assistant: Detect stale git lock files at startup time, and remove them.
  * addurl: Better sanitization of generated filenames.
  * Better sanitization of problem characters when generating URL and WORM
    keys.
  * The control socket path passed to ssh needs to be 17 characters
    shorter than the maximum unix domain socket length, because ssh
    appends stuff to it to make a temporary filename. Closes: #725512
  * status: Fix space leak in local mode, introduced in version 4.20130920.
  * import: Skip .git directories.
  * Remove bogus runshell loop check.
  * addurl: Improve message when adding url with wrong size to existing file.
  * Fixed handling of URL keys that have no recorded size.
  * status: Fix a crash if a temp file went away while its size was
    being checked for status.
  * Deal with git check-attr -z output format change in git 1.8.5.
  * Work around sed output difference that led to version containing a newline
    on OSX.
  * sync: Fix automatic resolution of merge conflicts where one side is an
    annexed file, and the other side is a non-annexed file, or a directory.
  * S3: Try to ensure bucket name is valid for archive.org.
  * assistant: Bug fix: When run in a subdirectory, files from incoming merges
    were wrongly added to that subdirectory, and removed from their original
    locations.
  * Windows: Deal with strange msysgit 1.8.4 behavior of not understanding
    DOS formatted paths for --git-dir and --work-tree.
  * Removed workaround for bug in git 1.8.4r0.
  * Added git-recover-repository command to git-annex source
    (not built by default; this needs to move to someplace else).
  * webapp: Move sidebar to the right hand side of the screen.

 -- Joey Hess <joeyh@debian.org>  Thu, 24 Oct 2013 12:59:55 -0400

git-annex (4.20131002) unstable; urgency=low

  * Note that the layout of gcrypt repositories has changed, and
    if you created one you must manually upgrade it.
    See http://git-annex.branchable.com/upgrades/gcrypt/
  * webapp: Support setting up and using encrypted git repositories on
    any ssh server, as well as on rsync.net.
  * git-annex-shell: Added support for operating inside gcrypt repositories.
  * Disable receive.denyNonFastForwards when setting up a gcrypt special
    remote, since gcrypt needs to be able to fast-forward the master branch.
  * import: Preserve top-level directory structure.
  * Use cryptohash rather than SHA for hashing when no external hash program
    is available. This is a significant speedup for SHA256 on OSX, for
    example.
  * Added SKEIN256 and SKEIN512 backends.
  * Android build redone from scratch, many dependencies updated,
    and entire build can now be done using provided scripts.
  * assistant: Clear the list of failed transfers when doing a full transfer
    scan. This prevents repeated retries to download files that are not
    available, or are not referenced by the current git tree.
  * indirect, direct: Better behavior when a file is not owned by
    the user running the conversion.
  * add, import, assistant: Better preserve the mtime of symlinks,
    when when adding content that gets deduplicated.
  * Send a git-annex user-agent when downloading urls.
    Overridable with --user-agent option.
    (Not yet done for S3 or WebDAV due to limitations of libraries used.)
  * webapp: Fixed a bug where when a new remote is added, one file
    may fail to sync to or from it due to the transferrer process not
    yet knowing about the new remote.
  * OSX: Bundled gpg upgraded, now compatible with config files
    written by MacGPG.
  * assistant: More robust inotify handling; avoid crashing if a directory
    cannot be read.
  * Moved list of backends and remote types from status to version
    command.

 -- Joey Hess <joeyh@debian.org>  Wed, 02 Oct 2013 16:00:39 -0400

git-annex (4.20130920) unstable; urgency=low

  * webapp: Initial support for setting up encrypted removable drives.
  * Recommend using my patched gcrypt, which fixes some bugs:
    https://github.com/joeyh/git-remote-gcrypt
  * Support hot-swapping of removable drives containing gcrypt repositories.
  * list: New command, displays a compact table of remotes that
    contain files.
    (Thanks, anarcat for display code and mastensg for inspiration.)
  * fsck: Fix detection and fixing of present direct mode files that are
    wrongly represented as standin symlinks on crippled filesystems.
  * sync: Fix bug that caused direct mode mappings to not be updated
    when merging files into the tree on Windows.
  * sync: Don't fail if the directory it is run in gets removed by the
    sync.
  * addurl: Fix quvi audodetection, broken in last release.
  * status: In local mode, displays information about variance from configured
    numcopies levels. (--fast avoids calculating these)
  * gcrypt: Ensure that signing key is set to one of the participants keys.
  * webapp: Show encryption information when editing a remote.
  * Avoid unnecessarily catting non-symlink files from git, which can be
    so large it runs out of memory.

 -- Joey Hess <joeyh@debian.org>  Fri, 20 Sep 2013 10:34:51 -0400

git-annex (4.20130911) unstable; urgency=low

  * Fix problem with test suite in non-unicode locale.

 -- Joey Hess <joeyh@debian.org>  Wed, 11 Sep 2013 12:14:16 -0400

git-annex (4.20130909) unstable; urgency=low

  * initremote: Syntax change when setting up an encrypted special remote.
    Now use keyid=$KEYID rather than the old encryption=$KEYID
  * forget: New command, causes git-annex branch history to be forgotten
    in a way that will spread to other clones of the repository.
    (As long as they're running this version or newer of git-annex.)
  * forget --drop-dead: Completely removes mentions of repositories that
    have been marked as dead from the git-annex branch.
  * sync, assistant: Force push of the git-annex branch. Necessary
    to ensure it gets pushed to remotes after being rewritten by forget.
  * Added gcrypt support. This combines a fully encrypted git
    repository (using git-remote-gcrypt) with an encrypted git-annex special
    remote.
  * sync: Support syncing with gcrypt remotes.
  * importfeed: Also ignore transient problems with downloading content
    from feeds.
  * Honor core.sharedrepository when receiving and adding files in direct
    mode.
  * enableremote: gpg keys can be removed from those a remote encrypts
    to by passing "keyid-=$KEYID". keyid+= is also provided.
    (Thanks, guilhem for the patch.)
  * Added encryption=pubkey scheme, which encrypts to public keys directly
    rather than the hybrid approach. See documentation for advantages
    and disadvantages, but encryption=hybrid is the recommended scheme still.
    (Thanks, guilhem for the patch.)
  * Fix Feeds display in build flags.
  * Remind user when annex-ignore is set for some remotes, if unable to
    get or drop a file, possibly because it's on an ignored remote.
  * gpg: Force --no-textmode in case the user has it turned on in config.
  * webapp: Improve javascript's handling of longpolling connection
    failures, by reloading the current page in this case.
    Works around chromium behavior where ajax connections to urls
    that were already accessed are denied after navigating back to
    a previous page.
  * Allow building without quvi support.

 -- Joey Hess <joeyh@debian.org>  Mon, 09 Sep 2013 09:47:02 -0400

git-annex (4.20130827) unstable; urgency=low

  * Youtube support! (And 53 other video hosts). When quvi is installed,
    git-annex addurl automatically uses it to detect when an page is
    a video, and downloads the video file.
  * web special remote: Also support using quvi, for getting files,
    or checking if files exist in the web.
  * unused: Is now a minimum of 30 times faster, and typically many
    more times than that (when a repository has several branches).
    (Thanks, guilhem for the patch.)
  * unused: Fix bugs in two edge cases involving manually staged changes.
    (Thanks, guilhem for the patch.)
  * Android: Fix bug in terminal app that caused it to spin using much 
    CPU and battery. This problem was introduced in version 4.20130601.
  * sync, merge: Bug fix: Don't try to merge into master when in a bare repo.
  * import: Add options to control handling of duplicate files:
    --duplicate, --deduplicate, and --clean-duplicates
  * mirror: New command, makes two repositories contain the same set of files.
  * Set --clobber when running wget to ensure resuming works properly.
  * Unescape characters in 'file://...' URIs. (Thanks, guilhem for the patch.)
  * Better error message when trying to use a git remote that has annex.ignore
    set.
  * Fix bug that caused typechanged symlinks to be assumed to be unlocked
    files, so they were added to the annex by the pre-commit hook.
  * Debian: Run the builtin test suite as an autopkgtest.
  * Debian: Recommend ssh-askpass, which ssh will use when the assistant
    is run w/o a tty. Closes: #719832

 -- Joey Hess <joeyh@debian.org>  Tue, 27 Aug 2013 11:03:00 -0400

git-annex (4.20130815) unstable; urgency=low

  * assistant, watcher: .gitignore files and other git ignores are now
    honored, when git 1.8.4 or newer is installed.
    (Thanks, Adam Spiers, for getting the necessary support into git for this.)
  * importfeed: Ignores transient problems with feeds. Only exits nonzero
    when a feed has repeatedly had a problems for at least 1 day.
  * importfeed: Fix handling of dots in extensions.
  * Windows: Added support for encrypted special remotes.
  * Windows: Fixed permissions problem that prevented removing files
    from directory special remote. Directory special remotes now fully usable.

 -- Joey Hess <joeyh@debian.org>  Thu, 15 Aug 2013 10:14:33 +0200

git-annex (4.20130802) unstable; urgency=low

  * dropunused behavior change: Now refuses to drop the last copy of a
    file, unless you use the --force.
    This was the last place in git-annex that could remove data referred
    to by the git history, without being forced.
    Like drop, dropunused checks remotes, and honors the global
    annex.numcopies setting. (However, .gitattributes settings cannot
    apply to unused files.) 
  * Fix inverted logic in last release's fix for data loss bug,
    that caused git-annex sync on FAT or other crippled filesystems to add
    symlink standin files to the annex.
  * importfeed can be used to import files from podcast feeds.
  * webapp: When setting up a dedicated ssh key to access the annex
    on a host, set IdentitiesOnly to prevent the ssh-agent from forcing
    use of a different ssh key. That could result in unncessary password
    prompts, or prevent git-annex-shell from being run on the remote host.
  * webapp: Improve handling of remotes whose setup has stalled.
  * Add status message to XMPP presence tag, to identify to others that
    the client is a git-annex client. Closes: #717652
  * webapp: When creating a repository on a removable drive, set
    core.fsyncobjectfiles, to help prevent data loss when the drive is yanked.
  * Always build with -threaded, to avoid a deadlock when communicating with
    gpg.
  * unused: No longer shows as unused tmp files that are actively being
    transferred.
  * assistant: Fix NetWatcher to not sync with remotes that have
    remote.<name>.annex-sync set to false.
  * assistant: Fix deadlock that could occur when adding a lot of files
    at once in indirect mode.
  * assistant: Fix bug that caused it to stall when adding a very large
    number of files at once (around 5 thousand).
  * OSX: Make git-annex-webapp run in the background, so that the app icon
    can be clicked on the open a new webapp when the assistant is already
    running.
  * Improve test suite on Windows; now tests git annex sync.
  * Fix a few bugs involving filenames that are at or near the filesystem's
    maximum filename length limit.
  * find: Avoid polluting stdout with progress messages. Closes: #718186
  * Escape ':' in file/directory names to avoid it being treated
    as a pathspec by some git commands. Closes: #718185
  * Slow and ugly work around for bug #718517 in git 1.8.4~rc0, which broke
    git-cat-file --batch for filenames containing spaces.
    (Will be reverted after next git pre-release fixes the problem.)

 -- Joey Hess <joeyh@debian.org>  Fri, 02 Aug 2013 11:35:16 -0400

git-annex (4.20130723) unstable; urgency=low

  * Fix data loss bug when adding an (uncompressed) tarball of a
    git-annex repository, or other file that begins with something
    that can be mistaken for a git-annex link. Closes: #717456
  * New improved version of the git-annex logo, contributed by
    John Lawrence.
  * Rsync.net have committed to support git-annex and offer a special
    discounted rate for git-annex users. Updated the webapp to reflect this.
    http://www.rsync.net/products/git-annex-pricing.html
  * Install XDG desktop icon files.
  * Support unannex and uninit in direct mode.
  * Support import in direct mode.
  * webapp: Better display of added files.
  * fix: Preserve the original mtime of fixed symlinks.
  * uninit: Preserve .git/annex/objects at the end, if it still
    has content, so that old versions of files and deleted files
    are not deleted. Print a message with some suggested actions.
  * When a transfer is already being run by another process,
    proceed on to the next file, rather than dying.
  * Fix checking when content is present in a non-bare repository
    accessed via http.
  * Display byte sizes with more precision.
  * watcher: Fixed a crash that could occur when a directory was renamed
    or deleted before it could be scanned.
  * watcher: Partially worked around a bug in hinotify, no longer crashes
    if hinotify cannot process a directory (but can't detect changes in it)
  * directory special remote: Fix checking that there is enough disk space
    to hold an object, was broken when using encryption.
  * webapp: Differentiate between creating a new S3/Glacier/WebDav remote,
    and initializing an existing remote. When creating a new remote, avoid
    conflicts with other existing (or deleted) remotes with the same name.
  * When an XMPP server has SRV records, try them, but don't then fall
    back to the regular host if they all fail.
  * For long hostnames, use a hash of the hostname to generate the socket
    file for ssh connection caching.

 -- Joey Hess <joeyh@debian.org>  Tue, 23 Jul 2013 10:46:05 -0400

git-annex (4.20130709) unstable; urgency=low

  * --all: New switch that makes git-annex operate on all data stored
    in the git annex, including old versions of files. Supported by
    fsck, get, move, copy.
  * --unused: New switch that makes git-annex operate on all data found
    by the last run of git annex unused. Supported by fsck, move, copy.
  * get, move, copy: Can now be run in a bare repository,
    like fsck already could. --all is enabled automatically in this case.
  * merge: Now also merges synced/master or similar branches, which 
    makes it useful to put in a post-receive hook to make a repository
    automatically update its working copy when git annex sync or the assistant
    sync with it.
  * webapp: Fix ssh setup with nonstandard port, broken in last release.
  * init: Detect systems on which git commit fails due to not being able to
    determine the FQDN, and put in a workaround so committing to the git-annex
    branch works.
  * addurl --pathdepth: Fix failure when the pathdepth specified is deeper
    than the urls's path.
  * Windows: Look for .exe extension when searching for a command in path.
  * Pass -f to curl when downloading a file with it, so it propigates failure. 
  * Windows: Fix url to object when using a http remote.
  * webapp: Fix authorized_keys line added when setting up a rsync remote
    on a server that also supports git-annex, to not force running
    git-annex-shell.
  * OSX Mountain Lion: Fixed gpg bundled in dmg to not fail due to a missing
    gpg-agent.
  * Android: gpg is built without --enable-minimal, so it interoperates
    better with other gpg builds that may default to using other algorithms
    for encryption.
  * dropunused, addunused: Complain when asked to operate on a number that
    does not correspond to any unused key.
  * fsck: Don't claim to fix direct mode when run on a symlink whose content
    is not present.
  * Make --numcopies override annex.numcopies set in .gitattributes.

 -- Joey Hess <joeyh@debian.org>  Tue, 09 Jul 2013 13:55:39 -0400

git-annex (4.20130627) unstable; urgency=low

  * assistant --autostart: Automatically ionices the daemons it starts.
  * assistant: Daily sanity check thread is run niced.
  * bup: Handle /~/ in bup remote paths.
    Thanks, Oliver Matthews
  * fsck: Ensures that direct mode is used for files when it's enabled.
  * webapp: Fix bug when setting up a remote ssh repo repeatedly on the same
    server.
  * webapp: Ensure that ssh keys generated for different directories
    on a server are always different.
  * webapp: Fix bug setting up ssh repo if the user enters "~/" at the start 
    of the path.
  * assistant: Fix bug that prevented adding files written by gnucash, 
    and more generally support adding hard links to files. However,
    other operations on hard links are still unsupported.
  * webapp: Fix bug that caused the webapp to hang when built with yesod 1.2.

 -- Joey Hess <joeyh@debian.org>  Thu, 27 Jun 2013 14:21:55 -0400

git-annex (4.20130621) unstable; urgency=low

  * Supports indirect mode on encfs in paranoia mode, and other
    filesystems that do not support hard links, but do support
    symlinks and other POSIX filesystem features.
  * Android: Add .thumbnails to .gitignore when setting up a camera
    repository.
  * Android: Make the "Open webapp" menu item open the just created
    repository when a new repo is made.
  * webapp: When the user switches to display a different repository,
    that repository becomes the default repository to be displayed next time
    the webapp gets started.
  * glacier: Better handling of the glacier inventory, which avoids
    duplicate uploads to the same glacier repository by `git annex copy`.
  * Direct mode: No longer temporarily remove write permission bit of files
    when adding them.
  * sync: Better support for bare git remotes. Now pushes directly to the
    master branch on such a remote, instead of to synced/master. This
    makes it easier to clone from a bare git remote that has been populated
    with git annex sync or by the assistant.
  * Android: Fix use of cp command to not try to use features present
    only on build system.
  * Windows: Fix hang when adding several files at once.
  * assistant: In direct mode, objects are now only dropped when all
    associated files are unwanted. This avoids a repreated drop/get loop
    of a file that has a copy in an archive directory, and a copy not in an
    archive directory. (Indirect mode still has some buggy behavior in this
    area, since it does not keep track of associated files.)
    Closes: #712060
  * status: No longer shows dead repositories.
  * annex.debug can now be set to enable debug logging by default.
    The webapp's debugging check box does this.
  * fsck: Avoid getting confused by Windows path separators
  * Windows: Multiple bug fixes, including fixing the data written to the
    git-annex branch.
  * Windows: The test suite now passes on Windows (a few broken parts are
    disabled).
  * assistant: On Linux, the expensive transfer scan is run niced.
  * Enable assistant and WebDAV support on powerpc and sparc architectures,
    which now have the necessary dependencies built.

 -- Joey Hess <joeyh@debian.org>  Fri, 21 Jun 2013 10:18:41 -0400

git-annex (4.20130601) unstable; urgency=medium

  * XMPP: Git push over xmpp made much more robust.
  * XMPP: Avoid redundant and unncessary pushes. Note that this breaks
    compatibility with previous versions of git-annex, which will refuse
    to accept any XMPP pushes from this version.
  * XMPP: Send pings and use them to detect when contact with the server
    is lost.
  * hook special remote: Added combined hook program support.
  * Android app: Avoid using hard links to app's lib directory, which
    is sometimes on a different filesystem than the data directory.
  * Fix bug in parsing of parens in some preferred content expressions.
    This fixes the behavior of the manual mode group.
  * assistant: Work around git-cat-file's not reloading the index after files
    are staged.
  * Improve error handling when getting uuid of http remotes to auto-ignore,
    like with ssh remotes.
  * content: New command line way to view and configure a repository's
    preferred content settings.
  * sync: Fix double merge conflict resolution handling.
  * XMPP: Fix a file descriptor leak.
  * Android: Added an "Open WebApp" item to the terminal's menu.
  * Android: Work around Android devices where the `am` command doesn't work.
  * Can now restart certain long-running git processes if they crash, and
    continue working.

 -- Joey Hess <joeyh@debian.org>  Sat, 01 Jun 2013 19:16:04 -0400

git-annex (4.20130521) unstable; urgency=low

  * Sanitize debian changelog version before putting it into cabal file.
    Closes: #708619
  * Switch to MonadCatchIO-transformers for better handling of state while
    catching exceptions.
  * Fix a zombie that could result when running a process like gpg to
    read and write to it.
  * Allow building with gpg2.
  * Disable building with the haskell threaded runtime when the webapp
    is not built. This may fix builds on mips, s390x and sparc, which are
    failing to link -lHSrts_thr
  * Temporarily build without webapp on kfreebsd-i386, until yesod is
    installable there again.
  * Direct mode bug fix: After a conflicted merge was automatically resolved,
    the content of a file that was already present could incorrectly
    be replaced with a symlink.
  * Fix a bug in the git-annex branch handling code that could
    cause info from a remote to not be merged and take effect immediately.
  * Direct mode is now fully tested by the test suite.
  * Detect bad content in ~/.config/git-annex/program and look in PATH instead.
  * OSX: Fixed gpg included in dmg.
  * Linux standalone: Back to being built with glibc 2.13 for maximum
    portability.

 -- Joey Hess <joeyh@debian.org>  Tue, 21 May 2013 13:10:26 -0400

git-annex (4.20130516) unstable; urgency=low

  * Android: The webapp is ported and working.
  * Windows: There is a very rough Windows port. Do not trust it with
    important data.
  * git-annex-shell: Ensure that received files can be read. Files
    transferred from some Android devices may have very broken permissions
    as received.
  * direct mode: Direct mode commands now work on files staged in the index,
    they do not need to be committed to git.
  * Temporarily add an upper bound to the version of yesod that can be built
    with, since yesod 1.2 has a great many changes that will require extensive
    work on the webapp.
  * Disable building with the haskell threaded runtime when the assistant
    is not built. This may fix builds on s390x and sparc, which are failing
    to link -lHSrts_thr
  * Avoid depending on regex-tdfa on mips, mipsel, and s390, where it fails
    to build.
  * direct: Fix a bug that could cause some files to be left in indirect mode.
  * When initializing a directory special remote with a relative path,
    the path is made absolute.
  * SHA: Add a runtime sanity check that sha commands output something
    that appears to be a real sha.
  * configure: Better checking that sha commands output in the desired format.
  * rsync special remotes: When sending from a crippled filesystem, use
    the destination's default file permissions, as the local ones can
    be arbitrarily broken. (Ie, ----rwxr-x for files on Android)
  * migrate: Detect if a file gets corrupted while it's being migrated.
  * Debian: Add a menu file.

 -- Joey Hess <joeyh@debian.org>  Thu, 16 May 2013 11:03:35 -0400

git-annex (4.20130501) unstable; urgency=low

  * sync, assistant: Behavior changes: Sync with remotes that have
    annex-ignore set, so that git remotes on servers without git-annex
    installed can be used to keep clients' git repos in sync.
  * assistant: Work around misfeature in git 1.8.2 that makes
    `git commit --alow-empty -m ""` run an editor.
  * sync: Bug fix, avoid adding to the annex the 
    dummy symlinks used on crippled filesystems.
  * Add public repository group.
    (And inpreferreddir to preferred content expressions.)
  * webapp: Can now set up Internet Archive repositories.
  * S3: Dropping content from the Internet Archive doesn't work, but
    their API indicates it does. Always refuse to drop from there.
  * Automatically register public urls for files uploaded to the
    Internet Archive.
  * To enable an existing special remote, the new enableremote command
    must be used. The initremote command now is used only to create
    new special remotes.
  * initremote: If two existing remotes have the same name,
    prefer the one with a higher trust level.
  * assistant: Improved XMPP protocol to better support multiple repositories
    using the same XMPP account. Fixes bad behavior when sharing with a friend
    when you or the friend have multiple reposotories on an XMPP account.
    Note that XMPP pairing with your own devices still pairs with all
    repositories using your XMPP account.
  * assistant: Fix bug that could cause incoming pushes to not get
    merged into the local tree. Particularly affected XMPP pushes.
  * webapp: Display some additional information about a repository on
    its edit page.
  * webapp: Install FDO desktop menu file when started in standalone mode.
  * webapp: Don't default to making repository in cwd when started
    from within a directory containing a git-annex file (eg, standalone
    tarball directory).
  * Detect systems that have no user name set in GECOS, and also
    don't have user.name set in git config, and put in a workaround
    so that commits to the git-annex branch (and the assistant)
    will still succeed despite git not liking the system configuration.
  * webapp: When told to add a git repository on a remote server, and
    the repository already exists as a non-bare repository, use it,
    rather than initializing a bare repository in the same directory.
  * direct, indirect: Refuse to do anything when the assistant
    or git-annex watch daemon is running.
  * assistant: When built with git before 1.8.0, use `git remote rm`
    to delete a remote. Newer git uses `git remote remove`.
  * rmurl: New command, removes one of the recorded urls for a file.
  * Detect when the remote is broken like bitbucket is, and exits 0 when
    it fails to run git-annex-shell.
  * assistant: Several improvements to performance and behavior when
    performing bulk adds of a large number of files (tens to hundreds
    of thousands).
  * assistant: Sanitize XMPP presence information logged for debugging.
  * webapp: Now automatically fills in any creds used by an existing remote
    when creating a new remote of the same type. Done for Internet Archive,
    S3, Glacier, and Box.com remotes.
  * Store an annex-uuid file in the bucket when setting up a new S3 remote.
  * Support building with DAV 0.4.

 -- Joey Hess <joeyh@debian.org>  Wed, 01 May 2013 01:42:46 -0400

git-annex (4.20130417) unstable; urgency=low

  * initremote: Generates encryption keys with high quality entropy.
    This can be disabled using --fast to get the old behavior.
    The assistant still uses low-quality entropy when creating encrypted
    remotes, to avoid delays. (Thanks, guilhem for the patch.)
  * Bugfix: Direct mode no longer repeatedly checksums duplicated files.
  * assistant: Work around horrible, terrible, very bad behavior of
    gnome-keyring, by not storing special-purpose ssh keys in ~/.ssh/*.pub.
    Apparently gnome-keyring apparently will load and indiscriminately use
    such keys in some cases, even if they are not using any of the standard
    ssh key names. Instead store the keys in ~/.ssh/annex/,
    which gnome-keyring will not check.
  * addurl: Bugfix: Did not properly add file in direct mode.
  * assistant: Bug fix to avoid annexing the files that git uses
    to stand in for symlinks on FAT and other filesystem not supporting
    symlinks.
  * Adjust preferred content expressions so that content in archive
    directories is preferred until it has reached an archive or smallarchive
    repository.
  * webapp: New --listen= option allows running the webapp on one computer
    and connecting to it from another. (Note: Does not yet use HTTPS.)
  * Added annex.web-download-command setting.
  * Added per-remote annex-rsync-transport option. (guilhem again)
  * Ssh connection caching is now also used by rsync special remotes.
    (guilhem yet again)
  * The version number is now derived from git, unless built with
    VERSION_FROM_CHANGELOG.
  * assistant: Stop any transfers the assistant initiated on shutdown.
  * assistant: Added sequence numbers to XMPP git push packets. (Not yet used.)
  * addurl: Register transfer so the webapp can see it.
  * addurl: Automatically retry downloads that fail, as long as some
    additional content was downloaded.
  * webapp: Much improved progress bar display for downloads from encrypted
    remotes.
  * Avoid using runghc, as that needs ghci.
  * webapp: When a repository's group is changed, rescan for transfers.
  * webapp: Added animations.
  * webapp: Include the repository directory in the mangled hostname and
    ssh key name, so that a locked down ssh key for one repository is not
    re-used when setting up additional repositories on the same server.
  * Fall back to internal url downloader when built without curl.
  * fsck: Check content of direct mode files (only when the inode cache
    thinks they are unmodified).

 -- Joey Hess <joeyh@debian.org>  Wed, 17 Apr 2013 09:07:38 -0400

git-annex (4.20130405) unstable; urgency=low

  * Group subcommands into sections in usage. Closes: #703797
  * Per-command usage messages.
  * webapp: Fix a race that sometimes caused alerts or other notifications
    to be missed if they occurred while a page was loading.
  * webapp: Progess bar fixes for many types of special remotes.
  * Build debian package without using cabal, which writes to HOME.
    Closes: #704205
  * webapp: Run ssh server probes in a way that will work when the
    login shell is a monstrosity that should have died 25 years ago,
    such as csh.
  * New annex.largefiles setting, which configures which files
    `git annex add` and the assistant add to the annex.
  * assistant: Check small files into git directly.
  * Remotes can be configured to use other MAC algorithms than HMACSHA1
    to encrypt filenames.
    Thanks, guilhem for the patch.
  * git-annex-shell: Passes rsync --bwlimit options on rsync.
    Thanks, guilhem for the patch.
  * webapp: Added UI to delete repositories. Closes: #689847
  * Adjust built-in preferred content expressions to make most types
    of repositories want content that is only located on untrusted, dead,
    and unwanted repositories.
  * drop --auto: Fix bug that prevented dropping files from untrusted
    repositories.
  * assistant: Fix bug that could cause direct mode files to be unstaged
    from git.
  * Update working tree files fully atomically.
  * webapp: Improved transfer queue management.
  * init: Probe whether the filesystem supports fifos, and if not,
    disable ssh connection caching.
  * Use lower case hash directories for storing files on crippled filesystems,
    same as is already done for bare repositories.

 -- Joey Hess <joeyh@debian.org>  Fri, 05 Apr 2013 10:42:18 -0400

git-annex (4.20130323) unstable; urgency=low

  * webapp: Repository list is now included in the dashboard, and other
    UI tweaks.
  * webapp: Improved UI for pairing your own devices together using XMPP.
  * webapp: Display an alert when there are XMPP remotes, and a cloud
    transfer repository needs to be configured.
  * Add incrementalbackup repository group.
  * webapp: Encourage user to install git-annex on a server when adding
    a ssh server, rather than just funneling them through to rsync.
  * xmpp: --debug now enables a sanitized dump of the XMPP protocol
  * xmpp: Try harder to detect presence of clients when there's a git push
    to send.
  * xmpp: Re-enable XA flag, since disabling it did not turn out to help
    with the problems Google Talk has with not always sending presence
    messages to clients.
  * map: Combine duplicate repositories, for a nicer looking map.
  * Fix several bugs caused by a bad Ord instance for Remote.
  * webapp: Switch all forms to POST.
  * assistant: Avoid syncing with annex-ignored remotes when reconnecting
    to the network, or connecting a drive.
  * assistant: Fix OSX bug that prevented committing changed files to a
    repository when in indirect mode.
  * webapp: Improved alerts displayed when syncing with remotes, and 
    when syncing with a remote fails.
  * webapp: Force wrap long filenames in transfer display.
  * assistant: The ConfigMonitor left one zombie behind each time
    it checked for changes, now fixed.
  * get, copy, move: Display an error message when an identical transfer
    is already in progress, rather than failing with no indication why.
  * assistant: Several optimisations to file transfers.
  * OSX app and standalone Linux tarball now both support being added to
    PATH; no need to use runshell to start git-annex.
  * webapp: When adding a removable drive, you can now specify the
    directory inside it to use.
  * webapp: Confirm whether user wants to combine repositories when
    adding a removable drive that already has a repository on it.

 -- Joey Hess <joeyh@debian.org>  Fri, 22 Mar 2013 18:54:05 -0400

git-annex (4.20130314) unstable; urgency=low

  * Bugfix: git annex add, when ran without any file or directory specified,
    should add files in the current directory, but not act on unlocked files
    elsewhere in the tree.
  * Bugfix: drop --from an unavailable remote no longer updates the location
    log, incorrectly, to say the remote does not have the key.
  * Bugfix: If the UUID of a remote is not known, prevent --from, --to,
    and other ways of specifying remotes by name from selecting it,
    since it is not possible to sanely use it.
  * Bugfix: Fix bug in inode cache sentinal check, which broke
    copying to local repos if the repo being copied from had moved
    to a different filesystem or otherwise changed all its inodes

  * Switch from using regex-compat to regex-tdfa, as the C regex library
    is rather buggy.
  * status: Can now be run with a directory path to show only the
    status of that directory, rather than the whole annex.
  * Added remote.<name>.annex-gnupg-options setting.
    Thanks, guilhem for the patch.
  * addurl: Add --relaxed option.
  * addurl: Escape invalid characters in urls, rather than failing to
    use an invalid url.
  * addurl: Properly handle url-escaped characters in file:// urls.

  * assistant: Fix dropping content when a file is moved to an archive
    directory, and getting contennt when a file is moved back out.
  * assistant: Fix bug in direct mode that could occur when a symlink is
    moved out of an archive directory, and resulted in the file not being
    set to direct mode when it was transferred.
  * assistant: Generate better commits for renames.
  * assistant: Logs are rotated to avoid them using too much disk space.
  * assistant: Avoid noise in logs from git commit about typechanged
    files in direct mode repositories.
  * assistant: Set gc.auto=0 when creating repositories to prevent
    automatic commits from causing git-gc runs.
  * assistant: If gc.auto=0, run git-gc once a day, packing loose objects
    very non-aggressively.
  * assistant: XMPP git pull and push requests are cached and sent when
    presence of a new client is detected.
  * assistant: Sync with all git remotes on startup.
  * assistant: Get back in sync with XMPP remotes after network reconnection,
    and on startup.
  * assistant: Fix syncing after XMPP pairing.
  * assistant: Optimised handling of renamed files in direct mode,
    avoiding re-checksumming.
  * assistant: Detects most renames, including directory renames, and
    combines all their changes into a single commit.
  * assistant: Fix ~/.ssh/git-annex-shell wrapper to work when the
    ssh key does not force a command.
  * assistant: Be smarter about avoiding unncessary transfers.

  * webapp: Work around bug in Warp's slowloris attack prevention code,
    that caused regular browsers to stall when they reuse a connection
    after leaving it idle for 30 seconds.
    (See https://github.com/yesodweb/wai/issues/146)
  * webapp: New preferences page allows enabling/disabling debug logging
    at runtime, as well as configuring numcopies and diskreserve.
  * webapp: Repository costs can be configured by dragging repositories around
    in the repository list.
  * webapp: Proceed automatically on from "Configure jabber account"
    to pairing.
  * webapp: Only show up to 10 queued transfers.
  * webapp: DTRT when told to create a git repo that already exists.
  * webapp: Set locally paired repositories to a lower cost than other
    network remotes.

  * Run ssh with -T to avoid tty allocation and any login scripts that
    may do undesired things with it.
  * Several improvements to Makefile and cabal file. Thanks, Peter Simmons
  * Stop depending on testpack.
  * Android: Enable test suite. 

 -- Joey Hess <joeyh@debian.org>  Thu, 14 Mar 2013 15:29:20 -0400

git-annex (4.20130227) unstable; urgency=low

  * annex.version is now set to 4 for direct mode repositories.
  * Should now fully support git repositories with core.symlinks=false;
    always using git's pseudosymlink files in such repositories.
  * webapp: Allow creating repositories on filesystems that lack support for
    symlinks.
  * webapp: Can now add a new local repository, and make it sync with
    the main local repository.
  * Android: Bundle now includes openssh.
  * Android: Support ssh connection caching.
  * Android: Assistant is fully working. (But no webapp yet.)
  * Direct mode: Support filesystems like FAT which can change their inodes
    each time they are mounted.
  * Direct mode: Fix support for adding a modified file.
  * Avoid passing -p to rsync, to interoperate with crippled filesystems.
    Closes: #700282
  * Additional GIT_DIR support bugfixes. May actually work now.
  * webapp: Display any error message from git init if it fails to create
    a repository.
  * Fix a reversion in matching globs introduced in the last release,
    where "*" did not match files inside subdirectories. No longer uses
    the Glob library.
  * copy: Update location log when no copy was performed, if the location
    log was out of date.
  * Makefile now builds using cabal, taking advantage of cabal's automatic
    detection of appropriate build flags.
  * test: The test suite is now built into the git-annex binary, and can
    be run at any time.

 -- Joey Hess <joeyh@debian.org>  Wed, 27 Feb 2013 14:07:24 -0400

git-annex (3.20130216) unstable; urgency=low

  * Now uses the Haskell uuid library, rather than needing a uuid program.
  * Now uses the Haskell Glob library, rather than pcre-light, avoiding
    the need to install libpcre. Currently done only for Cabal or when
    the Makefile is made to use -DWITH_GLOB
  * Android port now available (command-line only).
  * New annex.crippledfilesystem setting, allows use of git-annex
    repositories on FAT and even worse filesystems; avoiding use of
    hard links and locked down permissions settings. (Support is incomplete.)
  * init: Detect when the repository is on a filesystem that does not
    support hard links, or symlinks, or unix permissions, and set
    annex.crippledfilesystem, as well as annex.direct.
  * add: Improved detection of files that are modified while being added.
  * Fix a bug in direct mode, introduced in the previous release, where
    if a file was dropped and then got back, it would be stored in indirect
    mode.

 -- Joey Hess <joeyh@debian.org>  Sat, 16 Feb 2013 10:03:26 -0400

git-annex (3.20130207) unstable; urgency=low

  * webapp: Now allows restarting any threads that crash.
  * Adjust debian package to only build-depend on DAV on architectures
    where it is available.
  * addurl --fast: Use curl, rather than haskell HTTP library, to support https.
  * annex.autocommit: New setting, can be used to disable autocommit
    of changed files by the assistant, while it still does data syncing
    and other tasks.
  * assistant: Ignore .DS_Store on OSX.
  * assistant: Fix location log when adding new file in direct mode.
  * Deal with stale mappings for deleted file in direct mode.
  * pre-commit: Update direct mode mappings. 
  * uninit, unannex --fast: If hard link creation fails, fall back to slow
    mode.
  * Clean up direct mode cache and mapping info when dropping keys.
  * dropunused: Clean up stale direct mode cache and mapping info not
    removed before.

 -- Joey Hess <joeyh@debian.org>  Thu, 07 Feb 2013 12:45:25 -0400

git-annex (3.20130124) unstable; urgency=low

  * Added source repository group, that only retains files until they've
    been transferred to another repository. Useful for things like
    repositories on cameras.
  * Added manual repository group. Use to prevent the assistant from
    downloading any file contents to keep things in sync. Instead
    `git annex get`, `git annex drop` etc can be used manually as desired.
  * webapp: More adjustments to longpoll code to deal with changes in
    variable quoting in different versions of shakespeare-js.
  * webapp: Avoid an error if a transfer is stopped just as it finishes.
    Closes: #698184 
  * webapp: Now always logs to .git/annex/daemon.log
  * webapp: Has a page to view the log, accessed from the control menu.
  * webapp: Fix crash adding removable drive that has an annex directory
    in it that is not a git repository.
  * Deal with incompatibility in gpg2, which caused prompts for encryption
    passphrases rather than using the supplied --passphrase-fd.
  * bugfix: Union merges involving two or more repositories could sometimes
    result in data from one repository getting lost. This could result
    in the location log data becoming wrong, and fsck being needed to fix it.
  * sync: Automatic merge conflict resolution now stages deleted files.
  * Depend on git 1.7.7.6 for --no-edit. Closes: #698399
  * Fix direct mode mapping code to always store direct mode filenames
    relative to the top of the repository, even when operating inside a
    subdirectory.
  * fsck: Detect and fix consistency errors in direct mode mapping files.
  * Avoid filename encoding errors when writing direct mode mappings.

 -- Joey Hess <joeyh@debian.org>  Tue, 22 Jan 2013 07:11:59 +1100

git-annex (3.20130114) unstable; urgency=low

  * Now handles the case where a file that's being transferred to a remote
    is modified in place, which direct mode allows. When this
    happens, the transfer now fails, rather than allow possibly corrupt
    data into the remote.
  * fsck: Better checking of file content in direct mode.
  * drop: Suggest using git annex move when numcopies prevents dropping a file.
  * webapp: Repo switcher filters out repos that do not exist any more
    (or are on a drive that's not mounted).
  * webapp: Use IP address, rather than localhost, since some systems may
    have configuration problems or other issues that prevent web browsers
    from connecting to the right localhost IP for the webapp.
  * webapp: Adjust longpoll code to work with recent versions of
    shakespeare-js.
  * assistant: Support new gvfs dbus names used in Gnome 3.6.
  * In direct mode, files with the same key are no longer hardlinked, as
    that would cause a surprising behavior if modifying one, where the other
    would also change.
  * webapp: Avoid illegal characters in hostname when creating S3 or
    Glacier remote.
  * assistant: Avoid committer crashing if a file is deleted at the wrong
    instant.

 -- Joey Hess <joeyh@debian.org>  Mon, 14 Jan 2013 15:25:18 -0400

git-annex (3.20130107) unstable; urgency=low

  * webapp: Add UI to stop and restart assistant.
  * committer: Fix a file handle leak.
  * assistant: Make expensive transfer scan work fully in direct mode.
  * More commands work in direct mode repositories: find, whereis, move, copy,
    drop, log, fsck, add, addurl.
  * sync: No longer automatically adds files in direct mode.
  * assistant: Detect when system is not configured with a user name,
    and set environment to prevent git from failing.
  * direct: Avoid hardlinking symlinks that point to the same content
    when the content is not present.
  * Fix transferring files to special remotes in direct mode.

 -- Joey Hess <joeyh@debian.org>  Mon, 07 Jan 2013 01:01:41 -0400

git-annex (3.20130102) unstable; urgency=low

  * direct, indirect: New commands, that switch a repository to and from
    direct mode. In direct mode, files are accessed directly, rather than
    via symlinks. Note that direct mode is currently experimental. Many
    git-annex commands do not work in direct mode. Some git commands can
    cause data loss when used in direct mode repositories.
  * assistant: Now uses direct mode by default when setting up a new
    local repository.
  * OSX assistant: Uses the FSEvents API to detect file changes.
    This avoids issues with running out of file descriptors on large trees,
    as well as allowing detection of modification of files in direct mode.
    Other BSD systems still use kqueue.
  * kqueue: Fix bug that made broken symlinks not be noticed.
  * vicfg: Quote filename. Closes: #696193
  * Bugfix: Fixed bug parsing transfer info files, where the newline after
    the filename was included in it. This was generally benign, but in
    the assistant, it caused unexpected dropping of preferred content.
  * Bugfix: Remove leading \ from checksums output by sha*sum commands,
    when the filename contains \ or a newline. Closes: #696384
  * fsck: Still accept checksums with a leading \ as valid, now that
    above bug is fixed.
  * SHA*E backends: Exclude non-alphanumeric characters from extensions.
  * migrate: Remove leading \ in SHA* checksums, and non-alphanumerics
    from extensions of SHA*E keys.

 -- Joey Hess <joeyh@debian.org>  Wed, 02 Jan 2013 13:21:34 -0400

git-annex (3.20121211) unstable; urgency=low

  * webapp: Defaults to sharing box.com account info with friends, allowing
    one-click enabling of the repository.
  * Fix broken .config/git-annex/program installed by standalone tarball.
  * assistant: Retrival from glacier now handled.
  * Include ssh in standalone tarball and OSX app.
  * watch: Avoid leaving hard links to files behind in .git/annex/tmp
    if a file is deleted or moved while it's being quarantined in preparation
    to being added to the annex.
  * Allow `git annex drop --from web`; of course this does not remove
    any file from the web, but it does make git-annex remove all urls
    associated with a file.
  * webapp: S3 and Glacier forms now have a select list of all
    currently-supported AWS regions.
  * webdav: Avoid trying to set props, avoiding incompatibility with
    livedrive.com. Needs DAV version 0.3.
  * webapp: Prettify error display.
  * webapp: Fix bad interaction between required fields and modals.
  * webapp: Added help buttons and links next to fields that require
    explanations.
  * webapp: Encryption can be disabled when setting up remotes.
  * assistant: Avoid trying to drop content from remotes that don't have it.
  * assistant: Allow periods in ssh key comments.
  * get/copy --auto: Transfer data even if it would exceed numcopies,
    when preferred content settings want it.
  * drop --auto: Fix dropping content when there are no preferred content
    settings.
  * webapp: Allow user to specify the port when setting up a ssh or rsync
    remote.
  * assistant: Fix syncing to just created ssh remotes.
  * Enable WebDAV support in Debian package. Closes: #695532

 -- Joey Hess <joeyh@debian.org>  Tue, 11 Dec 2012 11:25:03 -0400

git-annex (3.20121127) unstable; urgency=low

  * Fix dirContentsRecursive, which had missed some files in deeply nested
    subdirectories. Could affect various parts of git-annex.
  * rsync: Fix bug introduced in last release that broke encrypted rsync
    special remotes.
  * The standalone builds now unset their special path and library path
    variables before running the system web browser.

 -- Joey Hess <joeyh@debian.org>  Tue, 27 Nov 2012 17:07:32 -0400

git-annex (3.20121126) unstable; urgency=low

  * New webdav and Amazon glacier special remotes.
  * Display a warning when a non-existing file or directory is specified.
  * webapp: Added configurator for Box.com.
  * webapp: Show error messages to user when testing XMPP creds.
  * Fix build of assistant without yesod.
  * webapp: The list of repositiories refreshes when new repositories are
    added, including when new repository configurations are pushed in from
    remotes.
  * OSX: Fix RunAtLoad value in plist file.
  * Getting a file from chunked directory special remotes no longer buffers
    it all in memory.
  * S3: Added progress display for uploading and downloading.
  * directory special remote: Made more efficient and robust.
  * Bugfix: directory special remote could loop forever storing a key 
    when a too small chunksize was configured.
  * Allow controlling whether login credentials for S3 and webdav are
    committed to the repository, by setting embedcreds=yes|no when running
    initremote.
  * Added smallarchive repository group, that only archives files that are
    in archive directories. Used by default for glacier when set up in the
    webapp.
  * assistant: Fixed handling of toplevel archive directory and
    client repository group.
  * assistant: Apply preferred content settings when a new symlink
    is created, or a symlink gets renamed. Made archive directories work.

 -- Joey Hess <joeyh@debian.org>  Mon, 26 Nov 2012 11:37:49 -0400

git-annex (3.20121112) unstable; urgency=low

  * assistant: Can use XMPP to notify other nodes about pushes made to other
    repositories, as well as pushing to them directly over XMPP.
  * wepapp: Added an XMPP configuration interface.
  * webapp: Supports pairing over XMPP, with both friends, and other repos
    using the same account.
  * assistant: Drops non-preferred content when possible.
  * assistant: Notices, and applies config changes as they are made to
    the git-annex branch, including config changes pushed in from remotes.
  * git-annex-shell: GIT_ANNEX_SHELL_DIRECTORY can be set to limit it
    to operating on a specified directory.
  * webapp: When setting up authorized_keys, use GIT_ANNEX_SHELL_DIRECTORY.
  * Preferred content path matching bugfix.
  * Preferred content expressions cannot use "in=".
  * Preferred content expressions can use "present".
  * Fix handling of GIT_DIR when it refers to a git submodule.
  * Depend on and use the Haskell SafeSemaphore library, which provides
    exception-safe versions of SampleVar and QSemN.
    Thanks, Ben Gamari for an excellent patch set.
  * file:/// URLs can now be used with the web special remote.
  * webapp: Allow dashes in ssh key comments when pairing.
  * uninit: Check and abort if there are symlinks to annexed content that
    are not checked into git.
  * webapp: Switched to using the same multicast IP address that avahi uses.
  * bup: Don't pass - to bup-split to make it read stdin; bup 0.25
    does not accept that.
  * bugfix: Don't fail transferring content from read-only repos.
    Closes: #691341
  * configure: Check that checksum programs produce correct checksums.
  * Re-enable dbus, using a new version of the library that fixes the memory
    leak.
  * NetWatcher: When dbus connection is lost, try to reconnect.
  * Use USER and HOME environment when set, and only fall back to getpwent,
    which doesn't work with LDAP or NIS.
  * rsync special remote: Include annex-rsync-options when running rsync
    to test a key's presence.
  * The standalone tarball's runshell now takes care of installing a
    ~/.ssh/git-annex-shell wrapper the first time it's run.
  * webapp: Make an initial, empty commit so there is a master branch 
  * assistant: Fix syncing local drives.
  * webapp: Fix creation of rsync.net repositories.
  * webapp: Fix renaming of special remotes.
  * webapp: Generate better git remote names.
  * webapp: Ensure that rsync special remotes are enabled using the same
    name they were originally created using.
  * Bugfix: Fix hang in webapp when setting up a ssh remote with an absolute
    path.

 -- Joey Hess <joeyh@debian.org>  Mon, 12 Nov 2012 10:39:47 -0400

git-annex (3.20121017) unstable; urgency=low

  * Fix zombie cleanup reversion introduced in 3.20121009.
  * Additional fix to support git submodules.

 -- Joey Hess <joeyh@debian.org>  Tue, 16 Oct 2012 21:10:14 -0400

git-annex (3.20121016) unstable; urgency=low

  * vicfg: New file format, avoids ambiguity with repos that have the same
    description, or no description.
  * Bug fix: A recent change caused git-annex-shell to crash.
  * Better preferred content expression for transfer repos.
  * webapp: Repository edit form can now edit the name of a repository.
  * webapp: Make bare repositories on removable drives, as there is nothing
    to ensure non-bare repos get updated when syncing.
  * webapp: Better behavior when pausing syncing to a remote when a transfer
    scan is running and queueing new transfers for that remote.
  * The standalone binaries are now built to not use ssh connection caching,
    in order to work with old versions of ssh.
  * A relative core.worktree is relative to the gitdir. Now that this is
    handled correctly, git-annex can be used in git submodules.
  * Temporarily disable use of dbus, as the haskell dbus library blows up
    when losing connection, which will need to be fixed upstream. 

 -- Joey Hess <joeyh@debian.org>  Tue, 16 Oct 2012 15:25:22 -0400

git-annex (3.20121010) unstable; urgency=low

  * Renamed --ingroup to --inallgroup.
  * Standard groups changed to client, transfer, archive, and backup.
    Each of these has its own standard preferred content setting.
  * dead: Remove dead repository from all groups.
  * Avoid unsetting HOME when running certian git commands. Closes: #690193
  * test: Fix threaded runtime hang.
  * Makefile: Avoid building with -threaded if the ghc threaded runtime does
    not exist.
  * webapp: Improve wording of intro display. Closes: #689848
  * webapp: Repositories can now be configured, to change their description,
    their group, or even to disable syncing to them.
  * git config remote.name.annex-sync can be used to control whether
    a remote gets synced.
  * Fix a crash when merging files in the git-annex branch that contain
    invalid utf8.
  * Automatically detect when a ssh remote does not have git-annex-shell
    installed, and set annex-ignore.

 -- Joey Hess <joeyh@debian.org>  Fri, 12 Oct 2012 13:45:21 -0400

git-annex (3.20121009) unstable; urgency=low

  * watch, assistant: It's now safe to git annex unlock files while
    the watcher is running, as well as modify files checked into git
    as normal files. Additionally, .gitignore settings are now honored.
    Closes: #689979
  * group, ungroup: New commands to indicate groups of repositories.
  * webapp: Adds newly created repositories to one of these groups:
    clients, drives, servers
  * vicfg: New command, allows editing (or simply viewing) most
    of the repository configuration settings stored in the git-annex branch.
  * Added preferred content expressions, configurable using vicfg.
  * get --auto: If the local repository has preferred content
    configured, only get that content.
  * drop --auto: If the repository the content is dropped from has
    preferred content configured, drop only content that is not preferred.
  * copy --auto: Only transfer content that the destination repository prefers.
  * assistant: Now honors preferred content settings when deciding what to
    transfer.
  * --copies=group:number can now be used to match files that are present
    in a specified number of repositories in a group.
  * Added --smallerthan, --largerthan, and --inall limits.
  * Only build-depend on libghc-clientsession-dev on arches that will have
    the webapp.
  * uninit: Unset annex.version. Closes: #689852

 -- Joey Hess <joeyh@debian.org>  Tue, 09 Oct 2012 15:13:23 -0400

git-annex (3.20121001) unstable; urgency=low

  * fsck: Now has an incremental mode. Start a new incremental fsck pass
    with git annex fsck --incremental. Now the fsck can be interrupted
    as desired, and resumed with git annex fsck --more.
    Thanks, Justin Azoff
  * New --time-limit option, makes long git-annex commands stop after
    a specified amount of time.
  * fsck: New --incremental-schedule option which is nice for scheduling
    eg, monthly incremental fsck runs in cron jobs.
  * Fix fallback to ~/Desktop when xdg-user-dir is not available.
    Closes: #688833
  * S3: When using a shared cipher, S3 credentials are not stored encrypted
    in the git repository, as that would allow anyone with access to
    the repository access to the S3 account. Instead, they're stored
    in a 600 mode file in the local git repo.
  * webapp: Avoid crashing when ssh-keygen -F chokes on an invalid known_hosts
    file.
  * Always do a system wide installation when DESTDIR is set. Closes: #689052
  * The Makefile now builds with the new yesod by default.
    Systems like Debian that have the old yesod 1.0.1 should set
    GIT_ANNEX_LOCAL_FEATURES=-DWITH_OLD_YESOD
  * copy: Avoid updating the location log when no copy is performed.
  * configure: Test that uuid -m works, falling back to plain uuid if not.
  * Avoid building the webapp on Debian architectures that do not yet
    have template haskell and thus yesod. (Should be available for arm soonish
    I hope).

 -- Joey Hess <joeyh@debian.org>  Mon, 01 Oct 2012 13:56:55 -0400

git-annex (3.20120924) unstable; urgency=low

  * assistant: New command, a daemon which does everything watch does,
    as well as automatically syncing file contents between repositories.
  * webapp: An interface for managing and configuring the assistant.
  * The default backend used when adding files to the annex is changed
    from SHA256 to SHA256E, to simplify interoperability with OSX, media
    players, and various programs that needlessly look at symlink targets.
    To get old behavior, add a .gitattributes containing: * annex.backend=SHA256
  * init: If no description is provided for a new repository, one will
    automatically be generated, like "joey@gnu:~/foo"
  * test: Set a lot of git environment variables so testing works in strange
    environments that normally need git config to set names, etc.
    Closes: #682351 Thanks, gregor herrmann
  * Disable ssh connection caching if the path to the control socket would be
    too long (and use relative path to minimise path to the control socket).
  * migrate: Check content before generating the new key, to avoid generating
    a key for corrupt data.
  * Support repositories created with --separate-git-dir. Closes: #684405
  * reinject: When the provided file doesn't match, leave it where it is,
    rather than moving to .git/annex/bad/
  * Avoid crashing on encoding errors in filenames when writing transfer info
    files and reading from checksum commands.
  * sync: Pushes the git-annex branch to remote/synced/git-annex, rather
    than directly to remote/git-annex.
  * Now supports matching files that are present on a number of remotes
    with a specified trust level. Example: --copies=trusted:2
    Thanks, Nicolas Pouillard

 -- Joey Hess <joeyh@debian.org>  Mon, 24 Sep 2012 13:47:48 -0400

git-annex (3.20120825) unstable; urgency=low

  * S3: Add fileprefix setting.
  * Pass --use-agent to gpg when in no tty mode. Thanks, Eskild Hustvedt.
  * Bugfix: Fix fsck in SHA*E backends, when the key contains composite
    extensions, as added in 3.20120721.

 -- Joey Hess <joeyh@debian.org>  Sat, 25 Aug 2012 10:00:10 -0400

git-annex (3.20120807) unstable; urgency=low

  * initremote: Avoid recording remote's description before checking
    that its config is valid.
  * unused, status: Avoid crashing when ran in bare repo.
  * Avoid crashing when "git annex get" fails to download from one
    location, and falls back to downloading from a second location.

 -- Joey Hess <joeyh@debian.org>  Tue, 07 Aug 2012 13:35:07 -0400

git-annex (3.20120721) unstable; urgency=low

  * get, move, copy: Now refuse to do anything when the requested file
    transfer is already in progress by another process.
  * status: Lists transfers that are currently in progress.
  * Fix passing --uuid to git-annex-shell.
  * When shaNsum commands cannot be found, use the Haskell SHA library
    (already a dependency) to do the checksumming. This may be slower,
    but avoids portability problems.
  * Use SHA library for files less than 50 kb in size, at which point it's
    faster than forking the more optimised external program.
  * SHAnE backends are now smarter about composite extensions, such as
    .tar.gz Closes: #680450
  * map: Write map.dot to .git/annex, which avoids watch trying to annex it.

 -- Joey Hess <joeyh@debian.org>  Sat, 21 Jul 2012 16:52:48 -0400

git-annex (3.20120629) unstable; urgency=low

  * cabal: Only try to use inotify on Linux.
  * Version build dependency on STM, and allow building without it,
    which disables the watch command.
  * Avoid ugly failure mode when moving content from a local repository
    that is not available.
  * Got rid of the last place that did utf8 decoding.
  * Accept arbitrarily encoded repository filepaths etc when reading
    git config output. This fixes support for remotes with unusual characters
    in their names.
  * sync: Automatically resolves merge conflicts.

 -- Joey Hess <joeyh@debian.org>  Fri, 29 Jun 2012 10:17:49 -0400

git-annex (3.20120624) unstable; urgency=low

  * watch: New subcommand, a daemon which notices changes to
    files and automatically annexes new files, etc, so you don't
    need to manually run git commands when manipulating files.
    Available on Linux, BSDs, and OSX!
  * Enable diskfree on kfreebsd, using kqueue.
  * unused: Fix crash when key names contain invalid utf8.
  * sync: Avoid recent git's interactive merge.

 -- Joey Hess <joeyh@debian.org>  Sun, 24 Jun 2012 12:36:50 -0400

git-annex (3.20120614) unstable; urgency=medium

  * addurl: Was broken by a typo introduced 2 released ago, now fixed.
    Closes: #677576
  * Install man page when run by cabal, in a location where man will
    find it, even when installing under $HOME. Thanks, Nathan Collins

 -- Joey Hess <joeyh@debian.org>  Thu, 14 Jun 2012 20:21:29 -0400

git-annex (3.20120611) unstable; urgency=medium

  * add: Prevent (most) modifications from being made to a file while it
    is being added to the annex.
  * initremote: Automatically describe a remote when creating it.
  * uninit: Refuse to run in a subdirectory. Closes: #677076

 -- Joey Hess <joeyh@debian.org>  Mon, 11 Jun 2012 10:32:01 -0400

git-annex (3.20120605) unstable; urgency=low

  * sync: Show a nicer message if a user tries to sync to a special remote.
  * lock: Reset unlocked file to index, rather than to branch head.
  * import: New subcommand, pulls files from a directory outside the annex
    and adds them.
  * Fix display of warning message when encountering a file that uses an
    unsupported backend.
  * Require that the SHA256 backend can be used when building, since it's the
    default.
  * Preserve parent environment when running hooks of the hook special remote.

 -- Joey Hess <joeyh@debian.org>  Tue, 05 Jun 2012 14:03:39 -0400

git-annex (3.20120522) unstable; urgency=low

  * Pass -a to cp even when it supports --reflink=auto, to preserve
    permissions.
  * Clean up handling of git directory and git worktree.
  * Add support for core.worktree, and fix support for GIT_WORK_TREE and
    GIT_DIR.

 -- Joey Hess <joeyh@debian.org>  Tue, 22 May 2012 11:16:13 -0400

git-annex (3.20120511) unstable; urgency=low

  * Rsync special remotes can be configured with shellescape=no
    to avoid shell quoting that is normally done when using rsync over ssh.
    This is known to be needed for certian rsync hosting providers
    (specificially hidrive.strato.com) that use rsync over ssh but do not
    pass it through the shell.
  * dropunused: Allow specifying ranges to drop.
  * addunused: New command, the opposite of dropunused, it relinks unused
    content into the git repository.
  * Fix use of several config settings: annex.ssh-options,
    annex.rsync-options, annex.bup-split-options. (And adjust types to avoid
    the bugs that broke several config settings.)

 -- Joey Hess <joeyh@debian.org>  Fri, 11 May 2012 12:29:30 -0400

git-annex (3.20120430) unstable; urgency=low

  * Fix use of annex.diskreserve config setting.
  * Directory special remotes now check annex.diskreserve.
  * Support git's core.sharedRepository configuration.
  * Add annex.http-headers and annex.http-headers-command config
    settings, to allow custom headers to be sent with all HTTP requests.
    (Requested by the Internet Archive)
  * uninit: Clear annex.uuid from .git/config. Closes: #670639
  * Added shared cipher mode to encryptable special remotes. This option
    avoids gpg key distribution, at the expense of flexibility, and with
    the requirement that all clones of the git repository be equally trusted.

 -- Joey Hess <joeyh@debian.org>  Mon, 30 Apr 2012 13:16:10 -0400

git-annex (3.20120418) unstable; urgency=low

  * bugfix: Adding a dotfile also caused all non-dotfiles to be added.
  * bup: Properly handle key names with spaces or other things that are
    not legal git refs.
  * git-annex (but not git-annex-shell) supports the git help.autocorrect
    configuration setting, doing fuzzy matching using the restricted
    Damerau-Levenshtein edit distance, just as git does. This adds a build
    dependency on the haskell edit-distance library.
  * Renamed diskfree.c to avoid OSX case insensativity bug.
  * cabal now installs git-annex-shell as a symlink to git-annex.
  * cabal file now autodetects whether S3 support is available.

 -- Joey Hess <joeyh@debian.org>  Wed, 18 Apr 2012 12:11:32 -0400

git-annex (3.20120406) unstable; urgency=low

  * Disable diskfree on kfreebsd, as I have a build failure on kfreebsd-i386
    that is quite likely caused by it.

 -- Joey Hess <joeyh@debian.org>  Sat, 07 Apr 2012 15:50:36 -0400

git-annex (3.20120405) unstable; urgency=low

  * Rewrote free disk space checking code, moving the portability
    handling into a small C library.
  * status: Display amount of free disk space.

 -- Joey Hess <joeyh@debian.org>  Thu, 05 Apr 2012 16:19:10 -0400

git-annex (3.20120315) unstable; urgency=low

  * fsck: Fix up any broken links and misplaced content caused by the
    directory hash calculation bug fixed in the last release.
  * sync: Sync to lower cost remotes first.
  * status: Fixed to run in constant space.
  * status: More accurate display of sizes of tmp and bad keys.
  * unused: Now uses a bloom filter, and runs in constant space.
    Use of a bloom filter does mean it will not notice a small
    number of unused keys. For repos with up to half a million keys,
    it will miss one key in 1000.
  * Added annex.bloomcapacity and annex.bloomaccuracy, which can be
    adjusted as desired to tune the bloom filter.
  * status: Display amount of memory used by bloom filter, and
    detect when it's too small for the number of keys in a repository.
  * git-annex-shell: Runs hooks/annex-content after content is received
    or dropped.
  * Work around a bug in rsync (IMHO) introduced by openSUSE's SIP patch.
  * git-annex now behaves as git-annex-shell if symlinked to and run by that
    name. The Makefile sets this up, saving some 8 mb of installed size.
  * git-union-merge is a demo program, so it is no longer built by default.

 -- Joey Hess <joeyh@debian.org>  Thu, 15 Mar 2012 11:05:28 -0400

git-annex (3.20120309) unstable; urgency=low

  * Fix key directory hash calculation code to behave as it did before 
    version 3.20120227 when a key contains non-ascii characters (only
    WORM backend is likely to have been affected).

 -- Joey Hess <joeyh@debian.org>  Fri, 09 Mar 2012 20:05:09 -0400

git-annex (3.20120230) unstable; urgency=low

  * "here" can be used to refer to the current repository,
    which can read better than the old "." (which still works too).
  * Directory special remotes now support chunking files written to them,
    avoiding writing files larger than a specified size.
  * Add progress bar display to the directory special remote.
  * Add configurable hooks that are run when git-annex starts and stops
    using a remote: remote.name.annex-start-command and
    remote.name.annex-stop-command
  * Fix a bug in symlink calculation code, that triggered in rare
    cases where an annexed file is in a subdirectory that nearly
    matched to the .git/annex/object/xx/yy subdirectories.

 -- Joey Hess <joeyh@debian.org>  Mon, 05 Mar 2012 13:38:13 -0400

git-annex (3.20120229) unstable; urgency=low

  * Fix test suite to not require a unicode locale.
  * Fix cabal build failure. Thanks, Sergei Trofimovich

 -- Joey Hess <joeyh@debian.org>  Wed, 29 Feb 2012 02:31:31 -0400

git-annex (3.20120227) unstable; urgency=low

  * Modifications to support ghc 7.4's handling of filenames.
    This version can only be built with ghc 7.4 or newer. See the ghc7.0
    branch for older ghcs.
  * S3: Fix irrefutable pattern failure when accessing encrypted S3
    credentials.
  * Use the haskell IfElse library.
  * Fix teardown of stale cached ssh connections.
  * Fixed to use the strict state monad, to avoid leaking all kinds of memory
    due to lazy state update thunks when adding/fixing many files.
  * Fixed some memory leaks that occurred when committing journal files.
  * Added a annex.queuesize setting, useful when adding hundreds of thousands
    of files on a system with plenty of memory.
  * whereis: Prints the urls of files that the web special remote knows about.
  * addurl --fast: Verifies that the url can be downloaded (only getting
    its head), and records the size in the key.
  * When checking that an url has a key, verify that the Content-Length,
    if available, matches the size of the key.
  * addurl: Added a --file option, which can be used to specify what
    file the url is added to. This can be used to override the default
    filename that is used when adding an url, which is based on the url.
    Or, when the file already exists, the url is recorded as another
    location of the file.
  * addurl: Normalize badly encoded urls.
  * addurl: Add --pathdepth option.
  * rekey: New plumbing level command, can be used to change the keys used
    for files en masse.
  * Store web special remote url info in a more efficient location.
    (Urls stored with this version will not be visible to older versions.)
  * Deal with NFS problem that caused a failure to remove a directory
    when removing content from the annex.
  * Make a single location log commit after a remote has received or
    dropped files. Uses a new "git-annex-shell commit" command when available.
  * To avoid commits of data to the git-annex branch after each command
    is run, set annex.alwayscommit=false. Its data will then be committed
    less frequently, when a merge or sync is done.
  * configure: Check if ssh connection caching is supported by the installed
    version of ssh and default annex.sshcaching accordingly.
  * move --from, copy --from: Now 10 times faster when scanning to find
    files in a remote on a local disk; rather than go through the location log
    to see which files are present on the remote, it simply looks at the 
    disk contents directly.

 -- Joey Hess <joeyh@debian.org>  Mon, 27 Feb 2012 12:58:21 -0400

git-annex (3.20120123) unstable; urgency=low

  * fsck --from: Fscking a remote is now supported. It's done by retrieving
    the contents of the specified files from the remote, and checking them,
    so can be an expensive operation. Still, if the remote is a special
    remote, or a git repository that you cannot run fsck in locally, it's
    nice to have the ability to fsck it.
  * If you have any directory special remotes, now would be a good time to
    fsck them, in case you were hit by the data loss bug fixed in the
    previous release!
  * fsck --from remote --fast: Avoids expensive file transfers, at the
    expense of not checking file size and/or contents.
  * Ssh connection caching is now enabled automatically by git-annex.
    Only one ssh connection is made to each host per git-annex run, which
    can speed some things up a lot, as well as avoiding repeated password
    prompts. Concurrent git-annex processes also share ssh connections.
    Cached ssh connections are shut down when git-annex exits.
  * To disable the ssh caching (if for example you have your own broader
    ssh caching configuration), set annex.sshcaching=false.

 -- Joey Hess <joeyh@debian.org>  Mon, 23 Jan 2012 13:48:48 -0400

git-annex (3.20120116) unstable; urgency=medium

  * Fix data loss bug in directory special remote, when moving a file
    to the remote failed, and partially transferred content was left
    behind in the directory, re-running the same move would think it
    succeeded and delete the local copy.

 -- Joey Hess <joeyh@debian.org>  Mon, 16 Jan 2012 16:43:45 -0400

git-annex (3.20120115) unstable; urgency=low

  * Add a sanity check for bad StatFS results. On architectures
    where StatFS does not currently work (s390, mips, powerpc, sparc),
    this disables the diskreserve checking code, and attempting to
    configure an annex.diskreserve will result in an error.
  * Fix QuickCheck dependency in cabal file.
  * Minor optimisations.

 -- Joey Hess <joeyh@debian.org>  Sun, 15 Jan 2012 13:54:20 -0400

git-annex (3.20120113) unstable; urgency=low

  * log: Add --gource mode, which generates output usable by gource.
  * map: Fix display of remote repos
  * Add annex-trustlevel configuration settings, which can be used to 
    override the trust level of a remote.
  * git-annex, git-union-merge: Support GIT_DIR and GIT_WORK_TREE.
  * Add libghc-testpack-dev to build depends on all arches.

 -- Joey Hess <joeyh@debian.org>  Fri, 13 Jan 2012 15:35:17 -0400

git-annex (3.20120106) unstable; urgency=low

  * Support unescaped repository urls, like git does.
  * log: New command that displays the location log for files,
    showing each repository they were added to and removed from.
  * Fix overbroad gpg --no-tty fix from last release.

 -- Joey Hess <joeyh@debian.org>  Sat, 07 Jan 2012 13:16:23 -0400

git-annex (3.20120105) unstable; urgency=low

  * Added annex-web-options configuration settings, which can be
    used to provide parameters to whichever of wget or curl git-annex uses
    (depends on which is available, but most of their important options
    suitable for use here are the same).
  * Dotfiles, and files inside dotdirs are not added by "git annex add"
    unless the dotfile or directory is explicitly listed. So "git annex add ."
    will add all untracked files in the current directory except for those in
    dotdirs.
  * Added quickcheck to build dependencies, and fail if test suite cannot be
    built.
  * fsck: Do backend-specific check before checking numcopies is satisfied.
  * Run gpg with --no-tty. Closes: #654721

 -- Joey Hess <joeyh@debian.org>  Thu, 05 Jan 2012 13:44:12 -0400

git-annex (3.20111231) unstable; urgency=low

  * sync: Improved to work well without a central bare repository.
    Thanks to Joachim Breitner.
  * Rather than manually committing, pushing, pulling, merging, and git annex
    merging, we encourage you to give "git annex sync" a try.
  * sync --fast: Selects some of the remotes with the lowest annex.cost
    and syncs those, in addition to any specified at the command line.
  * Union merge now finds the least expensive way to represent the merge.
  * reinject: Add a sanity check for using an annexed file as the source file.
  * Properly handle multiline git config values.
  * Fix the hook special remote, which bitrotted a while ago.
  * map: --fast disables use of dot to display map
  * Test suite improvements. Current top-level test coverage: 75%
  * Improve deletion of files from rsync special remotes. Closes: #652849
  * Add --include, which is the same as --not --exclude.
  * Format strings can be specified using the new --format option, to control
    what is output by git annex find.
  * Support git annex find --json
  * Fixed behavior when multiple insteadOf configs are provided for the
    same url base.
  * Can now be built with older git versions (before 1.7.7); the resulting
    binary should only be used with old git.
  * Updated to build with monad-control 0.3.

 -- Joey Hess <joeyh@debian.org>  Sat, 31 Dec 2011 14:55:29 -0400

git-annex (3.20111211) unstable; urgency=medium

  * Fix bug in last version in getting contents from bare repositories.
  * Ensure that git-annex branch changes are merged into git-annex's index,
    which fixes a bug that could cause changes that were pushed to the
    git-annex branch to get reverted. As a side effect, it's now safe
    for users to check out and commit changes directly to the git-annex
    branch.
  * map: Fix a failure to detect a loop when both repositories are local
    and refer to each other with relative paths.
  * Prevent key names from containing newlines.
  * add: If interrupted, add can leave files converted to symlinks but not
    yet added to git. Running the add again will now clean up this situtation.
  * Fix caching of decrypted ciphers, which failed when drop had to check
    multiple different encrypted special remotes.
  * unannex: Can be run on files that have been added to the annex, but not
    yet committed.
  * sync: New command that synchronises the local repository and default
    remote, by running git commit, pull, and push for you.
  * Version monad-control dependency in cabal file.

 -- Joey Hess <joeyh@debian.org>  Sun, 11 Dec 2011 21:24:39 -0400

git-annex (3.20111203) unstable; urgency=low

  * The VFAT filesystem on recent versions of Linux, when mounted with
    shortname=mixed, does not get along well with git-annex's mixed case
    .git/annex/objects hash directories. To avoid this problem, new content
    is now stored in all-lowercase hash directories. Except for non-bare
    repositories which would be a pain to transition and cannot be put on FAT.
    (Old mixed-case hash directories are still tried for backwards
    compatibility.)
  * Flush json output, avoiding a buffering problem that could result in
    doubled output.
  * Avoid needing haskell98 and other fixes for new ghc. Thanks, Mark Wright.
  * Bugfix: dropunused did not drop keys with two spaces in their name.
  * Support for storing .git/annex on a different device than the rest of the
    git repository.
  * --inbackend can be used to make git-annex only operate on files
    whose content is stored using a specified key-value backend.
  * dead: A command which says that a repository is gone for good
    and you don't want git-annex to mention it again.

 -- Joey Hess <joeyh@debian.org>  Sat, 03 Dec 2011 21:01:45 -0400

git-annex (3.20111122) unstable; urgency=low

  * merge: Improve commit messages to mention what was merged.
  * Avoid doing auto-merging in commands that don't need fully current
    information from the git-annex branch. In particular, git annex add
    no longer needs to auto-merge.
  * init: When run in an already initalized repository, and without
    a description specified, don't delete the old description. 
  * Optimised union merging; now only runs git cat-file once, and runs
    in constant space.
  * status: Now displays trusted, untrusted, and semitrusted repositories
    separately.
  * status: Include all special remotes in the list of repositories.
  * status: Fix --json mode.
  * status: --fast is back
  * Fix support for insteadOf url remapping. Closes: #644278
  * When not run in a git repository, git-annex can still display a usage
    message, and "git annex version" even works.
  * migrate: Don't fall over a stale temp file.
  * Avoid excessive escaping for rsync special remotes that are not accessed
    over ssh.
  * find: Support --print0

 -- Joey Hess <joeyh@debian.org>  Tue, 22 Nov 2011 14:31:45 -0400

git-annex (3.20111111) unstable; urgency=low

  * Handle a case where an annexed file is moved into a gitignored directory,
    by having fix --force add its change.
  * Avoid cyclic drop problems.
  * Optimized copy --from and get --from to avoid checking the location log
    for files that are already present.
  * Automatically fix up badly formatted uuid.log entries produced by
    3.20111105, whenever the uuid.log is changed (ie, by init or describe).
  * map: Support remotes with /~/ and /~user/

 -- Joey Hess <joeyh@debian.org>  Fri, 11 Nov 2011 13:44:18 -0400

git-annex (3.20111107) unstable; urgency=low

  * merge: Use fast-forward merges when possible.
    Thanks Valentin Haenel for a test case showing how non-fast-forward
    merges could result in an ongoing pull/merge/push cycle.
  * Don't try to read config from repos with annex-ignore set.
  * Bugfix: In the past two releases, git-annex init has written the uuid.log
    in the wrong format, with the UUID and description flipped.

 -- Joey Hess <joeyh@debian.org>  Mon, 07 Nov 2011 12:47:44 -0400

git-annex (3.20111105) unstable; urgency=low

  * The default backend used when adding files to the annex is changed
    from WORM to SHA256.
    To get old behavior, add a .gitattributes containing: * annex.backend=WORM
  * Sped up some operations on remotes that are on the same host.
  * copy --to: Fixed leak when copying many files to a remote on the same
    host.
  * uninit: Add guard against being run with the git-annex branch checked out.
  * Fail if --from or --to is passed to commands that do not support them.
  * drop --from is now supported to remove file content from a remote.
  * status: Now always shows the current repository, even when it does not
    appear in uuid.log.
  * fsck: Now works in bare repositories. Checks location log information,
    and file contents. Does not check that numcopies is satisfied, as
    .gitattributes information about numcopies is not available in a bare
    repository.
  * unused, dropunused: Now work in bare repositories.
  * Removed the setkey command, and added a reinject command with a more
    useful interface.
  * The fromkey command now takes the key as its first parameter. The --key
    option is no longer used.
  * Built without any filename containing .git being excluded. Closes: #647215
  * Record uuid when auto-initializing a remote so it shows in status.
  * Bugfix: Fixed git-annex init crash in a bare repository when there was
    already an existing git-annex branch.
  * Pass -t to rsync to preserve timestamps.

 -- Joey Hess <joeyh@debian.org>  Sat, 05 Nov 2011 15:47:52 -0400

git-annex (3.20111025) unstable; urgency=low

  * A remote can have a annexUrl configured, that is used by git-annex
    instead of its usual url. (Similar to pushUrl.)
  * migrate: Copy url logs for keys when migrating.
  * git-annex-shell: GIT_ANNEX_SHELL_READONLY and GIT_ANNEX_SHELL_LIMITED
    environment variables can be set to limit what commands can be run.
    This is used by gitolite's new git-annex support!

 -- Joey Hess <joeyh@debian.org>  Tue, 25 Oct 2011 13:03:08 -0700

git-annex (3.20111011) unstable; urgency=low

  * This version of git-annex only works with git 1.7.7 and newer.
    The breakage with old versions is subtle, and affects the
    annex.numcopies settings in .gitattributes, so be sure to upgrade git
    to 1.7.7. (Debian package now depends on that version.)
  * Don't pass absolute paths to git show-attr, as it started following
    symlinks when that's done in 1.7.7. Instead, use relative paths,
    which show-attr only handles 100% correctly in 1.7.7. Closes: #645046
  * Fix referring to remotes by uuid.
  * New or changed repository descriptions in uuid.log now have a timestamp,
    which is used to ensure the newest description is used when the uuid.log
    has been merged.
  * Note that older versions of git-annex will display the timestamp as part
    of the repository description, which is ugly but otherwise harmless.
  * Add timestamps to trust.log and remote.log too.
  * git-annex-shell: Added the --uuid option.
  * git-annex now asks git-annex-shell to verify that it's operating in 
    the expected repository.
  * Note that this git-annex will not interoperate with remotes using 
    older versions of git-annex-shell.
  * Now supports git's insteadOf configuration, to modify the url
    used to access a remote. Note that pushInsteadOf is not used;
    that and pushurl are reserved for actual git pushes. Closes: #644278
  * status: List all known repositories.
  * When displaying a list of repositories, show git remote names
    in addition to their descriptions.
  * Add locking to avoid races when changing the git-annex branch.
  * Various speed improvements gained by using ByteStrings.
  * Contain the zombie hordes.

 -- Joey Hess <joeyh@debian.org>  Tue, 11 Oct 2011 23:00:02 -0400

git-annex (3.20110928) unstable; urgency=low

  * --in can be used to make git-annex only operate on files
    believed to be present in a given repository.
  * Arbitrarily complex expressions can be built to limit the files git-annex
    operates on, by combining the options --not --and --or -( and -)
    Example: git annex get --exclude '*.mp3' --and --not -( --in usbdrive --or --in archive -)
  * --copies=N can be used to make git-annex only operate on files with
    the specified number of copies. (And --not --copies=N for the inverse.)
  * find: Rather than only showing files whose contents are present,
    when used with --exclude --copies or --in, displays all files that
    match the specified conditions.
  * Note that this is a behavior change for git-annex find! Old behavior
    can be gotten by using: git-annex find --in .
  * status: Massively sped up; remove --fast mode.
  * unused: File contents used by branches and tags are no longer
    considered unused, even when not used by the current branch. This is
    the final piece of the puzzle needed for git-annex to to play nicely
    with branches.

 -- Joey Hess <joeyh@debian.org>  Wed, 28 Sep 2011 18:14:02 -0400

git-annex (3.20110915) unstable; urgency=low

  * whereis: Show untrusted locations separately and do not include in
    location count.
  * Fix build without S3.
  * addurl: Always use whole url as destination filename, rather than
    only its file component.
  * get, drop, copy: Added --auto option, which decides whether
    to get/drop content as needed to work toward the configured numcopies.
  * bugfix: drop and fsck did not honor --exclude

 -- Joey Hess <joeyh@debian.org>  Thu, 15 Sep 2011 22:25:46 -0400

git-annex (3.20110906) unstable; urgency=low

  * Improve display of newlines around error and warning messages.
  * Fix Makefile to work with cabal again.

 -- Joey Hess <joeyh@debian.org>  Tue, 06 Sep 2011 13:45:16 -0400

git-annex (3.20110902) unstable; urgency=low

  * Set EMAIL when running test suite so that git does not need to be
    configured first. Closes: #638998
  * The wget command will now be used in preference to curl, if available.
  * init: Make description an optional parameter.
  * unused, status: Sped up by avoiding unnecessary stats of annexed files.
  * unused --remote: Reduced memory use to 1/4th what was used before.
  * Add --json switch, to produce machine-consumable output.

 -- Joey Hess <joeyh@debian.org>  Fri, 02 Sep 2011 21:20:37 -0400

git-annex (3.20110819) unstable; urgency=low

  * Now "git annex init" only has to be run once, when a git repository
    is first being created. Clones will automatically notice that git-annex
    is in use and automatically perform a basic initalization. It's
    still recommended to run "git annex init" in any clones, to describe them.
  * Added annex-cost-command configuration, which can be used to vary the
    cost of a remote based on the output of a shell command.
  * Fix broken upgrade from V1 repository. Closes: #638584

 -- Joey Hess <joeyh@debian.org>  Fri, 19 Aug 2011 20:34:09 -0400

git-annex (3.20110817) unstable; urgency=low

  * Fix shell escaping in rsync special remote.
  * addurl: --fast can be used to avoid immediately downloading the url.
  * Added support for getting content from git remotes using http (and https).
  * Added curl to Debian package dependencies.

 -- Joey Hess <joeyh@debian.org>  Wed, 17 Aug 2011 01:29:02 -0400

git-annex (3.20110719) unstable; urgency=low

  * add: Be even more robust to avoid ever leaving the file seemingly deleted.
    Closes: #634233
  * Bugfix: Make add ../ work.
  * Support the standard git -c name=value
  * unannex: Clean up use of git commit -a.

 -- Joey Hess <joeyh@debian.org>  Tue, 19 Jul 2011 23:39:53 -0400

git-annex (3.20110707) unstable; urgency=low

  * Fix sign bug in disk free space checking.
  * Bugfix: Forgot to de-escape keys when upgrading. Could result in
    bad location log data for keys that contain [&:%] in their names.
    (A workaround for this problem is to run git annex fsck.)
  * add: Avoid a failure mode that resulted in the file seemingly being
    deleted (content put in the annex but no symlink present).

 -- Joey Hess <joeyh@debian.org>  Thu, 07 Jul 2011 19:29:39 -0400

git-annex (3.20110705) unstable; urgency=low

  * uninit: Delete the git-annex branch and .git/annex/
  * unannex: In --fast mode, file content is left in the annex, and a
    hard link made to it.
  * uninit: Use unannex in --fast mode, to support unannexing multiple
    files that link to the same content.
  * Drop the dependency on the haskell curl bindings, use regular haskell HTTP.
  * Fix a pipeline stall when upgrading (caused by #624389).

 -- Joey Hess <joeyh@debian.org>  Tue, 05 Jul 2011 14:37:39 -0400

git-annex (3.20110702) unstable; urgency=low

  * Now the web can be used as a special remote. 
    This feature replaces the old URL backend.
  * addurl: New command to download an url and store it in the annex.
  * Sped back up fsck, copy --from, and other commands that often
    have to read a lot of information from the git-annex branch. Such
    commands are now faster than they were before introduction of the
    git-annex branch.
  * Always ensure git-annex branch exists.
  * Modify location log parser to allow future expansion.
  * --force will cause add, etc, to operate on ignored files.
  * Avoid mangling encoding when storing the description of repository
    and other content.
  * cabal can now be used to build git-annex. This is substantially
    slower than using make, does not build or install documentation,
    does not run the test suite, and is not particularly recommended,
    but could be useful to some.

 -- Joey Hess <joeyh@debian.org>  Sat, 02 Jul 2011 15:00:18 -0400

git-annex (3.20110624) experimental; urgency=low

  * New repository format, annex.version=3. Use `git annex upgrade` to migrate.
  * git-annex now stores its logs in a git-annex branch.
  * merge: New subcommand. Auto-merges the new git-annex branch.
  * Improved handling of bare git repos with annexes. Many more commands will
    work in them.
  * git-annex is now more robust; it will never leave state files
    uncommitted when some other git process comes along and locks the index
    at an inconvenient time.
  * rsync is now used when copying files from repos on other filesystems.
    cp is still used when copying file from repos on the same filesystem,
    since --reflink=auto can make it significantly faster on filesystems
    such as btrfs.
  * Allow --trust etc to specify a repository by name, for temporarily 
    trusting repositories that are not configured remotes.
  * unlock: Made atomic.
  * git-union-merge: New git subcommand, that does a generic union merge
    operation, and operates efficiently without touching the working tree.

 -- Joey Hess <joeyh@debian.org>  Fri, 24 Jun 2011 14:32:18 -0400

git-annex (0.20110610) unstable; urgency=low

  * Add --numcopies option.
  * Add --trust, --untrust, and --semitrust options.
  * get --from is the same as copy --from
  * Bugfix: Fix fsck to not think all SHAnE keys are bad.

 -- Joey Hess <joeyh@debian.org>  Fri, 10 Jun 2011 11:48:40 -0400

git-annex (0.20110601) unstable; urgency=low

  * Minor bugfixes and error message improvements.
  * Massively sped up `git annex lock` by avoiding use of the uber-slow
    `git reset`, and only running `git checkout` once, even when many files
    are being locked.
  * Fix locking of files with staged changes.
  * Somewhat sped up `git commit` of modifications to unlocked files.
  * Build fix for older ghc.

 -- Joey Hess <joeyh@debian.org>  Wed, 01 Jun 2011 11:50:47 -0400

git-annex (0.20110522) unstable; urgency=low

  * Closer emulation of git's behavior when told to use "foo/.git" as a
    git repository instead of just "foo". Closes: #627563
  * Fix bug in --exclude introduced in 0.20110516.

 -- Joey Hess <joeyh@debian.org>  Fri, 27 May 2011 20:20:41 -0400

git-annex (0.20110521) unstable; urgency=low

  * status: New subcommand to show info about an annex, including its size.
  * --backend now overrides any backend configured in .gitattributes files.
  * Add --debug option. Closes: #627499

 -- Joey Hess <joeyh@debian.org>  Sat, 21 May 2011 11:52:53 -0400

git-annex (0.20110516) unstable; urgency=low

  * Add a few tweaks to make it easy to use the Internet Archive's variant
    of S3. In particular, munge key filenames to comply with the IA's filename
    limits, disable encryption, support their nonstandard way of creating
    buckets, and allow x-archive-* headers to be specified in initremote to
    set item metadata.
  * Added filename extension preserving variant backends SHA1E, SHA256E, etc.
  * migrate: Use current filename when generating new key, for backends
    where the filename affects the key name.
  * Work around a bug in Network.URI's handling of bracketed ipv6 addresses.

 -- Joey Hess <joeyh@debian.org>  Mon, 16 May 2011 14:16:52 -0400

git-annex (0.20110503) unstable; urgency=low

  * Fix hasKeyCheap setting for bup and rsync special remotes.
  * Add hook special remotes.
  * Avoid crashing when an existing key is readded to the annex.
  * unused: Now also lists files fsck places in .git/annex/bad/
  * S3: When encryption is enabled, the Amazon S3 login credentials
    are stored, encrypted, in .git-annex/remotes.log, so environment
    variables need not be set after the remote is initialized.

 -- Joey Hess <joeyh@debian.org>  Tue, 03 May 2011 20:56:01 -0400

git-annex (0.20110427) unstable; urgency=low

  * Switch back to haskell SHA library, so git-annex remains buildable on
    Debian stable.
  * Added rsync special remotes. This could be used, for example, to 
    store annexed content on rsync.net (encrypted naturally). Or anywhere else.
  * Bugfix: Avoid pipeline stall when running git annex drop or fsck on a
    lot of files. Possibly only occured with ghc 7.

 -- Joey Hess <joeyh@debian.org>  Wed, 27 Apr 2011 22:50:26 -0400

git-annex (0.20110425) unstable; urgency=low

  * Use haskell Crypto library instead of haskell SHA library.
  * Remove testpack from build depends for non x86 architectures where it
    is not available. The test suite will not be run if it cannot be compiled.
  * Avoid using absolute paths when staging location log, as that can
    confuse git when a remote's path contains a symlink. Closes: #621386

 -- Joey Hess <joeyh@debian.org>  Mon, 25 Apr 2011 15:47:00 -0400

git-annex (0.20110420) unstable; urgency=low

  * Update Debian build dependencies for ghc 7.
  * Debian package is now built with S3 support.
    Thanks Joachim Breitner for making this possible.
  * Somewhat improved memory usage of S3, still work to do.
    Thanks Greg Heartsfield for ongoing work to improve the hS3 library
    for git-annex.

 -- Joey Hess <joeyh@debian.org>  Thu, 21 Apr 2011 15:00:48 -0400

git-annex (0.20110419) unstable; urgency=low

  * Don't run gpg in batch mode, so it can prompt for passphrase when
    there is no agent.
  * Add missing build dep on dataenc.
  * S3: Fix stalls when transferring encrypted data.
  * bup: Avoid memory leak when transferring encrypted data.

 -- Joey Hess <joeyh@debian.org>  Tue, 19 Apr 2011 21:26:51 -0400

git-annex (0.20110417) unstable; urgency=low

  * bup is now supported as a special type of remote.
  * The data sent to special remotes (Amazon S3, bup, etc) can be encrypted
    using GPG for privacy.
  * Use lowercase hash directories for locationlog files, to avoid
    some issues with git on OSX with the mixed-case directories.
    No migration is needed; the old mixed case hash directories are still
    read; new information is written to the new directories.
  * Unused files on remotes, particulary special remotes, can now be
    identified and dropped, by using "--from remote" with git annex unused
    and git annex dropunused.
  * Clear up short option confusion between --from and --force (-f is now
    --from, and there is no short option for --force).
  * Add build depend on perlmagick so docs are consistently built.
    Closes: #621410
  * Add doc-base file. Closes: #621408
  * Periodically flush git command queue, to avoid boating memory usage
    too much.
  * Support "sha1" and "sha512" commands on FreeBSD, and allow building
    if any/all SHA commands are not available. Thanks, Fraser Tweedale

 -- Joey Hess <joeyh@debian.org>  Sun, 17 Apr 2011 12:00:24 -0400

git-annex (0.20110401) experimental; urgency=low

  * Amazon S3 is now supported as a special type of remote.
    Warning: Encrypting data before sending it to S3 is not yet supported.
  * Note that Amazon S3 support is not built in by default on Debian yet,
    as hS3 is not packaged.
  * fsck: Ensure that files and directories in .git/annex/objects
    have proper permissions.
  * Added a special type of remote called a directory remote, which
    simply stores files in an arbitrary local directory.
  * Bugfix: copy --to --fast never really copied, fixed.

 -- Joey Hess <joeyh@debian.org>  Fri, 01 Apr 2011 21:27:22 -0400

git-annex (0.20110328) experimental; urgency=low

  * annex.diskreserve can be given in arbitrary units (ie "0.5 gigabytes")
  * Generalized remotes handling, laying groundwork for remotes that are
    not regular git remotes. (Think Amazon S3.)
  * Provide a less expensive version of `git annex copy --to`, enabled
    via --fast. This assumes that location tracking information is correct,
    rather than contacting the remote for every file.
  * Bugfix: Keys could be received into v1 annexes from v2 annexes, via
    v1 git-annex-shell. This results in some oddly named keys in the v1
    annex. Recognise and fix those keys when upgrading, instead of crashing.

 -- Joey Hess <joeyh@debian.org>  Mon, 28 Mar 2011 10:47:29 -0400

git-annex (0.20110325) experimental; urgency=low

  * Free space checking is now done, for transfers of data for keys
    that have free space metadata. (Notably, not for SHA* keys generated
    with git-annex 0.2x or earlier.) The code is believed to work on
    Linux, FreeBSD, and OSX; check compile-time messages to see if it
    is not enabled for your OS.
  * Add annex.diskreserve config setting, to control how much free space
    to reserve for other purposes and avoid using (defaults to 1 mb).
  * Add --fast flag, that can enable less expensive, but also less thorough
    versions of some commands.
  * fsck: In fast mode, avoid checking checksums.
  * unused: In fast mode, just show all existing temp files as unused,
    and avoid expensive scan for other unused content.
  * migrate: Support migrating v1 SHA keys to v2 SHA keys with
    size information that can be used for free space checking.
  * Fix space leak in fsck and drop commands.
  * migrate: Bugfix for case when migrating a file results in a key that
    is already present in .git/annex/objects.
  * dropunused: Significantly sped up; only read unused log file once.

 -- Joey Hess <joeyh@debian.org>  Fri, 25 Mar 2011 00:47:37 -0400

git-annex (0.20110320) experimental; urgency=low

  * Fix dropping of files using the URL backend.
  * Fix support for remotes with '.' in their names.
  * Add version command to show git-annex version as well as repository
    version information.
  * No longer auto-upgrade to repository format 2, to avoid accidental
    upgrades, etc. Use git-annex upgrade when you're ready to run this
    version.

 -- Joey Hess <joeyh@debian.org>  Sun, 20 Mar 2011 16:36:33 -0400

git-annex (0.20110316) experimental; urgency=low

  * New repository format, annex.version=2.
  * The first time git-annex is run in an old format repository, it
    will automatically upgrade it to the new format, staging all
    necessary changes to git. Also added a "git annex upgrade" command.
  * Colons are now avoided in filenames, so bare clones of git repos
    can be put on USB thumb drives formatted with vFAT or similar
    filesystems.
  * Added two levels of hashing to object directory and .git-annex logs,
    to improve scalability with enormous numbers of annexed
    objects. (With one hundred million annexed objects, each
    directory would contain fewer than 1024 files.)
  * The setkey, fromkey, and dropkey subcommands have changed how
    the key is specified. --backend is no longer used with these.

 -- Joey Hess <joeyh@debian.org>  Wed, 16 Mar 2011 16:20:23 -0400

git-annex (0.24) unstable; urgency=low

  Branched the 0.24 series, which will be maintained for a while to
  support v1 git-annex repos, while main development moves to the 0.2011
  series, with v2 git-annex repos.

  * Add Suggests on graphviz. Closes: #618039
  * When adding files to the annex, the symlinks pointing at the annexed
    content are made to have the same mtime as the original file.
    While git does not preserve that information, this allows a tool
    like metastore to be used with annexed files.
    (Currently this is only done on systems supporting POSIX 200809.)

 -- Joey Hess <joeyh@debian.org>  Wed, 16 Mar 2011 18:35:13 -0400

git-annex (0.23) unstable; urgency=low

  * Support ssh remotes with a port specified.
  * whereis: New subcommand to show where a file's content has gotten to.
  * Rethink filename encoding handling for display. Since filename encoding
    may or may not match locale settings, any attempt to decode filenames 
    will fail for some files. So instead, do all output in binary mode.

 -- Joey Hess <joeyh@debian.org>  Sat, 12 Mar 2011 15:02:49 -0400

git-annex (0.22) unstable; urgency=low

  * Git annexes can now be attached to bare git repositories.
    (Both the local and remote host must have this version of git-annex
    installed for it to work.)
  * Support filenames that start with a dash; when such a file is passed
    to a utility it will be escaped to avoid it being interpreted as an
    option. (I went a little overboard and got the type checker involved
    in this, so such files are rather comprehensively supported now.)
  * New backends: SHA512 SHA384 SHA256 SHA224
    (Supported on systems where corresponding shaNsum commands are available.)
  * describe: New subcommand that can set or change the description of
    a repository.
  * Fix test suite to reap zombies.
    (Zombies can be particularly annoying on OSX; thanks to Jimmy Tang
    for his help eliminating the infestation... for now.)
  * Make test suite not rely on a working cp -pr.
    (The Unix wars are still ON!)
  * Look for dir.git directories the same as git does.
  * Support remote urls specified as relative paths.
  * Support non-ssh remote paths that contain tilde expansions.
  * fsck: Check for and repair location log damage.
  * Bugfix: When fsck detected and moved away corrupt file content, it did
    not update the location log.

 -- Joey Hess <joeyh@debian.org>  Fri, 04 Mar 2011 15:10:57 -0400

git-annex (0.21) unstable; urgency=low

  * test: Don't rely on chmod -R working.
  * unannex: Fix recently introduced bug when attempting to unannex more
    than one file at a time.
  * test: Set git user name and email in case git can't guess values.
  * Fix display of unicode filenames.

 -- Joey Hess <joeyh@debian.org>  Fri, 11 Feb 2011 23:21:08 -0400

git-annex (0.20) unstable; urgency=low

  * Preserve specified file ordering when instructed to act on multiple
    files or directories. For example, "git annex get a b" will now always
    get "a" before "b". Previously it could operate in either order.
  * unannex: Commit staged changes at end, to avoid some confusing behavior
    with the pre-commit hook, which would see some types of commits after
    an unannex as checking in of an unlocked file.
  * map: New subcommand that uses graphviz to display a nice map of
    the git repository network.
  * Deal with the mtl/monads-fd conflict.
  * configure: Check for sha1sum.

 -- Joey Hess <joeyh@debian.org>  Tue, 08 Feb 2011 18:57:24 -0400

git-annex (0.19) unstable; urgency=low

  * configure: Support using the uuidgen command if the uuid command is
    not available.
  * Allow --exclude to be specified more than once.
  * There are now three levels of repository trust.
  * untrust: Now marks the current repository as untrusted.
  * semitrust: Now restores the default trust level. (What untrust used to do.)
  * fsck, drop: Take untrusted repositories into account.
  * Bugfix: Files were copied from trusted remotes first even if their
    annex.cost was higher than other remotes.
  * Improved temp file handling. Transfers of content can now be resumed
    from temp files later; the resume does not have to be the immediate
    next git-annex run.
  * unused: Include partially transferred content in the list.
  * Bugfix: Running a second git-annex while a first has a transfer in
    progress no longer deletes the first processes's temp file.

 -- Joey Hess <joeyh@debian.org>  Fri, 28 Jan 2011 14:31:37 -0400

git-annex (0.18) unstable; urgency=low

  * Bugfix: `copy --to` and `move --to` forgot to stage location log changes
    after transferring the file to the remote repository.
    (Did not affect ssh remotes.)
  * fsck: Fix bug in moving of corrupted files to .git/annex/bad/
  * migrate: Fix support for --backend option.
  * unlock: Fix behavior when file content is not present.
  * Test suite improvements. Current top-level test coverage: 80%

 -- Joey Hess <joeyh@debian.org>  Fri, 14 Jan 2011 14:17:44 -0400

git-annex (0.17) unstable; urgency=low

  * unannex: Now skips files whose content is not present, rather than
    it being an error.
  * New migrate subcommand can be used to switch files to using a different
    backend, safely and with no duplication of content.
  * bugfix: Fix crash caused by empty key name. (Thanks Henrik for reporting.)

 -- Joey Hess <joeyh@debian.org>  Sun, 09 Jan 2011 10:04:11 -0400

git-annex (0.16) unstable; urgency=low

  * git-annex-shell: Avoid exposing any git repo config except for the
    annex.uuid when doing configlist.
  * bugfix: Running `move --to` with a remote whose UUID was not yet known
    could result in git-annex not recording on the local side where the
    file was moved to. This could not result in data loss, or even a
    significant problem, since the remote *did* record that it had the file.
  * Also, add a general guard to detect attempts to record information
    about repositories with missing UUIDs.
  * bugfix: Running `move --to` with a non-ssh remote failed.
  * bugfix: Running `copy --to` with a non-ssh remote actually did a move.
  * Many test suite improvements. Current top-level test coverage: 65%

 -- Joey Hess <joeyh@debian.org>  Fri, 07 Jan 2011 14:33:13 -0400

git-annex (0.15) unstable; urgency=low

  * Support scp-style urls for remotes (host:path).
  * Support ssh urls containing "~".
  * Add trust and untrust subcommands, to allow configuring repositories
    that are trusted to retain files without explicit checking.
  * Fix bug in numcopies handling when multiple remotes pointed to the
    same repository.
  * Introduce the git-annex-shell command. It's now possible to make
    a user have it as a restricted login shell, similar to git-shell.
  * Note that git-annex will always use git-annex-shell when accessing
    a ssh remote, so all of your remotes need to be upgraded to this
    version of git-annex at the same time.
  * Now rsync is exclusively used for copying files to and from remotes.
    scp is not longer supported.

 -- Joey Hess <joeyh@debian.org>  Fri, 31 Dec 2010 22:00:52 -0400

git-annex (0.14) unstable; urgency=low

  * Bugfix to git annex unused in a repository with nothing yet annexed.
  * Support upgrading from a v0 annex with nothing in it.
  * Avoid multiple calls to git ls-files when passed eg, "*".

 -- Joey Hess <joeyh@debian.org>  Fri, 24 Dec 2010 17:38:48 -0400

git-annex (0.13) unstable; urgency=low

  * Makefile: Install man page and html (when built).
  * Makefile: Add GHCFLAGS variable.
  * Fix upgrade from 0.03.
  * Support remotes using git+ssh and ssh+git as protocol.
    Closes: #607056

 -- Joey Hess <joeyh@debian.org>  Tue, 14 Dec 2010 13:05:10 -0400

git-annex (0.12) unstable; urgency=low

  * Add --exclude option to exclude files from processing.
  * mwdn2man: Fix a bug in newline supression. Closes: #606578
  * Bugfix to git annex add of an unlocked file in a subdir. Closes: #606579
  * Makefile: Add PREFIX variable.

 -- Joey Hess <joeyh@debian.org>  Sat, 11 Dec 2010 17:32:00 -0400

git-annex (0.11) unstable; urgency=low

  * If available, rsync will be used for file transfers from remote
    repositories. This allows resuming interrupted transfers.
  * Added remote.annex-rsync-options.
  * Avoid deleting temp files when rsync fails.
  * Improve detection of version 0 repos.
  * Add uninit subcommand. Closes: #605749

 -- Joey Hess <joeyh@debian.org>  Sat, 04 Dec 2010 17:27:42 -0400

git-annex (0.10) unstable; urgency=low

  * In .gitattributes, the annex.numcopies attribute can be used
    to control the number of copies to retain of different types of files.
  * Bugfix: Always correctly handle gitattributes when in a subdirectory of
    the repository. (Had worked ok for ones like "*.mp3", but failed for
    ones like "dir/*".)
  * fsck: Fix warning about not enough copies of a file, when locations
    are known, but are not available in currently configured remotes.
  * precommit: Optimise to avoid calling git-check-attr more than once.
  * The git-annex-backend attribute has been renamed to annex.backend.

 -- Joey Hess <joeyh@debian.org>  Sun, 28 Nov 2010 19:28:05 -0400

git-annex (0.09) unstable; urgency=low

  * Add copy subcommand.
  * Fix bug in setkey subcommand triggered by move --to.

 -- Joey Hess <joeyh@debian.org>  Sat, 27 Nov 2010 17:14:59 -0400

git-annex (0.08) unstable; urgency=low

  * Fix `git annex add ../foo` (when ran in a subdir of the repo).
  * Add configure step to build process.
  * Only use cp -a if it is supported, falling back to cp -p or plain cp
    as needed for portability.
  * cp --reflink=auto is used if supported, and will make git annex unlock
    much faster on filesystems like btrfs that support copy on write.

 -- Joey Hess <joeyh@debian.org>  Sun, 21 Nov 2010 13:45:44 -0400

git-annex (0.07) unstable; urgency=low

  * find: New subcommand.
  * unused: New subcommand, finds unused data. (Split out from fsck.)
  * dropunused: New subcommand, provides for easy dropping of unused keys
    by number, as listed by the unused subcommand.
  * fsck: Print warnings to stderr; --quiet can now be used to only see
    problems.

 -- Joey Hess <joeyh@debian.org>  Mon, 15 Nov 2010 18:41:50 -0400

git-annex (0.06) unstable; urgency=low

  * fsck: Check if annex.numcopies is satisfied.
  * fsck: Verify the sha1 of files when the SHA1 backend is used.
  * fsck: Verify the size of files when the WORM backend is used.
  * fsck: Allow specifying individual files if fscking everything
    is not desired.
  * fsck: Fix bug, introduced in 0.04, in detection of unused data.

 -- Joey Hess <joeyh@debian.org>  Sat, 13 Nov 2010 16:24:29 -0400

git-annex (0.05) unstable; urgency=low

  * Optimize both pre-commit and lock subcommands to not call git diff
    on every file being committed/locked.
    (This actually also works around a bug in ghc, that caused
    git-annex 0.04 pre-commit to sometimes corrupt filename being read
    from git ls-files and fail. 
    See <http://hackage.haskell.org/trac/ghc/ticket/4493>
    The excessive number of calls made by pre-commit exposed the ghc bug.
    Thanks Josh Triplett for the debugging.)
  * Build with -O2.

 -- Joey Hess <joeyh@debian.org>  Thu, 11 Nov 2010 18:31:09 -0400

git-annex (0.04) unstable; urgency=low

  * Add unlock subcommand, which replaces the symlink with a copy of
    the file's content in preparation of changing it. The "edit" subcommand
    is an alias for unlock.
  * Add lock subcommand.
  * Unlocked files will now automatically be added back into the annex when
    committed (and the updated symlink committed), by some magic in the
    pre-commit hook.
  * The SHA1 backend is now fully usable.
  * Add annex.version, which will be used to automate upgrades
    between incompatible versions.
  * Reorganised the layout of .git/annex/
  * The new layout will be automatically upgraded to the first time
    git-annex is used in a repository with the old layout.
  * Note that git-annex 0.04 cannot transfer content from old repositories
    that have not yet been upgraded.
  * Annexed file contents are now made unwritable and put in unwriteable
    directories, to avoid them accidentally being removed or modified.
    (Thanks Josh Triplett for the idea.)
  * Add build dep on libghc6-testpack-dev. Closes: #603016
  * Avoid using runghc to run test suite as it is not available on all
    architectures. Closes: #603006

 -- Joey Hess <joeyh@debian.org>  Wed, 10 Nov 2010 14:23:23 -0400

git-annex (0.03) unstable; urgency=low

  * Fix support for file:// remotes.
  * Add --verbose
  * Fix SIGINT handling.
  * Fix handling of files with unusual characters in their name.
  * Fixed memory leak; git-annex no longer reads the whole file list
    from git before starting, and will be much faster with large repos.
  * Fix crash on unknown symlinks.
  * Added remote.annex-scp-options and remote.annex-ssh-options.
  * The backends to use when adding different sets of files can be configured
    via gitattributes.
  * In .gitattributes, the git-annex-backend attribute can be set to the
    names of backends to use when adding different types of files.
  * Add fsck subcommand. (For now it only finds unused key contents in the
    annex.)

 -- Joey Hess <joeyh@debian.org>  Sun, 07 Nov 2010 18:26:04 -0400

git-annex (0.02) unstable; urgency=low

  * Can scp annexed files from remote hosts, and check remote hosts for
    file content when dropping files.
  * New move subcommand, that makes it easy to move file contents from
    or to a remote.
  * New fromkey subcommand, for registering urls, etc.
  * git-annex init will now set up a pre-commit hook that fixes up symlinks
    before they are committed, to ensure that moving symlinks around does not
    break them.
  * More intelligent and fast staging of modified files; git add coalescing.
  * Add remote.annex-ignore git config setting to allow completly disabling
    a given remote.
  * --from/--to can be used to control the remote repository that git-annex
    uses.
  * --quiet can be used to avoid verbose output
  * New plumbing-level dropkey and addkey subcommands.
  * Lots of bug fixes.

 -- Joey Hess <joeyh@debian.org>  Wed, 27 Oct 2010 16:39:29 -0400

git-annex (0.01) unstable; urgency=low

  * First prerelease.

 -- Joey Hess <joeyh@debian.org>  Wed, 20 Oct 2010 12:54:24 -0400<|MERGE_RESOLUTION|>--- conflicted
+++ resolved
@@ -1,5 +1,11 @@
-<<<<<<< HEAD
+git-annex (6.20180627) UNRELEASED; urgency=medium
+
   * Include uname in standalone builds.
+  * Support configuring remote.web.annex-cost and remote.bittorrent.annex-cost
+  * info: Display uuid and description when a repository is identified by
+    uuid, and for "here".
+ 
+ -- Joey Hess <id@joeyh.name>  Fri, 22 Jun 2018 10:36:22 -0400
 
 git-annex (6.20180626) upstream; urgency=high
 
@@ -35,13 +41,6 @@
     youtube-dl be used.
  
   Non-security fix changes:
-=======
-  * Support configuring remote.web.annex-cost and remote.bittorrent.annex-cost
-  * info: Display uuid and description when a repository is identified by
-    uuid, and for "here".
-
-git-annex (6.20180530) UNRELEASED; urgency=medium
->>>>>>> 74890e14
 
   * Fix build with ghc 8.4+, which broke due to the Semigroup Monoid change. 
   * version: Show operating system and repository version list 
