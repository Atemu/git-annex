Name: git-annex
Version: 6.20161210
Cabal-Version: >= 1.8
License: GPL-3
Maintainer: Joey Hess <id@joeyh.name>
Author: Joey Hess
Stability: Stable
Copyright: 2010-2016 Joey Hess
License-File: COPYRIGHT
Homepage: http://git-annex.branchable.com/
Build-type: Custom
Category: Utility
Synopsis: manage files with git, without checking their contents into git
Description:
 git-annex allows managing files with git, without checking the file
 contents into git. While that may seem paradoxical, it is useful when
 dealing with files larger than git can currently easily handle, whether due
 to limitations in memory, time, or disk space.
 .
 It can store large files in many places, from local hard drives, to a
 large number of cloud storage services, including S3, WebDAV,
 and rsync, with a dozen cloud storage providers usable via plugins.
 Files can be stored encrypted with gpg, so that the cloud storage
 provider cannot see your data. git-annex keeps track of where each file
 is stored, so it knows how many copies are available, and has many
 facilities to ensure your data is preserved.
 .
 git-annex can also be used to keep a folder in sync between computers,
 noticing when files are changed, and automatically committing them
 to git and transferring them to other computers. The git-annex webapp
 makes it easy to set up and use git-annex this way.
-- The tarball uploaded to hackage does not include every non-haskell
-- file in the git repo. The website is left out, so is build machinary for
-- standalone apps, and packages. Include only files that are needed
-- make cabal install git-annex work.
Extra-Source-Files:
  stack.yaml
  README
  CHANGELOG
  NEWS
  doc/license/GPL
  doc/license/AGPL
  doc/git-annex.mdwn
  doc/git-annex-add.mdwn
  doc/git-annex-addunused.mdwn
  doc/git-annex-addurl.mdwn
  doc/git-annex-adjust.mdwn
  doc/git-annex-assistant.mdwn
  doc/git-annex-calckey.mdwn
  doc/git-annex-checkpresentkey.mdwn
  doc/git-annex-contentlocation.mdwn
  doc/git-annex-copy.mdwn
  doc/git-annex-dead.mdwn
  doc/git-annex-describe.mdwn
  doc/git-annex-diffdriver.mdwn
  doc/git-annex-direct.mdwn
  doc/git-annex-drop.mdwn
  doc/git-annex-dropkey.mdwn
  doc/git-annex-dropunused.mdwn
  doc/git-annex-edit.mdwn
  doc/git-annex-enableremote.mdwn
  doc/git-annex-enable-tor.mdwn
  doc/git-annex-examinekey.mdwn
  doc/git-annex-expire.mdwn
  doc/git-annex-find.mdwn
  doc/git-annex-findref.mdwn
  doc/git-annex-fix.mdwn
  doc/git-annex-forget.mdwn
  doc/git-annex-fromkey.mdwn
  doc/git-annex-fsck.mdwn
  doc/git-annex-fuzztest.mdwn
  doc/git-annex-get.mdwn
  doc/git-annex-group.mdwn
  doc/git-annex-groupwanted.mdwn
  doc/git-annex-import.mdwn
  doc/git-annex-importfeed.mdwn
  doc/git-annex-indirect.mdwn
  doc/git-annex-info.mdwn
  doc/git-annex-init.mdwn
  doc/git-annex-initremote.mdwn
  doc/git-annex-list.mdwn
  doc/git-annex-lock.mdwn
  doc/git-annex-log.mdwn
  doc/git-annex-lookupkey.mdwn
  doc/git-annex-map.mdwn
  doc/git-annex-matchexpression.mdwn
  doc/git-annex-matching-options.mdwn
  doc/git-annex-merge.mdwn
  doc/git-annex-metadata.mdwn
  doc/git-annex-migrate.mdwn
  doc/git-annex-mirror.mdwn
  doc/git-annex-move.mdwn
  doc/git-annex-numcopies.mdwn
  doc/git-annex-p2p.mdwn
  doc/git-annex-pre-commit.mdwn
  doc/git-annex-preferred-content.mdwn
  doc/git-annex-proxy.mdwn
  doc/git-annex-readpresentkey.mdwn
  doc/git-annex-registerurl.mdwn
  doc/git-annex-reinit.mdwn
  doc/git-annex-reinject.mdwn
  doc/git-annex-rekey.mdwn
  doc/git-annex-remotedaemon.mdwn
  doc/git-annex-repair.mdwn
  doc/git-annex-required.mdwn
  doc/git-annex-resolvemerge.mdwn
  doc/git-annex-rmurl.mdwn
  doc/git-annex-schedule.mdwn
  doc/git-annex-semitrust.mdwn
  doc/git-annex-setkey.mdwn
  doc/git-annex-setpresentkey.mdwn
  doc/git-annex-shell.mdwn
  doc/git-annex-smudge.mdwn
  doc/git-annex-status.mdwn
  doc/git-annex-sync.mdwn
  doc/git-annex-test.mdwn
  doc/git-annex-testremote.mdwn
  doc/git-annex-transferkey.mdwn
  doc/git-annex-transferkeys.mdwn
  doc/git-annex-trust.mdwn
  doc/git-annex-unannex.mdwn
  doc/git-annex-undo.mdwn
  doc/git-annex-ungroup.mdwn
  doc/git-annex-uninit.mdwn
  doc/git-annex-unlock.mdwn
  doc/git-annex-untrust.mdwn
  doc/git-annex-unused.mdwn
  doc/git-annex-upgrade.mdwn
  doc/git-annex-vadd.mdwn
  doc/git-annex-vcycle.mdwn
  doc/git-annex-version.mdwn
  doc/git-annex-vfilter.mdwn
  doc/git-annex-vicfg.mdwn
  doc/git-annex-view.mdwn
  doc/git-annex-vpop.mdwn
  doc/git-annex-wanted.mdwn
  doc/git-annex-watch.mdwn
  doc/git-annex-webapp.mdwn
  doc/git-annex-whereis.mdwn
<<<<<<< HEAD
=======
  doc/git-annex-xmppgit.mdwn
  doc/git-remote-tor-annex.mdwn
>>>>>>> 8484c0c1
  doc/logo.svg
  doc/logo_16x16.png
  Build/mdwn2man
  Assistant/WebApp/routes
  static/activityicon.gif
  static/css/bootstrap.css
  static/css/bootstrap-theme.css
  static/js/jquery.ui.core.js
  static/js/longpolling.js
  static/js/jquery.full.js
  static/js/jquery.ui.sortable.js
  static/js/jquery.ui.mouse.js
  static/js/jquery.ui.widget.js
  static/js/bootstrap.js
  static/syncicon.gif
  static/favicon.ico
  static/fonts/glyphicons-halflings-regular.woff
  static/fonts/glyphicons-halflings-regular.eot
  static/fonts/glyphicons-halflings-regular.svg
  static/fonts/glyphicons-halflings-regular.ttf
  templates/sidebar/main.hamlet
  templates/sidebar/alert.hamlet
  templates/bootstrap.hamlet
  templates/error.cassius
  templates/README
  templates/error.hamlet
  templates/documentation/license.hamlet
  templates/documentation/repogroup.hamlet
  templates/documentation/about.hamlet
  templates/dashboard/main.hamlet
  templates/dashboard/transfers.cassius
  templates/dashboard/transfers.hamlet
  templates/dashboard/metarefresh.hamlet
  templates/page.cassius
  templates/page.hamlet
  templates/control/repairrepository.hamlet
  templates/control/repairrepository/done.hamlet
  templates/control/notrunning.julius
  templates/control/notrunning.hamlet
  templates/control/repositoryswitcher.hamlet
  templates/control/shutdown.hamlet
  templates/control/log.hamlet
  templates/page.julius
  templates/repolist.julius
  templates/configurators/adddrive/combine.hamlet
  templates/configurators/adddrive/setupmodal.hamlet
  templates/configurators/adddrive/encrypt.hamlet
  templates/configurators/newrepository.hamlet
  templates/configurators/needglaciercli.hamlet
  templates/configurators/adds3.hamlet
  templates/configurators/genkeymodal.hamlet
  templates/configurators/main.hamlet
  templates/configurators/needconnection.hamlet
  templates/configurators/newrepository/form.hamlet
  templates/configurators/newrepository/first.hamlet
  templates/configurators/newrepository/combine.hamlet
  templates/configurators/enablewebdav.hamlet
  templates/configurators/pairing/local/inprogress.hamlet
  templates/configurators/pairing/local/prompt.hamlet
  templates/configurators/pairing/disabled.hamlet
  templates/configurators/addglacier.hamlet
  templates/configurators/fsck.cassius
  templates/configurators/edit/nonannexremote.hamlet
  templates/configurators/edit/webrepository.hamlet
  templates/configurators/edit/repository.hamlet
  templates/configurators/unused.hamlet
  templates/configurators/addbox.com.hamlet
  templates/configurators/ssh/testmodal.hamlet
  templates/configurators/ssh/expiredpassword.hamlet
  templates/configurators/ssh/error.hamlet
  templates/configurators/ssh/combine.hamlet
  templates/configurators/ssh/enable.hamlet
  templates/configurators/ssh/add.hamlet
  templates/configurators/ssh/setupmodal.hamlet
  templates/configurators/ssh/confirm.hamlet
  templates/configurators/upgrade/android.hamlet
  templates/configurators/enableia.hamlet
  templates/configurators/fsck.hamlet
  templates/configurators/addrepository/archive.hamlet
  templates/configurators/addrepository/cloud.hamlet
  templates/configurators/addrepository/connection.hamlet
  templates/configurators/addrepository/ssh.hamlet
  templates/configurators/addrepository/misc.hamlet
  templates/configurators/rsync.net/add.hamlet
  templates/configurators/rsync.net/encrypt.hamlet
  templates/configurators/gitlab.com/add.hamlet
  templates/configurators/needgcrypt.hamlet
  templates/configurators/enabledirectory.hamlet
  templates/configurators/fsck/status.hamlet
  templates/configurators/fsck/form.hamlet
  templates/configurators/fsck/preferencesform.hamlet
  templates/configurators/fsck/formcontent.hamlet
  templates/configurators/delete/finished.hamlet
  templates/configurators/delete/start.hamlet
  templates/configurators/delete/currentrepository.hamlet
  templates/configurators/unused/form.hamlet
  templates/configurators/adddrive.hamlet
  templates/configurators/preferences.hamlet
  templates/configurators/addia.hamlet
  templates/configurators/enableaws.hamlet
  templates/configurators/addrepository.hamlet
  templates/actionbutton.hamlet
  templates/repolist.hamlet
  templates/controlmenu.hamlet
  templates/notifications/longpolling.julius

Flag S3
  Description: Enable S3 support

Flag WebDAV
  Description: Enable WebDAV support

Flag Assistant
  Description: Enable git-annex assistant and watch command

Flag Webapp
  Description: Enable git-annex webapp

Flag Pairing
  Description: Enable pairing

Flag Production
  Description: Enable production build (slower build; faster binary)

Flag Android
  Description: Cross building for Android
  Default: False

Flag AndroidSplice
  Description: Building to get TH splices for Android
  Default: False

Flag TestSuite
  Description: Embed the test suite into git-annex

Flag TorrentParser
  Description: Use haskell torrent library to parse torrent files

Flag MagicMime
  Description: Use libmagic to determine file MIME types

Flag ConcurrentOutput
  Description: Use concurrent-output library

Flag Benchmark
  Description: Enable benchmarking
  Default: False

Flag network-uri
  Description: Get Network.URI from the network-uri package
  Default: True

Flag Cryptonite
  Description: Use the cryptonite library, instead of the older cryptohash

Flag Dbus
  Description: Enable dbus support

source-repository head
  type: git
  location: git://git-annex.branchable.com/

custom-setup
  Setup-Depends: base (>= 4.5), hslogger, MissingH, unix-compat, process,
    unix, filepath, exceptions, bytestring, directory, IfElse, data-default,
    Cabal

Executable git-annex
  Main-Is: git-annex.hs
  Build-Depends:
   base (>= 4.5 && < 5.0),
   optparse-applicative (>= 0.11.0), 
   containers (>= 0.5.0.0),
   exceptions (>= 0.6),
   QuickCheck (>= 2.1),
   stm (>= 2.3),
   mtl (>= 2),
   uuid (>= 1.2.6),
   process,
   data-default,
   case-insensitive,
   random,
   dlist,
   unix-compat,
   SafeSemaphore,
   async,
   directory,
   filepath,
   IfElse,
   MissingH,
   hslogger,
   monad-logger,
   free,
   utf8-string,
   bytestring,
   text,
   sandi,
   monad-control,
   transformers,
   bloomfilter,
   edit-distance,
   resourcet,
   http-client,
   http-types,
   http-conduit,
   time,
   old-locale,
   esqueleto,
   persistent-sqlite, 
   persistent,
   persistent-template,
   aeson,
   unordered-containers,
   feed,
   regex-tdfa,
   socks,
   byteable,
   stm-chans,
   securemem
  CC-Options: -Wall
  GHC-Options: -Wall -fno-warn-tabs
  Extensions: PackageImports
  -- Some things don't work with the non-threaded RTS.
  GHC-Options: -threaded

  -- Fully optimize for production.
  if flag(Production)
    GHC-Options: -O2

  -- Avoid linking with unused dynamic libaries.
  -- (Only tested on Linux).
  if os(Linux)
    GHC-Options: -optl-Wl,--as-needed

  if flag(network-uri)
    Build-Depends: network-uri (>= 2.6), network (>= 2.6)
  else
    Build-Depends: network (< 2.6), network (>= 2.4)

  if flag(Cryptonite)
    Build-Depends: cryptonite
    CPP-Options: -DWITH_CRYPTONITE
  else
    Build-Depends: cryptohash (>= 0.11.0)

  if (os(windows))
    Build-Depends: Win32, Win32-extras, unix-compat (>= 0.4.1.3), setenv,
      process (>= 1.3.0.0)
  else
    Build-Depends: unix
    if impl(ghc <= 7.6.3)
      Other-Modules: Utility.Touch.Old

  if flag(TestSuite)
    Build-Depends: tasty (>= 0.7), tasty-hunit, tasty-quickcheck, tasty-rerun,
     crypto-api
    CPP-Options: -DWITH_TESTSUITE

  if flag(S3)
    Build-Depends: conduit, conduit-extra, aws (>= 0.9.2)
    CPP-Options: -DWITH_S3

  if flag(WebDAV)
    Build-Depends: DAV (>= 1.0)
    CPP-Options: -DWITH_WEBDAV

  if flag(Assistant) && ! os(solaris)
    Build-Depends: dns, mountpoints
    CPP-Options: -DWITH_ASSISTANT

  if flag(Assistant)
    if os(linux)
      Build-Depends: hinotify
      CPP-Options: -DWITH_INOTIFY
    else
      if os(darwin)
        Build-Depends: hfsevents
        CPP-Options: -DWITH_FSEVENTS
      else
        if os(windows)
          Build-Depends: Win32-notify
          CPP-Options: -DWITH_WIN32NOTIFY
        else
          if (! os(solaris) && ! os(linux))
            if flag(Android)
              Build-Depends: hinotify
              CPP-Options: -DWITH_INOTIFY
            else
              CPP-Options: -DWITH_KQUEUE
              C-Sources: Utility/libkqueue.c

  if flag(Dbus)
    if (os(linux))
      Build-Depends: dbus (>= 0.10.7), fdo-notify (>= 0.3)
      CPP-Options: -DWITH_DBUS -DWITH_DESKTOP_NOTIFY -DWITH_DBUS_NOTIFICATIONS

  if flag(Android)
    Build-Depends: data-endian
    CPP-Options: -D__ANDROID__ -DANDROID_SPLICES -D__NO_TH__
  else
    Build-Depends: disk-free-space

  if flag(AndroidSplice)
    CPP-Options: -DANDROID_SPLICES

  if flag(Webapp)
    Build-Depends:
     yesod (>= 1.2.6), 
     yesod-default (>= 1.2.0),
     yesod-static (>= 1.2.4),
     yesod-form (>= 1.3.15),
     yesod-core (>= 1.2.19),
     path-pieces (>= 0.1.4),
     warp (>= 3.0.0.5),
     warp-tls (>= 1.4),
     wai,
     wai-extra,
     blaze-builder,
     crypto-api,
     clientsession,
     template-haskell,
     shakespeare (>= 2.0.0)
    CPP-Options: -DWITH_WEBAPP

  if flag(Pairing)
    Build-Depends: network-multicast, network-info
    CPP-Options: -DWITH_PAIRING

  if flag(TorrentParser)
    Build-Depends: torrent (>= 10000.0.0)
    CPP-Options: -DWITH_TORRENTPARSER

  if flag(MagicMime)
    if (! os(windows))
      Build-Depends: magic
      CPP-Options: -DWITH_MAGICMIME

  if flag(ConcurrentOutput)
    Build-Depends: concurrent-output (>= 1.6)
    CPP-Options: -DWITH_CONCURRENTOUTPUT

  if flag(Benchmark)
    Build-Depends: criterion, deepseq
    CPP-Options: -DWITH_BENCHMARK

  Other-Modules:
    Annex
    Annex.Action
    Annex.AdjustedBranch
    Annex.AutoMerge
    Annex.BloomFilter
    Annex.Branch
    Annex.Branch.Transitions
    Annex.BranchState
    Annex.CatFile
    Annex.ChangedRefs
    Annex.CheckAttr
    Annex.CheckIgnore
    Annex.Common
    Annex.Concurrent
    Annex.Content
    Annex.Content.Direct
    Annex.Difference
    Annex.DirHashes
    Annex.Direct
    Annex.Drop
    Annex.Environment
    Annex.FileMatcher
    Annex.Fixup
    Annex.GitOverlay
    Annex.HashObject
    Annex.Hook
    Annex.Ingest
    Annex.Init
    Annex.InodeSentinal
    Annex.Journal
    Annex.Link
    Annex.Locations
    Annex.LockFile
    Annex.LockPool
    Annex.LockPool.PosixOrPid
    Annex.MakeRepo
    Annex.MetaData
    Annex.MetaData.StandardFields
    Annex.Notification
    Annex.NumCopies
    Annex.Path
    Annex.Perms
    Annex.Queue
    Annex.Quvi
    Annex.ReplaceFile
    Annex.SpecialRemote
    Annex.Ssh
    Annex.TaggedPush
    Annex.Transfer
    Annex.UUID
    Annex.Url
    Annex.VariantFile
    Annex.Version
    Annex.View
    Annex.View.ViewedFile
    Annex.Wanted
    Annex.WorkTree
    Assistant
    Assistant.Alert
    Assistant.Alert.Utility
    Assistant.BranchChange
    Assistant.Changes
    Assistant.Commits
    Assistant.Common
    Assistant.CredPairCache
    Assistant.DaemonStatus
    Assistant.DeleteRemote
    Assistant.Drop
    Assistant.Fsck
    Assistant.Gpg
    Assistant.Install
    Assistant.Install.AutoStart
    Assistant.Install.Menu
    Assistant.MakeRemote
    Assistant.Monad
    Assistant.NamedThread
    Assistant.Pairing
    Assistant.Pairing.MakeRemote
    Assistant.Pairing.Network
    Assistant.Pushes
    Assistant.RemoteControl
    Assistant.Repair
    Assistant.RepoProblem
    Assistant.Restart
    Assistant.ScanRemotes
    Assistant.Ssh
    Assistant.Sync
    Assistant.Threads.Committer
    Assistant.Threads.ConfigMonitor
    Assistant.Threads.Cronner
    Assistant.Threads.DaemonStatus
    Assistant.Threads.Glacier
    Assistant.Threads.Merger
    Assistant.Threads.MountWatcher
    Assistant.Threads.NetWatcher
    Assistant.Threads.PairListener
    Assistant.Threads.ProblemFixer
    Assistant.Threads.Pusher
    Assistant.Threads.RemoteControl
    Assistant.Threads.SanityChecker
    Assistant.Threads.TransferPoller
    Assistant.Threads.TransferScanner
    Assistant.Threads.TransferWatcher
    Assistant.Threads.Transferrer
    Assistant.Threads.UpgradeWatcher
    Assistant.Threads.Upgrader
    Assistant.Threads.Watcher
    Assistant.Threads.WebApp
    Assistant.TransferQueue
    Assistant.TransferSlots
    Assistant.TransferrerPool
    Assistant.Types.Alert
    Assistant.Types.BranchChange
    Assistant.Types.Changes
    Assistant.Types.Commits
    Assistant.Types.CredPairCache
    Assistant.Types.DaemonStatus
    Assistant.Types.NamedThread
    Assistant.Types.Pushes
    Assistant.Types.RemoteControl
    Assistant.Types.RepoProblem
    Assistant.Types.ScanRemotes
    Assistant.Types.ThreadName
    Assistant.Types.ThreadedMonad
    Assistant.Types.TransferQueue
    Assistant.Types.TransferSlots
    Assistant.Types.TransferrerPool
    Assistant.Types.UrlRenderer
    Assistant.Unused
    Assistant.Upgrade
    Assistant.WebApp
    Assistant.WebApp.Common
    Assistant.WebApp.Configurators
    Assistant.WebApp.Configurators.AWS
    Assistant.WebApp.Configurators.Delete
    Assistant.WebApp.Configurators.Edit
    Assistant.WebApp.Configurators.Fsck
    Assistant.WebApp.Configurators.IA
    Assistant.WebApp.Configurators.Local
    Assistant.WebApp.Configurators.Pairing
    Assistant.WebApp.Configurators.Preferences
    Assistant.WebApp.Configurators.Ssh
    Assistant.WebApp.Configurators.Unused
    Assistant.WebApp.Configurators.Upgrade
    Assistant.WebApp.Configurators.WebDAV
    Assistant.WebApp.Control
    Assistant.WebApp.DashBoard
    Assistant.WebApp.Documentation
    Assistant.WebApp.Form
    Assistant.WebApp.Gpg
    Assistant.WebApp.MakeRemote
    Assistant.WebApp.Notifications
    Assistant.WebApp.OtherRepos
    Assistant.WebApp.Page
    Assistant.WebApp.Repair
    Assistant.WebApp.RepoId
    Assistant.WebApp.RepoList
    Assistant.WebApp.SideBar
    Assistant.WebApp.Types
    Backend
    Backend.Hash
    Backend.URL
    Backend.Utilities
    Backend.WORM
    Build.BuildVersion
    Build.BundledPrograms
    Build.Configure
    Build.DesktopFile
    Build.DistributionUpdate
    Build.EvilLinker
    Build.EvilSplicer
    Build.InstallDesktopFile
    Build.LinuxMkLibs
    Build.MakeMans
    Build.Mans
    Build.NullSoftInstaller
    Build.OSXMkLibs
    Build.Standalone
    Build.TestConfig
    Build.Version
    BuildFlags
    CmdLine
    CmdLine.Action
    CmdLine.Batch
    CmdLine.GitAnnex
    CmdLine.GitAnnex.Options
    CmdLine.GitAnnexShell
    CmdLine.GitAnnexShell.Checks
    CmdLine.GitAnnexShell.Fields
    CmdLine.GlobalSetter
    CmdLine.Option
    CmdLine.GitRemoteTorAnnex
    CmdLine.Seek
    CmdLine.Usage
    Command
    Command.Add
    Command.AddUnused
    Command.AddUrl
    Command.Adjust
    Command.Assistant
    Command.Benchmark
    Command.CalcKey
    Command.CheckPresentKey
    Command.Commit
    Command.ConfigList
    Command.ContentLocation
    Command.Copy
    Command.Dead
    Command.Describe
    Command.DiffDriver
    Command.Direct
    Command.Drop
    Command.DropKey
    Command.DropUnused
    Command.EnableRemote
    Command.EnableTor
    Command.ExamineKey
    Command.Expire
    Command.Find
    Command.FindRef
    Command.Fix
    Command.Forget
    Command.FromKey
    Command.Fsck
    Command.FuzzTest
    Command.GCryptSetup
    Command.Get
    Command.Group
    Command.GroupWanted
    Command.Help
    Command.Import
    Command.ImportFeed
    Command.InAnnex
    Command.Indirect
    Command.Info
    Command.Init
    Command.InitRemote
    Command.List
    Command.Lock
    Command.LockContent
    Command.Log
    Command.LookupKey
    Command.Map
    Command.MatchExpression
    Command.Merge
    Command.MetaData
    Command.Migrate
    Command.Mirror
    Command.Move
    Command.NotifyChanges
    Command.NumCopies
    Command.P2P
    Command.PreCommit
    Command.Proxy
    Command.ReKey
    Command.ReadPresentKey
    Command.RecvKey
    Command.RegisterUrl
    Command.Reinit
    Command.Reinject
    Command.RemoteDaemon
    Command.Repair
    Command.Required
    Command.ResolveMerge
    Command.RmUrl
    Command.Schedule
    Command.Semitrust
    Command.SendKey
    Command.SetKey
    Command.SetPresentKey
    Command.Smudge
    Command.Status
    Command.Sync
    Command.Test
    Command.TestRemote
    Command.TransferInfo
    Command.TransferKey
    Command.TransferKeys
    Command.Trust
    Command.Unannex
    Command.Undo
    Command.Ungroup
    Command.Uninit
    Command.Unlock
    Command.Untrust
    Command.Unused
    Command.Upgrade
    Command.VAdd
    Command.VCycle
    Command.VFilter
    Command.VPop
    Command.Version
    Command.Vicfg
    Command.View
    Command.Wanted
    Command.Watch
    Command.WebApp
    Command.Whereis
    Common
    Config
    Config.Cost
    Config.Files
    Creds
    Crypto
    Database.Fsck
    Database.Handle
    Database.Keys
    Database.Keys.Handle
    Database.Keys.SQL
    Database.Queue
    Database.Types
    Git
    Git.AutoCorrect
    Git.Branch
    Git.BuildVersion
    Git.CatFile
    Git.CheckAttr
    Git.CheckIgnore
    Git.Command
    Git.Command.Batch
    Git.Config
    Git.Construct
    Git.CurrentRepo
    Git.DiffTree
    Git.DiffTreeItem
    Git.Env
    Git.FileMode
    Git.FilePath
    Git.Filename
    Git.Fsck
    Git.GCrypt
    Git.HashObject
    Git.Hook
    Git.Index
    Git.LockFile
    Git.LsFiles
    Git.LsTree
    Git.Merge
    Git.Objects
    Git.Queue
    Git.Ref
    Git.RefLog
    Git.Remote
    Git.Remote.Remove
    Git.Repair
    Git.Sha
    Git.SharedRepository
    Git.Status
    Git.Tree
    Git.Types
    Git.UnionMerge
    Git.UpdateIndex
    Git.Url
    Git.Version
    Limit
    Limit.Wanted
    Logs
    Logs.Activity
    Logs.Chunk
    Logs.Chunk.Pure
    Logs.Difference
    Logs.Difference.Pure
    Logs.FsckResults
    Logs.Group
    Logs.Line
    Logs.Location
    Logs.MapLog
    Logs.MetaData
    Logs.NumCopies
    Logs.PreferredContent
    Logs.PreferredContent.Raw
    Logs.Presence
    Logs.Presence.Pure
    Logs.Remote
    Logs.RemoteState
    Logs.Schedule
    Logs.SingleValue
    Logs.TimeStamp
    Logs.Transfer
    Logs.Transitions
    Logs.Trust
    Logs.Trust.Basic
    Logs.Trust.Pure
    Logs.UUID
    Logs.UUIDBased
    Logs.Unused
    Logs.View
    Logs.Web
    Messages
    Messages.Concurrent
    Messages.Internal
    Messages.JSON
    Messages.Progress
    P2P.Address
    P2P.Annex
    P2P.Auth
    P2P.IO
    P2P.Protocol
    Remote
    Remote.BitTorrent
    Remote.Bup
    Remote.Ddar
    Remote.Directory
    Remote.Directory.LegacyChunked
    Remote.External
    Remote.External.Types
    Remote.GCrypt
    Remote.Git
    Remote.Glacier
    Remote.Helper.AWS
    Remote.Helper.Chunked
    Remote.Helper.Chunked.Legacy
    Remote.Helper.Encryptable
    Remote.Helper.Git
    Remote.Helper.Hooks
    Remote.Helper.Http
    Remote.Helper.Messages
    Remote.Helper.ReadOnly
    Remote.Helper.Special
    Remote.Helper.Ssh
    Remote.Hook
    Remote.List
    Remote.P2P
    Remote.Rsync
    Remote.Rsync.RsyncUrl
    Remote.S3
    Remote.Tahoe
    Remote.Web
    Remote.WebDAV
    Remote.WebDAV.DavLocation
    RemoteDaemon.Common
    RemoteDaemon.Core
    RemoteDaemon.Transport
    RemoteDaemon.Transport.GCrypt
    RemoteDaemon.Transport.Tor
    RemoteDaemon.Transport.Ssh
    RemoteDaemon.Transport.Ssh.Types
    RemoteDaemon.Types
    Test
    Types
    Types.ActionItem
    Types.Availability
    Types.Backend
    Types.BranchState
    Types.CleanupActions
    Types.Command
    Types.Concurrency
    Types.Creds
    Types.Crypto
    Types.DeferredParse
    Types.DesktopNotify
    Types.Difference
    Types.Distribution
    Types.FileMatcher
    Types.GitConfig
    Types.Group
    Types.Key
    Types.KeySource
    Types.LockCache
    Types.Messages
    Types.MetaData
    Types.NumCopies
    Types.RefSpec
    Types.Remote
    Types.ScheduledActivity
    Types.StandardGroups
    Types.StoreRetrieve
    Types.Test
    Types.Transfer
    Types.TrustLevel
    Types.UUID
    Types.UrlContents
    Types.View
    Upgrade
    Upgrade.V0
    Upgrade.V1
    Upgrade.V2
    Upgrade.V3
    Upgrade.V4
    Upgrade.V5
    Utility.Applicative
    Utility.AuthToken
    Utility.Base64
    Utility.Batch
    Utility.Bloom
    Utility.CoProcess
    Utility.CopyFile
    Utility.DBus
    Utility.Daemon
    Utility.Data
    Utility.DataUnits
    Utility.DirWatcher
    Utility.DirWatcher.FSEvents
    Utility.DirWatcher.INotify
    Utility.DirWatcher.Kqueue
    Utility.DirWatcher.Types
    Utility.DirWatcher.Win32Notify
    Utility.Directory
    Utility.DiskFree
    Utility.Dot
    Utility.DottedVersion
    Utility.Env
    Utility.Exception
    Utility.ExternalSHA
    Utility.FileMode
    Utility.FileSize
    Utility.FileSystemEncoding
    Utility.Format
    Utility.FreeDesktop
    Utility.Glob
    Utility.Gpg
    Utility.Hash
    Utility.HumanNumber
    Utility.HumanTime
    Utility.InodeCache
    Utility.LinuxMkLibs
    Utility.LockFile
    Utility.LockFile.LockStatus
    Utility.LockFile.PidLock
    Utility.LockFile.Posix
    Utility.LockFile.Windows
    Utility.LockPool
    Utility.LockPool.LockHandle
    Utility.LockPool.PidLock
    Utility.LockPool.Posix
    Utility.LockPool.STM
    Utility.LockPool.Windows
    Utility.LogFile
    Utility.Lsof
    Utility.MagicWormhole
    Utility.Matcher
    Utility.Metered
    Utility.Misc
    Utility.Monad
    Utility.Mounts
    Utility.Network
    Utility.NotificationBroadcaster
    Utility.OSX
    Utility.OptParse
    Utility.PID
    Utility.Parallel
    Utility.PartialPrelude
    Utility.Path
    Utility.Percentage
    Utility.PosixFiles
    Utility.Process
    Utility.Process.Shim
    Utility.QuickCheck
    Utility.Quvi
    Utility.Rsync
    Utility.SRV
    Utility.SafeCommand
    Utility.Scheduled
    Utility.Scheduled.QuickCheck
    Utility.Shell
    Utility.SimpleProtocol
    Utility.SshConfig
    Utility.Su
    Utility.SystemDirectory
    Utility.TList
    Utility.Tense
    Utility.ThreadLock
    Utility.ThreadScheduler
    Utility.Tmp
    Utility.Tor
    Utility.Touch
    Utility.Url
    Utility.UserInfo
    Utility.Verifiable
    Utility.WebApp
    Utility.WinProcess
    Utility.Yesod<|MERGE_RESOLUTION|>--- conflicted
+++ resolved
@@ -137,11 +137,7 @@
   doc/git-annex-watch.mdwn
   doc/git-annex-webapp.mdwn
   doc/git-annex-whereis.mdwn
-<<<<<<< HEAD
-=======
-  doc/git-annex-xmppgit.mdwn
   doc/git-remote-tor-annex.mdwn
->>>>>>> 8484c0c1
   doc/logo.svg
   doc/logo_16x16.png
   Build/mdwn2man
