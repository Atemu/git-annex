--- conflicted
+++ resolved
@@ -1,18 +1,13 @@
 git-annex (5.20140422) UNRELEASED; urgency=medium
 
-<<<<<<< HEAD
   * webapp: Switched to bootstrap 3.
     Thanks, Sören Brunk.
-
- -- Joey Hess <joeyh@debian.org>  Fri, 02 May 2014 15:28:53 -0300
-=======
   * Standalone builds now check gpg signatures before upgrading.
   * Simplified repository description line format. The remote name,
     if any, is always in square brackets after the description.
   * assistant: Clean up stale tmp files on startup.
 
- -- Joey Hess <joeyh@debian.org>  Wed, 23 Apr 2014 12:43:39 -0400
->>>>>>> f2186ee6
+ -- Joey Hess <joeyh@debian.org>  Fri, 02 May 2014 15:28:53 -0300
 
 git-annex (5.20140421) unstable; urgency=medium
 
