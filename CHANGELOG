git-annex (7.20190615) upstream; urgency=medium

  * Fixed bug that caused git-annex to fail to add a file when another
    git-annex process cleaned up the temp directory it was using.
  * Makefile: Added install-completions to install target.
  * Added the ability to run one job per CPU (core), by setting
    annex.jobs=cpus, or using option --jobs=cpus or -Jcpus.
  * Honor preferred content of a special remote when exporting trees to it;
    unwanted files are filtered out of the tree that is exported.
  * Importing from a special remote honors its preferred content too;
    unwanted files are not imported. But, some preferred content
    expressions can't be checked before files are imported, and trying to
    import with such an expression will fail.
  * Don't try to import .git directories from special remotes, because
    git does not support storing git repositories inside a git repository.
  * Improve shape of commit tree when importing from unversioned special
    remotes.
  * init: When the repository already has a description, don't change it.
  * describe: When run with no description parameter it used to set
    the description to "", now it will error out.
  * Android: Improve installation process when the user's login shell is not
    bash.
  * When a remote is configured to be readonly, don't allow changing
    what's exported to it.
  * Renamed annex.security.allowed-http-addresses to
    annex.security.allowed-ip-addresses because it is not really specific
    to the http protocol, also limiting eg, git-annex's use of ftp.
    The old name for the config will still work.
  * Add back support for ftp urls, which was disabled as part of the fix for
    security hole CVE-2018-10857 (except for configurations which enabled curl
    and bypassed public IP address restrictions). Now it will work
    if allowed by annex.security.allowed-ip-addresses.
<<<<<<< HEAD
  * Avoid a delay at startup when concurrency is enabled and there are
    rsync or gcrypt special remotes, which was caused by git-annex
    opening a ssh connection to the remote too early.
=======
  * When running multiple concurrent actions, the cleanup phase is run
    in a separate queue than the main action queue. This can make some
    commands faster, because less time is spent on bookkeeping in
    between each file transfer.
>>>>>>> e589a9b3

 -- Joey Hess <id@joeyh.name>  Sat, 15 Jun 2019 12:38:25 -0400

git-annex (7.20190507) upstream; urgency=medium

  * Fix reversion in last release that caused wrong tree to be written
    to remote tracking branch after an export of a subtree.
  * Improved locking when multiple git-annex processes are writing to 
    the .git/index file

 -- Joey Hess <id@joeyh.name>  Tue, 07 May 2019 13:05:33 -0400

git-annex (7.20190503) upstream; urgency=medium

  * adb special remote supports being configured with importtree=yes,
    to allow git-annex import of files from an Android device. This can be
    combined with exporttree=yes and git-annex export used to send changes
    back to the Android device.
  * S3 special remote supports being configured with importtree=yes,
    to allow git-annex import of files from a S3 bucket. This can be
    combined with exporttree=yes and git-annex export used to send changes
    back to the S3 bucket.
  * S3: When versioning is enabled on a bucket, importing from it will
    import old versions of files that were written to the bucket as well
    as the current versions. A git history is synthesized to reflect the way
    the bucket changed over time.
  * Fix bug that caused importing from a special remote to repeatedly
    download unchanged files when multiple files in the remote have the same
    content.
  * Made git-annex sync --content much faster when all the remotes it's
    syncing with are export/import remotes.
  * sync: When listing contents on an import remote fails, proceed with
    other syncing instead of aborting.
  * renameremote: New command, changes the name that is used to enable 
    a special remote. Especially useful when you want to reuse the name
    of an old remote for something new.
  * Drop support for building with aws older than 0.14.
  * info: Show when a remote is configured with importtree.
  * Added mimeencoding= term to annex.largefiles expressions.
    This is probably mostly useful to match non-text files with eg
    "mimeencoding=binary"
  * git-annex matchexpression: Added --mimeencoding option.

 -- Joey Hess <id@joeyh.name>  Fri, 03 May 2019 12:47:41 -0400

git-annex (7.20190322) upstream; urgency=medium

  * New feature allows importing from special remotes, using
    git annex import branch:subdir --from remote
  * Directory special remote supports being configured with importree=yes,
    to allow git-annex import of files from the directory. This can be
    combined with exporttree=yes and git-annex export used to send changes
    back to the same directory.
  * Remote tracking branches are updated when importing and exporting to
    special remotes, in ways analagous to how git fetch and git push do.
  * export: Deprecated the --tracking option.
    Instead, users can configure remote.<name>.annex-tracking-branch
    themselves.
  * sync --content: When remote.<name>.annex-tracking-branch is configured,
    import from special remotes.
  * sync, assistant: --no-push and remote.<name>.annex-push prevent exporting
    trees to special remotes.
  * Fix storage of metadata values containing newlines.
    (Reversion introduced in version 7.20190122.)
  * Sped up git-annex export in repositories with lots of keys.
  * S3: Support enabling bucket versioning when built with aws-0.21.1.
  * stack.yaml: Build with aws-0.21.1
  * Fix cleanup of git-annex:export.log after git-annex forget --drop-dead.
  * Makefile: Added install-home target which installs git-annex into
    the HOME directory.
  * addurl --file: Fix a bug that made youtube-dl be used unneccessarily
    when adding an html url that does not contain any media.
  * Add -- before %f in the smudge/clean filter configuration,
    to support filenames starting with dashes.
    (To update the config of existing repositories, you can
    re-run git-annex init.)
  * fsck: Detect situations where annex.thin has caused data loss
    to the content of locked files.
  * Removed bundled gpg from the Linux standalone build and OSX dmg,
    because gpg now always wants to use gpg-agent, and shipping such a daemon
    in those is not a good idea.
  * import: Let --force overwrite symlinks, not only regular files.
  * Android: Fix typo of name of armv7l in installation script.
    Thanks, 4omecha.
  * S3: Added protocol= initremote setting, to allow https to be used
    on a non-standard port.

 -- Joey Hess <id@joeyh.name>  Fri, 22 Mar 2019 13:56:51 -0400

git-annex (7.20190219) upstream; urgency=medium

  * init: Fix bug when direct mode needs to be enabled on a crippled
    filesystem, that left the repository in indirect mode.
  * Fix false positive in export conflict detection, that occurred
    when the same tree was exported by multiple clones. Previous fix was
    incomplete.
  * When key-based retrieval from a S3 remote with exporttree=yes appendonly=yes
    fails, fall back to trying to retrieve from the exported tree.
    This allows downloads of files that were exported to such a remote
    before versioning was enabled on it.
  * Fix path separator bug on Windows that completely broke git-annex
    since version 7.20190122.
  * Improved speed of S3 remote by only loading S3 creds once.
  * Display progress bar when getting files from export remotes.
  * Fix race in cleanup of othertmp directory that could result in a failure
    attempting to access it.
  * fromkey: Made idempotent.
  * fromkey: Added --json.
  * fromkey --batch output changed to support using it with --json.
    The old output was not parseable for any useful information, so
    this is not expected to break anything.
  * Avoid performing repository fixups for submodules and git-worktrees
    when there's a .noannex file that will prevent git-annex from being
    used in the repository.
  * init: Don't let --force be used to override a .noannex file,
    instead the user can just delete the file.
  * webdav: Exporting files with '#' or '?' in their name won't work because
    urls get truncated on those. Fail in a better way in this case,
    and avoid failing when removing such files from the export, so
    after the user has renamed the problem files the export will succeed.
  * On Windows, avoid using rsync for local copies, since rsync is not
    always available there.
  * Added NetworkBSD build flag to deal with Network.BSD moving to a new
    package.

 -- Joey Hess <id@joeyh.name>  Tue, 19 Feb 2019 11:12:45 -0400

git-annex (7.20190129) upstream; urgency=medium

  * initremote S3: When configured with versioning=yes, either ask the user
    to enable bucket versioning, or auto-enable it when built with aws-0.22.
  * enableremote S3: Do not let versioning=yes be set on existing remote,
    because when git-annex lacks S3 version IDs for files stored in
    the bucket, deleting them would cause data loss.
  * S3: Detect when version=yes but an exported file lacks a S3 version ID,
    and refuse to delete it, to avoid data loss.
  * S3: Send a Content-Type header when storing objects in S3,
    so exports to public buckets can be linked to from web pages.
    (When git-annex is built with MagicMime support.)

 -- Joey Hess <id@joeyh.name>  Tue, 29 Jan 2019 15:09:20 -0400

git-annex (7.20190122) upstream; urgency=medium

  * sync --content: Fix dropping unwanted content from the local repository.
  * sync --content: Support dropping local content that has reached an
    exporttree remote that is not untrusted (currently only S3 remotes
    with versioning).
  * init: When --version=5 is passed on a crippled filesystem,
    use a v5 direct mode repo as requested, rather than upgrading to v7
    adjusted unlocked. (Fixes test suite on crippled filesystems.)
  * Some optimisations, including a 10x faster timestamp parser,
    a 7x faster key parser, and improved parsing and serialization of
    git-annex branch data. Many commands will run 5-15% faster.
  * Stricter parser for keys doesn't allow doubled fields or out of order fields.
  * The benchmark command, which only had some old benchmarking of the sqlite
    databases before, now allows benchmarking any other git-annex commands.
  * Support being built with ghc 8.6.3 (MonadFail).
  * Removed old code that cleaned up after a bug in git-annex versions
    3.20111105-3.20111110. In the unlikely event that a repo was
    last touched by that ancient git-annex version, the descriptions
    of remotes would appear missing when used with this version of
    git-annex.
  * Improve uuid.log parser to preserve whitespace in repo descriptions.
  * Improve activity.log parser to not remove unknown values,
    allowing for future expansion.
  * addunused, merge, assistant: Avoid creating work tree files in
    subdirectories in an edge case where the key contains "/".
  * testremote: Support testing readonly remotes with the --test-readonly option.
  * Switch to using .git/annex/othertmp for tmp files other than partial
    downloads, and make stale files left in that directory when git-annex
    is interrupted be cleaned up promptly by subsequent git-annex processes.
  * The .git/annex/misctmp directory is no longer used and git-annex will
    delete anything lingering in there after it's 1 week old.
  * Estimated time to completion display shortened from eg "1h1m1s" to "1h1m".
  * Fix doubled progress display when downloading an url when -J is used.
  * unused: Update suggested git log message to see where data was previously
    used so it will also work with v7 unlocked pointer files.
  * importfeed: Better error message when downloading the feed fails.
  * Make test suite work better when the temp directory is on NFS.
  * webapp: Remove configurator for box.com repository, since their
    webdav support is going away at the end of this January.
  * webapp: Remove configurator for gitlab, which stopped supporting git-annex
    some time ago.
  * Android: For armv71 architecture, use the armel build.
  * Windows: If 64 bit git is installed, use it when installing git-annex.
    (However, rsync still won't work and this is still not the documented way
    to install it.)

 -- Joey Hess <id@joeyh.name>  Tue, 22 Jan 2019 12:25:26 -0400

git-annex (7.20181211) upstream; urgency=medium

  * S3: Improve diagnostics when a remote is configured with exporttree and
    versioning, but no S3 version id has been recorded for a key.
  * findref: Support file matching options: --include, --exclude,
    --want-get, --want-drop, --largerthan, --smallerthan, --accessedwithin
  * Commands supporting --branch now apply file matching options --include,
    --exclude, --want-get, --want-drop to filenames from the branch.
    Previously, combining --branch with those would fail to match anything.
  * add, import, findref: Support --time-limit.
  * Add --branch option to git-annex find and mildly deprecate findref in
    favor of it.
  * webdav: When initializing, avoid trying to make a directory at the top of
    the webdav server, which could never accomplish anything and failed on
    nextcloud servers. (Reversion introduced in version 6.20170925.)
  * Fix a case where upgrade to v7 caused git to think that unlocked files
    were modified.
  * Fix bug upgrading from direct mode to v7: when files in the repository
    were already committed as v7 unlocked files elsewhere, and the
    content was present in the direct mode repository, the annexed files
    got their full content checked into git.
  * Fix bug that caused v7 unlocked files in a direct mode repository
    to get locked when committing.

 -- Joey Hess <id@joeyh.name>  Tue, 11 Dec 2018 16:33:10 -0400

git-annex (7.20181205) upstream; urgency=medium

  * Make bittorrent special remote work w/o btshowmetainfo installed
    when it was build with torrentparser.
    Thanks, Robert Schütz
  * When running youtube-dl to get a filename, pass --no-playlist.
  * Fix build without concurrent-output.
  * init: When a crippled filesystem causes an adjusted unlocked branch to
    be used, set repo version to 7, which it neglected to do before.
  * init: When on a crippled filesystem, and the git version is too old
    to use an adjusted unlocked branch, fall back to using direct mode.
  * info: When used with an exporttree remote, includes an "exportedtree"
    info, which is the tree last exported to the remote. During an export
    conflict, multiple values will be listed.
  * dropunused: When an unused object file has gotten modified, eg due to
    annex.thin being set, don't silently skip it, but display a warning
    and let --force drop it.
  * annex.cachecreds: New config to allow disabling of credentials caching
    for special remotes.

 -- Joey Hess <id@joeyh.name>  Wed, 05 Dec 2018 14:02:27 -0400

git-annex (7.20181121) upstream; urgency=medium

  * git-annex-shell: Fix hang when transferring the same objects to two
    different clients at the same time. (Or when annex.pidlock is used,
    two different objects.)
  * Fixed some other potential hangs in the P2P protocol.
  * Fix bash completion of "git annex" to propertly handle files with
    spaces and other problem characters. (Completion of "git-annex"
    already did.)
  * Fix resume of download of url when the whole file content is
    already actually downloaded.
  * When an export conflict prevents accessing a special remote,
    be clearer about what the problem is and how to resolve it.
  * export, sync --content: Avoid unnecessarily trying to upload files
    to an exporttree remote that already contains the files.
  * smudge: When passed a file located outside the working tree, eg by git
    diff, avoid erroring out.
  * drop -J: Avoid processing the same key twice at the same time when
    multiple annexed files use it.
  * When a command is operating on multiple files and there's an error
    with one, try harder to continue to the rest. (As was already done
    for many types of errors including IO errors.)
  * Fixed a crash when using -J with ssh password prompts in
    --quiet/--json mode.
    Thanks to Yaroslav Halchenko and the DataLad&ReproNim team for
    helping to track down this bug.
  * Remove esqueleto dependency to allow upgrading other dependencies to
    newer versions.
    Thanks Sean Parsons.
  * Fix build with persistent-sqlite older than 2.6.3.
  * Updated stack.yaml to lts-12.19; added stack-lts-9.9.yaml
    to support old versions of stack.

 -- Joey Hess <id@joeyh.name>  Wed, 21 Nov 2018 14:22:47 -0400

git-annex (7.20181105) upstream; urgency=medium

  * Fix test suite failure when git-annex test is not run inside a git
    repository.
  * Fix a P2P protocol hang.
  * importfeed: Avoid erroring out when a feed has been repeatedly broken,
    as that can leave other imported files not checked into git.
  * Increase minimum QuickCheck version.

 -- Joey Hess <id@joeyh.name>  Mon, 05 Nov 2018 13:31:09 -0400

git-annex (7.20181031) upstream; urgency=medium

  * Added v7 repository mode. v6 upgrades automatically to v7, but
    v5 is still the default for now. While v6 was always experimental
    to some degree, its successor v7 is ready for production use!
    http://git-annex.branchable.com/tips/unlocked_files/
  * Direct mode repositories are deprecated; they have many problems
    that v7 fixes, so upgrading them now is recommended (but not yet
    required): git annex upgrade --version=7
  * init: When in a crippled filesystem, initialize a v7 repository
    using an adjusted unlocked branch, instead of a direct mode repository.
  * At long last there's a way to hide annexed files whose content
    is missing from the working tree: git-annex adjust --hide-missing
    See https://git-annex.branchable.com/tips/hiding_missing_files/
  * When already in an adjusted branch, running git-annex adjust
    again will update the branch as needed. This is mostly
    useful with --hide-missing to hide/unhide files after their content
    has been dropped or received.
  * git-annex sync --content supports --hide-missing; it can
    be used to get the content of hidden files, and it updates the
    adjusted branch to hide/unhide files as necessary.
  * smudge: The smudge filter no longer provides git with annexed
    file content, to avoid a git memory leak, and because that did not
    honor annex.thin. Now git annex smudge --update has to be run
    after a checkout to update unlocked files in the working tree 
    with annexed file contents.
  * v7 init, upgrade: Install git post-checkout and post-merge hooks that run 
    git annex smudge --update.
  * precommit: Run git annex smudge --update, because the post-merge
    hook is not run when there is a merge conflict. So the work tree will
    be updated when a commit is made to resolve the merge conflict.
  * Note that git has no hooks run after git stash or git cherry-pick,
    so the user will have to manually run git annex smudge --update
    after such commands.
  * Removed the old Android app.
  * Removed support for building with very old ghc < 8.0.1,
    and with yesod < 1.4.3, and without concurrent-output,
    which were only being used for the Android cross build.
  * Webapp: Fix termux detection.
  * runshell: Use system locales when built with 
    GIT_ANNEX_PACKAGE_INSTALL set. (For Neurodebian packages.)
  * Fix database inconsistency that could cause git-annex to
    get confused about whether a locked file's content was present.
  * Fix concurrency bug that occurred on the first download from an
    exporttree remote.
  * init --version=6 will still work, but the repository is auto-upgraded
    immediately to v7.
  * When annex.thin is set, allow hard links to be made between executable
    work tree files and annex objects.
  * addurl: Removed undocumented special case in handling of a CHECKURL-MULTI
    response with only a single file listed. Rather than ignoring the url that
    was in the response, use it.
  * webapp: Fixed a crash when adding a git remote.
    (Reversion introduced in version 6.20180112)
  * migrate: Fix failure to migrate from URL keys.
    (Reversion introduced in version 6.20180926)
  * Cache high-resolution mtimes for improved detection of modified files
    in v7 (and direct mode).

 -- Joey Hess <id@joeyh.name>  Wed, 31 Oct 2018 09:21:50 -0400

git-annex (6.20181011) upstream; urgency=medium

  * sync: Warn when a remote's export is not updated to the current
    tree because export tracking is not configured.
  * Improve display when git config download from a http remote fails.
  * Added annex.jobs setting, which is like using the -J option.
  * Fix reversion in support of annex.web-options.
  * rmurl: Fix a case where removing the last url left git-annex thinking
    content was still present in the web special remote.
  * SETURLPRESENT, SETURIPRESENT, SETURLMISSING, and SETURIMISSING
    used to update the presence information of the external special remote
    that called them; this was not documented behavior and is no longer done.
  * export: Fix false positive in export conflict detection, that occurred
    when the same tree was exported by multiple clones.
  * Fix potential crash in exporttree database due to failure to honor
    uniqueness constraint.
  * Fix crash when exporttree is set to a bad value.
  * Linux standalone: Avoid using bundled cp before envionment is fully set up.
  * Added arm64 Linux standalone build.
  * Improved termux installation process.

 -- Joey Hess <id@joeyh.name>  Thu, 11 Oct 2018 13:41:10 -0400

git-annex (6.20180926) upstream; urgency=medium

  [ Joey Hess ]
  * Fixes a reversion in the last release that broke interoperation with
    older versions of git-annex-shell.
  * init: Improve generated post-receive hook, so it won't fail when
    run on a system whose git-annex is too old to support git-annex post-receive
  * init: Update the post-receive hook when re-run in an existing repository.
  * S3: Fix url construction bug when the publicurl has been set to an url
    that does not end with a slash.
  * --debug shows urls accessed by git-annex, like it used to do when 
    git-annex used wget and curl.
  * Fix support for filenames containing newlines when querying git
    cat-file, though less efficiently than other filenames.
    This should make git-annex fully support filenames containing newlines
    as the rest of git's interface is used in newline-safe ways.
  * Added -z option to git-annex commands that use --batch, useful for
    supporting filenames containing newlines.
  * Added annex.maxextensionlength for use cases where extensions longer
    than 4 characters are needed.
  * Added remote.name.annex-security-allow-unverified-downloads, a
    per-remote setting for annex.security.allow-unverified-downloads.
  * More FreeBSD build fixes.

  [ Yaroslav Halchenko ]
  * debian/control
    + add netbase to Depends: since required for basic tcp interactions
      (see e.g. https://github.com/nipy/heudiconv/issues/260)

 -- Joey Hess <id@joeyh.name>  Wed, 26 Sep 2018 12:56:49 -0400

git-annex (6.20180913) upstream; urgency=medium

  * When --batch is used with matching options like --in, --metadata,
    etc, only operate on the provided files when they match those options.
    Otherwise, a blank line is output in the batch protocol.
    Affected commands: find, add, whereis, drop, copy, move, get
  * Make metadata --batch combined with matching options refuse to run,
    since it does not seem worth supporting that combination.
  * v6 add: Take advantage of improved SIGPIPE handler in git 2.5 to
    speed up the clean filter by not reading the file content from the
    pipe. This also avoids git buffering the whole file content in memory.
  * v6: After updating the worktree for an add/drop, update git's index,
    so git status will not show the files as modified.
  * v6: When annex.largefiles is not configured for a file, running git
    add or git commit, or otherwise using git to stage a file
    will add it to the annex if the file was in the annex before,
    and to git otherwise. This is to avoid accidental conversion.
    Note that git-annex add's behavior has not changed.
  * v6: Update associated files database when git has staged changes
    to pointer files.
  * v6: Fix some race conditions.
  * v6: Fix annex object file permissions when git-annex add is run
    on a modified unlocked file, and in some related cases.
  * v6: When a file is unlocked but has not been modified,
    and the unlocking is only staged, git-annex add did not lock it.
    Now it will, for consistency with how modified files are handled and
    with v5.
  * Fix git command queue to be concurrency safe.
  * linux standalone: When LOCPATH is already set, use it instead of the
    bundled locales. It can be set to an empty string to use the system
    locales too.
  * Stop using external hash programs, since cryptonite is faster.
  * Fix build on FreeBSD.
  * S3: Support buckets with versioning enabled. When a remote
    is configured with exporttree=yes versioning=yes, git-annex can
    download past versions of exported files from it.
  * S3: Multipart uploads are now only supported when git-annex is built
    with aws-0.16.0 or later, as earlier versions of the library don't
    support versioning with multipart uploads.
  * S3: Support AWS_SESSION_TOKEN.
  * Don't use GIT_PREFIX when GIT_WORK_TREE=. because it seems git
    does not intend GIT_WORK_TREE to be relative to GIT_PREFIX in that
    case, despite GIT_WORK_TREE=.. being relative to GIT_PREFIX.
  * Don't use GIT_PREFIX to fix up a relative GIT_DIR, because
    git 2.11 sets GIT_PREFIX to a path it's not relative to.
    and apparently GIT_DIR is never relative to GIT_PREFIX.
  * git-annex.cabal: Fix build without assistant, and some other refinements.
    Thanks fftehnik.

 -- Joey Hess <id@joeyh.name>  Thu, 13 Sep 2018 15:50:38 -0400

git-annex (6.20180807) upstream; urgency=medium

  * S3: Support credential-less download from remotes configured
    with public=yes exporttree=yes.
  * Fix reversion in display of http 404 errors.
  * Added remote.name.annex-speculate-present config that can be used to
    make cache remotes.
  * Added --accessedwithin matching option.
  * Added annex.commitmessage config that can specify a commit message
    for the git-annex branch instead of the usual "update".
  * Fix wrong sorting of remotes when using -J, it was sorting by uuid,
    rather than cost.
  * addurl: Include filename in --json-progress output.
  * Fix git-annex branch data loss that could occur after
    git-annex forget --drop-dead.

 -- Joey Hess <id@joeyh.name>  Tue, 07 Aug 2018 16:22:05 -0400

git-annex (6.20180719) upstream; urgency=medium

  * Support working trees set up by git-worktree.
  * Improve support for repositories created with --separate-git-dir.
  * Support configuring remote.web.annex-cost and remote.bittorrent.annex-cost
  * addurl: When security configuration prevents downloads with youtube-dl,
    still check if the url is one that it supports, and fail downloading
    it, instead of downloading the raw web page.
  * Send User-Agent and any configured annex.http-headers when downloading
    with http, fixes reversion introduced when switching to http-client.
  * Fix reversion introduced in version 6.20180316 that caused git-annex to
    stop processing files when unable to contact a ssh remote.
  * v6: Work around git bug that runs smudge/clean filters at the top of the
    repository while passing them a relative GIT_WORK_TREE that may point
    outside of the repository, by using GIT_PREFIX to get back to the
    subdirectory where a relative GIT_WORK_TREE is valid.
  * p2p --pair: Fix interception of the magic-wormhole pairing code,
    which since 0.8.2 it has sent to stderr rather than stdout.
  * info: Display uuid and description when a repository is identified by
    uuid, and for "here".
  * unused --from: Allow specifiying a repository by uuid or description.
  * linux standalone: Generate locale files in ~/.cache/git-annex/locales/
    so they're available even when the standalone tarball is installed
    in a directory owned by root. Note that this prevents using the
    standalone bundle in environments where HOME is not writable.
  * Include uname command in standalone builds since git-annex uses it.
  * git-annex.cabal: Fix network version.

 -- Joey Hess <id@joeyh.name>  Thu, 19 Jul 2018 13:53:45 -0400

git-annex (6.20180626) upstream; urgency=high

  Security fix release for CVE-2018-10857 and CVE-2018-10859
  https://git-annex.branchable.com/security/CVE-2018-10857_and_CVE-2018-10859/

  * Refuse to download content, that cannot be verified with a hash, 
    from encrypted special remotes (for CVE-2018-10859),
    and from all external special remotes and glacier (for CVE-2018-10857).
    In particular, URL and WORM keys stored on such remotes won't
    be downloaded. If this affects your files, you can run
    `git-annex migrate` on the affected files, to convert them
    to use a hash.
  * Added annex.security.allow-unverified-downloads, which can override
    the above.
  * Added annex.security.allowed-url-schemes setting, which defaults
    to only allowing http, https, and ftp URLs. Note especially that file:/
    is no longer enabled by default.
  * Removed annex.web-download-command, since its interface does not allow
    supporting annex.security.allowed-url-schemes across redirects.
    If you used this setting, you may want to instead use annex.web-options
    to pass options to curl.
  * git-annex will refuse to download content from http servers on
    localhost, or any private IP addresses, to prevent accidental
    exposure of internal data. This can be overridden with the
    annex.security.allowed-http-addresses setting.
  * Local http proxies will not be used unless allowed by the
    annex.security.allowed-http-addresses setting.
  * Since the interfaces to curl and youtube-dl do not have a way to
    prevent them from accessing localhost or private IP addresses,
    they default to not being used for url downloads.
    Only when annex.security.allowed-http-addresses=all will curl and
    youtube-dl be used.
 
  Non-security fix changes:

  * Fix build with ghc 8.4+, which broke due to the Semigroup Monoid change. 
  * version: Show operating system and repository version list 
    when run outside a git repo too.
  * Fix annex-checkuuid implementation, so that remotes configured that
    way can be used.
  * Fix problems accessing repositories over http when annex.tune.*
    is configured.
  * External special remotes can now add info to `git annex info $remote`,
    by replying to the GETINFO message.
  * adb: Android serial numbers are not all 16 characters long, so accept
    other lengths.
  * Display error messages that come from git-annex-shell when the p2p
    protocol is used, so that diskreserve messages, IO errors, etc from
    the remote side are visible again.
  * When content has been lost from an export remote and 
    git-annex fsck --from remote has noticed it's gone, re-running
    git-annex export or git-annex sync --content will re-upload it.

 -- Joey Hess <id@joeyh.name>  Fri, 22 Jun 2018 10:36:22 -0400

git-annex (6.20180529) upstream; urgency=medium

  * Prevent haskell http-client from decompressing gzip files, so downloads
    of such files works the same as it used to with wget and curl.
  * Workaround for bug in an old version of cryptonite that broke https
    downloads, by using curl for downloads when git-annex is built with it.
  * view, vadd: Fix crash when a git submodule has a name starting with a dot.
  * Don't allow entering a view with staged or unstaged changes.
  * move: --force was accidentially enabling two unrelated behaviors
    since 6.20180427. The older behavior, which has never been well
    documented and seems almost entirely useless, has been removed.
  * copy: --force no longer does anything.
  * migrate: Fix bug in migration between eg SHA256 and SHA256E, 
    that caused the extension to be included in SHA256 keys,
    and omitted from SHA256E keys.
    (Bug introduced in version 6.20170214)
  * migrate: Check for above bug when migrating from SHA256 to SHA256
    (and same for SHA1 to SHA1 etc), and remove the extension that should
    not be in the SHA256 key.
  * fsck: Detect and warn when keys need an upgrade, either to fix up
    from the above migrate bug, or to add missing size information
    (a long ago transition), or because of a few other past key related
    bugs.
  * git-annex-shell: GIT_ANNEX_SHELL_APPENDONLY makes it allow writes,
    but not deletion of annexed content. Note that securing pushes to
    the git repository is left up to the user.
  * setpresentkey: Added --batch support.

 -- Joey Hess <id@joeyh.name>  Tue, 29 May 2018 13:05:26 -0400

git-annex (6.20180509) upstream; urgency=medium

  * The old git-annex Android app is now deprecated in favor of running
    git-annex in termux.
  * runshell: Use proot when running on Android, to work around
    Android 8's ill-advised seccomp filtering of system calls,
    including ones crucial for reliable thread locking.
    (This will only work with termux's version of proot.)
  * Fix bug in last release that crashes when using
    --all or running git-annex in a bare repository. May have also
    affected git-annex unused and git-annex info.
  * Fix bug in last release that prevented the webapp opening on
    non-Linux systems.
  * Support building with hinotify-0.3.10.
  * Display error message when http download fails.
  * Avoid forward retry when 0 bytes were received.

 -- Joey Hess <id@joeyh.name>  Wed, 09 May 2018 16:20:26 -0400

git-annex (6.20180427) upstream; urgency=medium

  * move: Now takes numcopies configuration, and required content
    configuration into account, and refuses to reduce the current
    number of copies of a file, or remove content that a repository
    requires. --force can override these checks.
    Note that it's still allowed to move the content of a file
    from one repository to another when numcopies is not satisfied, as long
    as the move does not result in there being fewer copies.
  * Fix mangling of --json output of utf-8 characters when not
    running in a utf-8 locale.
  * Fix build with yesod 1.6.
  * Clean up some build warnings with newer versions of ghc and haskell
    libraries.
  * runshell: Unset LD_PRELOAD since preloaded libraries from the host
    system may not get along with the bundled linker.
  * runshell: Added some tweaks to make git-annex work in termux on
    Android. The regular arm standalone tarball now works in termux.
  * Webapp: Support being run inside termux on Android, and offer to set up
    a repository on the sdcard.
  * Assistant: Integrate with Termux:Boot, so when it's installed, the
    assistant is autostarted on boot.
  * Assistant: Fix installation of menus, icons, etc when run
    from within runshell.
  * import: Avoid buffering all filenames to be imported in memory.
  * Improve memory use and speed of --all and git-annex info remote,
    by not buffering list of all keys.

 -- Joey Hess <id@joeyh.name>  Fri, 27 Apr 2018 12:36:20 -0400

git-annex (6.20180409) upstream; urgency=medium

  * Added adb special remote which allows exporting files to Android devices.
  * For url downloads, git-annex now defaults to using a http library,
    rather than wget or curl. But, if annex.web-options is set, it will
    use curl. To use the .netrc file, run: 
      git config annex.web-options --netrc
  * git-annex no longer uses wget (and wget is no longer shipped with
    git-annex builds).
  * Enable HTTP connection reuse across multiple files for improved speed.
  * Fix calculation of estimated completion for progress meter.
  * OSX app: Work around libz/libPng/ImageIO.framework version skew
    by not bundling libz, assuming OSX includes a suitable libz.1.dylib.
  * Added annex.retry, annex.retry-delay, and per-remote versions
    to configure transfer retries.
  * Also do forward retrying in cases where no exception is thrown,
    but the transfer failed.
  * When adding a new version of a file, and annex.genmetadata is enabled,
    don't copy the data metadata from the old version of the file,
    instead use the mtime of the file.
  * Avoid running annex.http-headers-command more than once.
  * info: Added "combined size of repositories containing these files"
    stat when run on a directory.
  * info: Changed sorting of numcopies stats table, so it's ordered
    by the variance from the desired number of copies.
  * Fix resuming a download when using curl.

 -- Joey Hess <id@joeyh.name>  Mon, 09 Apr 2018 13:03:15 -0400

git-annex (6.20180316) upstream; urgency=medium

  * New protocol for communicating with git-annex-shell increases speed
    of operations involving ssh remotes. When not transferring large files,
    git-annex is between 200% and 400% faster using the new protocol,
    and it's just as fast as before when transferring large files.
    (When the remote has an old git-annex-shell, git-annex falls back
    to the old slower code. This fallback is planned to be removed 
    after 5 years or so.)
  * Note that, due to not using rsync to transfer files over ssh
    any longer, permissions and other file metadata of annexed files
    will no longer be preserved when copying them to and from ssh remotes.
    Other remotes never supported preserving that information, so
    this is not considered a regression.
  * Fix data loss bug in content locking over tor, when the remote
    repository is in direct mode, it neglected to check that the content
    was actually present when locking it. This could cause git annex drop
    to remove the only copy of a file when it thought the tor remote had
    a copy.
  * Fix data loss bug when the local repository uses direct mode, and a
    locally modified file is dropped from a remote repsitory. The bug
    caused the modified file to be counted as a copy of the original file.
    (This is not a severe bug because in such a situation, dropping
    from the remote and then modifying the file is allowed and has the same
    end result.)
  * Some downloads will be verified, even when annex.verify=false.
    This is done in some edge cases where there's a likelyhood than an
    object was downloaded incorrectly.
  * Support exporttree=yes for rsync special remotes.
  * Added backends for the BLAKE2 family of hashes, when built with
    a new enough version of cryptonite.
  * Improve SHA*E extension extraction code to not treat parts of the
    filename that contain punctuation or other non-alphanumeric characters
    as extensions. Before, such characters were filtered out.
  * Better ssh connection warmup when using -J for concurrency.
    Avoids ugly messages when forced ssh command is not git-annex-shell.
  * Fix race condition in ssh warmup that caused git-annex to get
    stuck and never process some files when run with high levels of
    concurrency.
  * Fix reversion introduced in 6.20171214 that caused concurrent
    transfers to incorrectly fail with "transfer already in progress".
  * Note that Remote/Git.hs now contains AGPL licensed code,
    thus the license of git-annex as a whole is AGPL. This was already
    the case when git-annex was built with the webapp enabled.
  * Include amount of data transferred in progress display.
  * Dial back optimisation when building on arm, which prevents
    ghc and llc from running out of memory when optimising some files.
    (Unfortunately this fix is incomplete due to a ghc bug.)

 -- Joey Hess <id@joeyh.name>  Fri, 16 Mar 2018 12:10:40 -0400

git-annex (6.20180227) upstream; urgency=medium

  * inprogress: Avoid showing failures for files not in progress. 
  * Added INFO to external special remote protocol.
  * Added EXTENSIONS to external special remote protocol.
  * datalad < 0.9.1 had a problem in its special remote protocol handling
    which is broken by EXTENSIONS. Make the debian git-annex package
    conflict with the problem version of datalad.
  * fsck: Warn when required content is not present in the repository that
    requires it.
  * Add gpg-agent to Build-Depends.
    Needed to run the test suite.
  * --json: When there are multiple lines of notes about a file, make the note
    field multiline, rather than the old behavior of only including the
    last line.
  * git-annex.cabal: Once more try to not build the assistant on the hurd,
    hopefully hackage finally recognises that OS.
  * Split Test.hs and avoid optimising it much, to need less memory to
    compile.
  * Fix behavior of --json-progress followed by --json, the latter option
    used to disable the former.
  * Added --json-error-messages option, which makes messages
    that would normally be output to standard error be included in
    the json output.
  * Remove temporary code added in 6.20160619 to prime the mergedrefs
    log.
  * importfeed: Fix a failure when downloading with youtube-dl
    and the destination subdirectory does not exist yet.
  * Added annex.merge-annex-branches config setting which
    can be used to disable automatic merge of git-annex branches.
  * tips/automatically_adding_metadata/pre-commit-annex: Fix to not
    silently skip filenames containing non-ascii characters.
  * sync: Fix bug that prevented pulling changes into direct mode
    repositories that were committed to remotes using git commit
    rather than git-annex sync.
  * Makefile: Remove chrpath workaround for bug in cabal, 
    which is no longer needed.

 -- Joey Hess <id@joeyh.name>  Tue, 27 Feb 2018 12:04:52 -0400

git-annex (6.20180112) upstream; urgency=medium

  * Added inprogress command for accessing files as they are being
    downloaded.
  * Fix bug introduced in version 6.20171018 that caused some commands
    to print out "ok" twice after processing a file.
  * addurl: When the file youtube-dl will download is already an annexed
    file, don't download it again and fail to overwrite it, instead just do
    nothing, like it used to when quvi was used.
  * addurl: Fix encoding of filename queried from youtube-dl when in
    --fast mode.
  * Fix several places where files in .git/annex/ were written with modes
    that did not take the core.sharedRepository config into account.
  * Improve startup time for commands that do not operate on remotes,
    and for tab completion, by not unnessessarily statting paths to
    remotes, which used to cause eg, spin-up of removable drives.
  * Added remote.<name>.annex-checkuuid config, which can be set to false
    to disable the default checking of the uuid of remotes that point to
    directories. This can be useful to avoid unncessary drive spin-ups and
    automounting.
  * git-annex.cabal: Add back custom-setup stanza, so cabal new-build works.
  * git-annex.cabal: Removed the testsuite build flag; test suite is always
    included.

 -- Joey Hess <id@joeyh.name>  Fri, 12 Jan 2018 15:45:48 -0400

git-annex (6.20171214) upstream; urgency=medium

  * Use youtube-dl rather than quvi to download media from web pages,
    since quvi is not being actively developed and youtube-dl supports
    many more sites.
  * addurl --relaxed got slower, since youtube-dl has to hit the network
    to check for embedded media. If you relied on --relaxed not hitting the
    network for speed reasons, using --relaxed --raw will get the old level
    of speed, but can't be used for urls with embedded videos.
  * importfeed now downloads things linked to by feeds, even when they are
    not media files.
  * Removed no longer needed dependency on yesod-default.
  * Allow exporttree remotes to be marked as dead.
  * initremote, enableremote: Really support gpg subkeys suffixed with an
    exclamation mark, which forces gpg to use a specific subkey.
    (Previous try had a bug.)
  * lookupkey: Support being given an absolute filename to a file
    within the current git repository.
  * A top-level .noannex file will prevent git-annex init from being used
    in a repository. This is useful for repositories that have a policy
    reason not to use git-annex. The content of the file will be displayed
    to the user who tries to run git-annex init.

 -- Joey Hess <id@joeyh.name>  Thu, 14 Dec 2017 11:50:48 -0400

git-annex (6.20171124) unstable; urgency=medium

  * Display progress meter when uploading a key without size information,
    getting the size by statting the content file.
  * Fix build with dns-3.0.

 -- Joey Hess <id@joeyh.name>  Fri, 24 Nov 2017 10:49:36 -0400

git-annex (6.20171109) unstable; urgency=medium

  * Fix export of subdir of a branch.
  * Fix exporting of non-annexed files to external special remotes.
  * unlock, lock: Support --json.
  * When there are multiple urls for a file, still treat it as being present
    in the web when some urls don't work, as long as at least one url does
    work.
  * Makefile improvement for sudo make install.
    Thanks, Eric Siegerman 
  * Makefile improvement for BUILDER=stack, use stack to run ghc.
  * testremote: Test exporttree.
  * Fix directory special remote's cleanup of empty export directories.

 -- Joey Hess <id@joeyh.name>  Thu, 09 Nov 2017 12:21:49 -0400

git-annex (6.20171026) unstable; urgency=medium

  * Windows: Fix reversion that caused the path used to link
    to annexed content to include the drive letter and full path, rather
    than being relative. (`git annex fix` will fix up after this problem).
  * Windows build fixed, and changed to use stack for more reliable build
    environment.
  * Windows: Remove wget from bundle; it needs libraries that are not
    included, and git for windows includes curl which git-annex will use
    instead.
  * Add day to metadata when annex.genmetadata is enabled.
    Thanks, Sean T Parsons
  * stack.yaml: Added nix packages section.
    Thanks, Sean T Parsons 

 -- Joey Hess <id@joeyh.name>  Thu, 26 Oct 2017 13:56:18 -0400

git-annex (6.20171018) unstable; urgency=medium

  * add: Replace work tree file atomically on systems supporting hard
    links. Avoids a window where interrupting an add could result in
    the file being moved into the annex, with no symlink yet created.
  * webdav: Avoid unncessisarily creating the collection at the top
    of the repository when storing files there, since that collection
    is created by initremote.
    (This seems to work around some brokenness of the box.com webdav
    server, which caused uploads to be very slow or sometimes fail.)
  * webdav: Make --debug show all webdav operations.
  * get -J/move -J/copy -J/mirror -J/sync -J: Avoid "transfer already in
    progress" errors when two files use the same key.
  * Konqueror desktop file location changed to one used by plasma 5.
    Thanks, Félix Sipma.
  * Avoid repeated checking that files passed on the command line exist.
  * Fix build with aws-0.17.
  * stack.yaml: Update to lts-9.9.

 -- Joey Hess <id@joeyh.name>  Wed, 18 Oct 2017 15:40:06 -0400

git-annex (6.20171003) unstable; urgency=medium

  * webdav: Improve error message for failed request to include the request
    method and path.
  * metadata: Added --remove-all.
  * Warn when metadata is inherited from a previous version of a file,
    to avoid the user being surprised in cases where that behavior is not
    desired or expected.
  * sync: Added --cleanup, which removes local and remote synced/ branches.
  * external: When the external special remote program crashed, a newline
    could be output, which messed up the expected output for --batch mode.
  * external: Avoid checking EXPORTSUPPORTED for special remotes that are
    not configured to use exports.
  * test: Fix reversion that made it only run inside a git repository.
  * copy, move: Behave same with --fast when sending to remotes located
    on a local disk as when sending to other remotes.
  * Fix process and file descriptor leak that was exposed when
    git-annex was built with ghc 8.2.1. Broke git-annex test on OSX
    due to running out of FDs, and may have also leaked in other situations.
  * info: Improve cleanup of stale transfer info files.

 -- Joey Hess <id@joeyh.name>  Tue, 03 Oct 2017 13:18:15 -0400

git-annex (6.20170925) unstable; urgency=medium

  * git-annex export: New command, can create and efficiently update
    exports of trees to special remotes.
  * Use git-annex initremote with exporttree=yes to set up a special remote
    for use by git-annex export.
  * Implemented export to directory, S3, and webdav special remotes.
  * External special remote protocol extended to support export.
    Developers of external special remotes should consider if export makes
    sense for them and add support.
  * sync, assistant: Update tracking exports.
  * Support building with feed-1.0, while still supporting older versions.
  * init: Display an additional message when it detects a filesystem that
    allows writing to files whose write bit is not set.
  * S3: Allow removing files from IA.
  * webdav: Checking if a non-existent file is present on Box.com
    triggered a bug in its webdav support that generates an infinite series
    of redirects. Deal with such problems by assuming such behavior means
    the file is not present.
  * webdav: Fix lack of url-escaping of filenames. Mostly impacted exports
    of filenames containing eg spaces.
  * webdav: Changed path used on webdav server for temporary files.

 -- Joey Hess <id@joeyh.name>  Mon, 25 Sep 2017 11:13:58 -0400

git-annex (6.20170818) unstable; urgency=high

  * Security fix: Disallow hostname starting with a dash, which
    would get passed to ssh and be treated an option. This could
    be used by an attacker who provides a crafted repository url
    to cause the victim to execute arbitrary code via -oProxyCommand.
    CVE-2017-12976
    (The same class of security hole recently affected git itself.)
  * git-annex.cabal: Deal with breaking changes in Cabal 2.0.
  * Fix build with QuickCheck 2.10.
  * fsck: Support --json.
  * move, copy: Support --batch.
  * Added GIT_ANNEX_VECTOR_CLOCK environment variable, which can be used to
    override the default timestamps used in log files in the git-annex
    branch. This is a dangerous environment variable; use with caution.
  * Fix a git-annex test failure when run on NFS due to NFS lock files
    preventing directory removal.
  * test: Avoid most situations involving failure to delete test
    directories, by forking a worker process and only deleting the test
    directory once it exits.
  * Disable http-client's default 30 second response timeout when HEADing
    an url to check if it exists. Some web servers take quite a long time
    to answer a HEAD request.
  * Added remote configuration settings annex-ignore-command and
    annex-sync-command, which are dynamic equivilants of the annex-ignore
    and annex-sync configurations.
  * Prevent spaces from being embedded in the name of new WORM keys,
    as that handing spaces in keys would complicate things like the
    external special remote protocol.
  * migrate: WORM keys containing spaces will be migrated to not contain
    spaces anymore.
  * External special remotes will refuse to operate on keys with spaces in
    their names. That has never worked correctly due to the design of the
    external special remote protocol. Display an error message suggesting
    migration.
  * Fix incorrect external special remote documentation, which said that
    the filename parameter to the TRANSFER command could not contain
    spaces. It can in fact contain spaces. Special remotes implementors
    that relied on that may need to fix bugs in their special remotes.
  * Fix the external special remotes git-annex-remote-ipfs, 
    git-annex-remote-torrent and the example.sh template to correctly
    support filenames with spaces.
  * Windows: Win32 package has subsumed Win32-extras; update dependency.

 -- Joey Hess <id@joeyh.name>  Fri, 18 Aug 2017 11:19:06 -0400

git-annex (6.20170520) unstable; urgency=medium

  * move --to=here moves from all reachable remotes to the local repository.
  * initremote, enableremote: Support gpg subkeys suffixed with an
    exclamation mark, which forces gpg to use a specific subkey.
  * Improve progress display when watching file size, in cases where
    a transfer does not resume.
  * Fix transfer log file locking problem when running concurrent
    transfers.
  * Avoid concurrent git-config setting problem when running concurrent
    threads.
  * metadata: When setting metadata of a file that did not exist,
    no error message was displayed, unlike getting metadata and most other
    git-annex commands. Fixed this oversight.
  * Added annex.resolvemerge configuration, which can be set to false to 
    disable the usual automatic merge conflict resolution done by git-annex
    sync and the assistant.
  * sync: Added --no-resolvemerge option.
  * Avoid error about git-annex-shell not being found when
    syncing with -J with a git remote where git-annex-shell is not
    installed.
  * Fix bug that prevented transfer locks from working when
    run on SMB or other filesystem that does not support fcntl locks
    and hard links.
  * assistant: Merge changes from refs/remotes/foo/master into master.
    Previously, only sync branches were merged. This makes regular git push
    into a repository watched by the assistant auto-merge.
  * Makefile: Install completions for the fish and zsh shells
    when git-annex is built with optparse-applicative-0.14.
  * assistant: Don't trust OSX FSEvents's eventFlagItemModified to be called
    when the last writer of a file closes it; apparently that sometimes
    does not happen, which prevented files from being quickly added.

 -- Joey Hess <id@joeyh.name>  Mon, 12 Jun 2017 13:37:16 -0400

git-annex (6.20170519) unstable; urgency=medium

  * Ssh password prompting improved when using -J for concurrency.
    When ssh connection caching is enabled (and when GIT_ANNEX_USE_GIT_SSH
    is not set), only one ssh password prompt will be made per host, and
    only one ssh password prompt will be made at a time.
  * When built with concurrent-output 1.9, ssh password prompts will no
    longer interfere with the -J display.
  * Removed dependency on MissingH, instead depending on the split library.
  * Progress is displayed for transfers of files of unknown size.
  * Work around bug in git 2.13.0 involving GIT_COMMON_DIR that broke
    merging changes into adjusted branches.

 -- Joey Hess <id@joeyh.name>  Fri, 19 May 2017 10:37:57 -0400

git-annex (6.20170510) unstable; urgency=medium

  * When a http remote does not expose an annex.uuid config, only warn
    about it once, not every time git-annex is run.
  * multicast: New command, uses uftp to multicast annexed files, for eg
    a classroom setting.
  * Added remote.<name>.annex-push and remote.<name>.annex-pull
    which can be useful to make remotes that don't get fully synced with
    local changes.
  * Disable git-annex's support for GIT_SSH and GIT_SSH_COMMAND, unless
    GIT_ANNEX_USE_GIT_SSH=1 is also set in the environment. This is
    necessary because as feared, the extra -n parameter that git-annex
    passes breaks uses of these environment variables that expect exactly
    the parameters that git passes.
  * enableremote: When enabling a non-special remote, param=value
    parameters can't be used, so error out if any are provided.
  * enableremote: Fix re-enabling of special remotes that have a git
    url, so that eg, encryption key changes take effect. They were silently
    ignored, a reversion introduced in 6.20160527.
  * gcrypt: Support re-enabling to change eg, encryption parameters.
    This was never supported before.
  * git annex add -u now supported, analagous to git add -u
  * version: Added "dependency versions" line.
  * Keys marked as dead are now skipped by --all.
  * annex.backend is the new name for what was annex.backends, and takes
    a single key-value backend, rather than the unncessary and confusing
    list. The old option still works if set.

 -- Joey Hess <id@joeyh.name>  Wed, 10 May 2017 15:05:22 -0400

git-annex (6.20170321) unstable; urgency=medium

  * Bugfix: Passing a command a filename that does not exist sometimes
    did not display an error, when a path to a directory was also passed.
  * status: Propigate nonzero exit code from git status.
  * Linux standalone builds put the bundled ssh last in PATH,
    so any system ssh will be preferred over it.
  * assistant: Add 1/200th second delay between checking each file
    in the full transfer scan, to avoid using too much CPU.
  * get -J: Improve distribution of jobs amoung remotes when there are more
    jobs than remotes.
  * fsck -q: When a file has bad content, include the name of the file
    in the warning message.
  * Windows: Improve handling of shebang in external special remote
    program, searching for the program in the PATH.
  * Drop support for building with old versions of dns, http-conduit,
    directory, feed, and http-types.
  * Windows: Fix bug in shell script shebang lookup code that
    caused a "delayed read on closed handle" error.
  * git-annex-shell: Fix bug when used with a recently cloned repository,
    where "merging" messages were included in the output of configlist
    (and perhaps other commands) and caused a "Failed to get annex.uuid
    configuration" error.
  * Support GIT_SSH and GIT_SSH_COMMAND, which are handled close the same
    as they are by git. However, unlike git, git-annex sometimes needs to
    pass the -n parameter when using these.
  * sync --content-of=path (-C path) added for when you want to sync
    only some files' contents, not the whole working tree.

 -- Joey Hess <id@joeyh.name>  Tue, 21 Mar 2017 11:27:38 -0400

git-annex (6.20170301.1) unstable; urgency=medium

  * Fix reversion in yesterday's release that made SHA1E and MD5E backends
    not work.

 -- Joey Hess <id@joeyh.name>  Wed, 01 Mar 2017 12:46:03 -0400

git-annex (6.20170301) unstable; urgency=medium

  * No changes from 6.20170228; a new version number was needed due
    to a problem with Hackage.

 -- Joey Hess <id@joeyh.name>  Wed, 01 Mar 2017 12:06:02 -0400

git-annex (6.20170228) unstable; urgency=medium

  * Cryptographically secure hashes can be forced to be used in a
    repository, by setting annex.securehashesonly.
    This does not prevent the git repository from containing links
    to insecure hashes, but it does prevent the content of such files
    from being added to .git/annex/objects by any method.
  * Tighten key parser to prevent SHA1 collision attacks generating
    two keys that have the same SHA1. (Only done for keys that contain
    a hash). This ensures that signed git commits of annexed files
    will remain secure, as long as git-annex is using a secure hashing
    backend.
  * fsck: Warn about any files whose content is present, that don't
    use secure hashes, when annex.securehashesonly is set.
  * init: When annex.securehashesonly has been set with git-annex config,
    copy that value to the annex.securehashesonly git config.
  * Added --securehash option to match files using a secure hash function,
    and corresponding securehash preferred content expression.
  * sync, merge: Fail when the current branch has no commits yet, instead
    of not merging in anything from remotes and appearing to succeed.
  * Run ssh with -n whenever input is not being piped into it,
    to avoid it consuming stdin that it shouldn't.
    This fixes git-annex-checkpresentkey --batch remote,
    which didn't output results for all keys passed into it. Other
    git-annex commands that communicate with a remote over ssh may also
    have been consuming stdin that they shouldn't have, which could have
    impacted using them in eg, shell scripts.
  * sync: Improve integration with receive.denyCurrentBranch=updateInstead,
    displaying error messages from the remote then it fails to update
    its checked out branch.
  * Added post-recieve hook, which makes updateInstead work with direct
    mode and adjusted branches.
  * init: Set up the post-receive hook.
  * sync: When syncing with a local repository located on a crippled
    filesystem, run the post-receive hook there, since it wouldn't get run
    otherwise. This makes pushing to repos on FAT-formatted removable
    drives update them when receive.denyCurrentBranch=updateInstead.
  * config group groupwanted numcopies schedule wanted required: 
    Avoid displaying extraneous messages about repository auto-init,
    git-annex branch merging, etc, when being used to get information.
  * adjust: Fix behavior when used in a repository that contains
    submodules.
  * Run wget with -nv instead of -q, so it will display HTTP errors.
  * Run curl with -S, so HTTP errors are displayed, even when
    it's otherwise silent.
  * When downloading in --json or --quiet mode, use curl in preference
    to wget, since curl is able to display only errors to stderr, unlike
    wget.
  * status: Pass --ignore-submodules=when option on to git status.
  * config --set: As well as setting value in git-annex branch,
    set local gitconfig. This is needed especially for
    annex.securehashesonly, which is read only from local gitconfig and not
    the git-annex branch.
  * Removed support for building with the old cryptohash library.
    Building with that library made git-annex not support SHA3; it's time
    for that to always be supported in case SHA2 dominoes.
  * git-annex.cabal: Make crypto-api a dependency even when built w/o
    webapp and test suite.

 -- Joey Hess <id@joeyh.name>  Tue, 28 Feb 2017 14:39:47 -0400

git-annex (6.20170214) unstable; urgency=medium

  * Increase default cost for p2p remotes from 200 to 1000.
    This makes git-annex prefer transferring data from special
    remotes when possible.
  * Remove -j short option for --json-progress; that option was already
    taken for --json.
  * vicfg: Include the numcopies configuation.
  * config: New command for storing configuration in the git-annex branch.
  * annex.autocommit can be configured via git-annex config, to control
    the default behavior in all clones of a repository.
  * New annex.synccontent config setting, which can be set to true to make
    git annex sync default to --content. This may become the default at
    some point in the future. As well as being configuable by git config,
    it can be configured by git-annex config to control the default
    behavior in all clones of a repository.
  * stack.yaml: Update to lts-7.18.
  * Some optimisations to string splitting code.
  * unused: When large files are checked right into git, avoid buffering
    their contents in memory.
  * unused: Improved memory use significantly when there are a lot
    of differences between branches.
  * Wormhole pairing will start to provide an appid to wormhole on
    2021-12-31. An appid can't be provided now because Debian stable is going
    to ship a older version of git-annex that does not provide an appid.
    Assumption is that by 2021-12-31, this version of git-annex will be
    shipped in a Debian stable release. If that turns out to not be the
    case, this change will need to be cherry-picked into the git-annex in
    Debian stable, or its wormhole pairing will break.
  * Fix build with aws 0.16. Thanks, aristidb.
  * assistant: Make --autostart --foreground wait for the children it
    starts. Before, the --foreground was ignored when autostarting.
  * initremote: When a uuid= parameter is passed, use the specified
    UUID for the new special remote, instead of generating a UUID.
    This can be useful in some situations, eg when the same data can be
    accessed via two different special remote backends.
  * import: Changed how --deduplicate, --skip-duplicates, and
    --clean-duplicates determine if a file is a duplicate.
    Before, only content known to be present somewhere was considered
    a duplicate. Now, any content that has been annexed before will be
    considered a duplicate, even if all annexed copies of the data have
    been lost.
    Note that --clean-duplicates and --deduplicate still check
    numcopies, so won't delete duplicate files unless there's an annexed
    copy.
  * import: --deduplicate and --skip-duplicates were implemented
    inneficiently; they unncessarily hashed each file twice. They have
    been improved to only hash once.
  * import: Added --reinject-duplicates.
  * Added git template directory to Linux standalone tarball and OSX
    app bundle.
  * Improve pid locking code to work on filesystems that don't support hard
    links.
  * S3: Fix check of uuid file stored in bucket, which was not working.
  * Work around sqlite's incorrect handling of umask when creating
    databases.

 -- Joey Hess <id@joeyh.name>  Tue, 14 Feb 2017 14:22:00 -0400

git-annex (6.20170101) unstable; urgency=medium

  * XMPP support has been removed from the assistant in this release.
    If your repositories used XMPP to keep in sync, that will no longer
    work, and you should enable some other remote to keep them in sync.
    A ssh server is one way, or use the new Tor pairing feature.
  * p2p --pair makes it easy to pair repositories, over Tor, using
    Magic Wormhole codes to find the other repository.
    See http://git-annex.branchable.com/tips/peer_to_peer_network_with_tor/
  * webapp: The "Share with a friend" and "Share with your other devices"
    pages have been changed to pair repositories using Tor and Magic Wormhole.
  * metadata --batch: Fix bug when conflicting metadata changes were
    made in the same batch run.
  * Pass annex.web-options to wget and curl after other options, so that
    eg --no-show-progress can be set by the user to disable the default
    --show-progress.
  * Revert ServerAliveInterval change in 6.20161111, which caused problems
    with too many old versions of ssh and unusual ssh configurations.
    It should have not been needed anyway since ssh is supposted to
    have TCPKeepAlive enabled by default.
  * Make all --batch input, as well as fromkey and registerurl stdin
    be processed without requiring it to be in the current encoding.
  * p2p: --link no longer takes a remote name, instead the --name
    option can be used.
  * Linux standalone: Improve generation of locale definition files,
    supporting locales such as en_GB.UTF-8.
  * rekey --force: Incorrectly marked the new key's content as being
    present in the local repo even when it was not.
  * enable-tor: Put tor sockets in /var/lib/tor-annex/, rather
    than in /etc/tor/hidden_service/.
  * enable-tor: No longer needs to be run as root.
  * enable-tor: When run as a regular user, also tests a connection back to 
    the hidden service over tor.
  * Support all common locations of the torrc file.
  * Always use filesystem encoding for all file and handle reads and
    writes.
  * Fix build with directory-1.3.
  * Debian: Suggest tor and magic-wormhole.
  * Debian: Build webapp on armel.

 -- Joey Hess <id@joeyh.name>  Sat, 31 Dec 2016 15:11:04 -0400

git-annex (6.20161210) unstable; urgency=medium

  * Linux standalone: Updated ghc to fix its "unable to decommit memory"
    bug, which may have resulted in data loss when these builds were used
    with Linux kernels older than 4.5.
  * enable-tor: New command, enables tor hidden service for P2P syncing.
  * p2p: New command, allows linking repositories using a P2P network.
  * remotedaemon: Serve tor hidden service.
  * Added git-remote-tor-annex, which allows git pull and push to the tor
    hidden service.
  * remotedaemon: Fork to background by default. Added --foreground switch
    to enable old behavior.
  * addurl: Fix bug in checking annex.largefiles expressions using
    largerthan, mimetype, and smallerthan; the first two always failed
    to match, and the latter always matched.
  * Relicense 5 source files that are not part of the webapp from AGPL to GPL.
  * map: Run xdot if it's available in PATH. On OSX, the dot command
    does not support graphical display, while xdot does.
  * Debian: xdot is a better interactive viewer than dot, so Suggest
    xdot, rather than graphviz.
  * rmurl: Multiple pairs of files and urls can be provided on the
    command line.
  * rmurl: Added --batch mode.
  * fromkey: Accept multiple pairs of files and keys.
    Thanks, Daniel Brooks.
  * rekey: Added --batch mode.
  * add: Stage modified non-large files when running in indirect mode. 
    (This was already done in v6 mode and direct mode.)
  * git-annex-shell, remotedaemon, git remote: Fix some memory DOS attacks.
  * Fix build with http-client 0.5.
    Thanks, Alper Nebi Yasak.

 -- Joey Hess <id@joeyh.name>  Sat, 10 Dec 2016 11:56:25 -0400

git-annex (6.20161118) unstable; urgency=medium

  * git-annex.cabal: Loosen bounds on persistent to allow 2.5, which
    on Debian has been patched to work with esqueleto.
    This may break cabal's resolver on non-Debian systems;
    if so, either use stack to build, or run cabal with 
    --constraint='persistent ==2.2.4.1'
    Hopefully this mess with esqueleto will be resolved soon.
  * sync: Pass --allow-unrelated-histories to git merge when used with git
    git 2.9.0 or newer. This makes merging a remote into a freshly created
    direct mode repository work the same as it works in indirect mode.
  * Avoid backtraces on expected failures when built with ghc 8;
    only use backtraces for unexpected errors.
  * fsck --all --from was checking the existence and content of files
    in the local repository, rather than on the special remote. Oops.
  * Linux arm standalone: Build with a 32kb page size, which is needed
    on several ARM NAS devices, including Drobo 5N, and WD NAS.

 -- Joey Hess <id@joeyh.name>  Fri, 18 Nov 2016 11:43:14 -0400

git-annex (6.20161111) unstable; urgency=medium

  * Restarting a crashing git process could result in filename encoding
    issues when not in a unicode locale, as the restarted processes's
    handles were not read in raw mode.
  * Make .git/annex/ssh.config file work with versions of ssh older than
    7.3, which don't support Include. When used with an older version
    of ssh, any ServerAliveInterval in ~/.ssh/config will be overridden
    by .git/annex/ssh.config.
  * S3: Support the special case endpoint needed for the cn-north-1 region.
  * Webapp: Don't list the Frankfurt S3 region, as this (and some other new
    regions) need V4 authorization which the aws library does not yet use.
  * reinject --known: Avoid second, unncessary checksum of file.
  * OSX: Remove RPATHs from git-annex binary, which are not needed,
    slow down startup, and break the OSX Sierra linker.
  * webapp: Explicitly avoid checking for auth in static subsite
    requests. Yesod didn't used to do auth checks for that, but this may
    have changed.
  * Linux standalone: Avoid using hard links in the tarball so it can be
    untarred on eg, afs which does not support them.

 -- Joey Hess <id@joeyh.name>  Fri, 11 Nov 2016 14:46:39 -0400

git-annex (6.20161031) unstable; urgency=medium

  * Assistant, repair: Fix ignoring of git fsck errors due to
    duplicate file entries in tree objects.
  * Linux standalone: Fix location of locale files in the bundle.
  * Fix reversion in 6.20161012 that prevented adding files with a space
    in their name.

 -- Joey Hess <id@joeyh.name>  Mon, 31 Oct 2016 18:55:59 -0400

git-annex (6.20161027) unstable; urgency=medium

  * lock, smudge: Fix edge cases where data loss could occur in v6 mode
    when the keys database was not populated.
  * upgrade: Handle upgrade to v6 when the repository already contains
    v6 unlocked files whose content is already present.
  * Improve style of offline html build of website.
  * importfeed: Drop URL parameters from file extension.
    Thanks, James MacMahon.
  * Assistant, repair: Improved filtering out of git fsck lines about
    duplicate file entries in tree objects.
  * test: Deal with gpg-agent behavior change that broke the test suite.
  * Improve ssh socket cleanup code to skip over the cruft that
    NFS sometimes puts in a directory when a file is being deleted.
  * If a transfer fails for some reason, but some data managed to be sent,
    the transfer will be retried. (The assistant already did this.)
  * Run ssh with ServerAliveInterval 60, so that stalled transfers will
    be noticed within about 3 minutes.
    (Any setting in your ~/.ssh/config or /etc/ssh/ssh_config 
    overrides this.)

 -- Joey Hess <id@joeyh.name>  Thu, 27 Oct 2016 15:21:58 -0400

git-annex (6.20161012) unstable; urgency=medium

  * Optimisations to time it takes git-annex to walk working tree and find
    files to work on. Sped up by around 18%.
  * Optimisations to git-annex branch query and setting, avoiding repeated
    copies of the environment. Speeds up commands like 
    "git-annex find --in remote" by over 50%.
  * Optimised git-annex branch log file timestamp parsing.
  * Add "total-size" field to --json-progress output.
  * Make --json-progress output be shown even when the size of a object
    is not known.
  * Multiple external special remote processes for the same remote will be
    started as needed when using -J. This should not beak any existing
    external special remotes, because running multiple git-annex commands
    at the same time could already start multiple processes for the same
    external special remotes.
  * Linux standalone: Include locale files in the bundle, and generate
    locale definition files for the locales in use when starting runshell.
    (Currently only done for utf-8 locales.)
  * Avoid using a lot of memory when large objects are present in the git
    repository and have to be checked to see if they are a pointed to an
    annexed file. Cases where such memory use could occur included, but
    were not limited to:
    - git commit -a of a large unlocked file (in v5 mode)
    - git-annex adjust when a large file was checked into git directly
  * When auto-upgrading a v3 remote, avoid upgrading to version 6,
    instead keep it at version 5.
  * Support using v3 repositories without upgrading them to v5.
  * sync: Fix bug in adjusted branch merging that could cause recently
    added files to be lost when updating the adjusted branch.

 -- Joey Hess <id@joeyh.name>  Wed, 12 Oct 2016 09:37:41 -0400

git-annex (6.20160923) unstable; urgency=medium

  * Rate limit console progress display updates to 10 per second.
    Was updating as frequently as changes were reported, up to hundreds of
    times per second, which used unncessary bandwidth when running git-annex
    over ssh etc.
  * Make --json and --quiet work when used with -J.
    Previously, -J override the other options.
  * addurl, get: Added --json-progress option, which adds progress
    objects to the json output.
  * Remove key:null from git-annex add --json output.
  * copy, move, mirror: Support --json and --json-progress.
  * Improve gpg secret key list parser to deal with changes in gpg 2.1.15.
    Fixes key name display in webapp.
  * info: Support being passed a treeish, and show info about the annexed
    files in it similar to how a directory is handled.
  * sync: Previously, when run in a branch with a slash in its name,
    such as "foo/bar", the sync branch was "synced/bar". That conflicted
    with the sync branch used for branch "bar", so has been changed to
    "synced/foo/bar".
  * Note that if you're using an old version of git-annex to sync with
    a branch with a slash in its name, it won't see some changes synced by
    this version, and this version won't see some changes synced by the older
    version. This is not a problem if there's a central bare repository,
    but may impact other configurations until git-annex is upgraded to this
    version.
  * adjust: Previously, when adjusting a branch with a slash in its name,
    such as "foo/bar", the adjusted branch was "adjusted/bar(unlocked)".
    That conflicted with the adjusted branch used for branch "bar",
    so has been changed to "adjusted/foo/bar(unlocked)"
  * Also, running sync in an adjusted branch did not correctly sync
    changes back to the parent branch when it had a slash in its name.
    This bug has been fixed.
  * addurl, importfeed: Improve behavior when file being added is gitignored.

 -- Joey Hess <id@joeyh.name>  Fri, 23 Sep 2016 09:43:26 -0400

git-annex (6.20160907) unstable; urgency=medium

  * Windows: Handle shebang in external special remote program.
  * Fix formatting of git-annex-smudge man page, and improve mdwn2man.
    Thanks, Jim Paris.
  * examimekey: Allow being run in a git repo that is not initialized by
    git-annex yet.
  * Android: Fix disabling use of cp --reflink=auto, curl, sha224, and sha384.
  * Make --json and --quiet suppress automatic init messages, and any
    other messages that might be output before a command starts.
    Fixes a reversion introduced in version 5.20150727.
  * Assistant, repair: Filter out git fsck lines about duplicate file
    entries in tree objects.
  * get -J, sync --content -J: Download different files from different
    remotes when the remotes have the same costs.

 -- Joey Hess <id@joeyh.name>  Wed, 07 Sep 2016 11:12:11 -0400

git-annex (6.20160808) unstable; urgency=medium

  * metadata --json output format has changed, adding a inner json object
    named "fields" which contains only the fields and their values.
    This should be easier to parse than the old format, which mixed up
    metadata fields with other keys in the json object.
    Any consumers of the old format will need to be updated.
  * Added metadata --batch option, which allows getting, setting, deleting,
    and modifying metadata for multiple files/keys.
  * Added --branch option to copy, drop, fsck, get, metadata, mirror, move,
    and whereis commands. This option makes git-annex operate on files that
    are included in a specified branch (or other treeish).
  * git-annex.cabal: Temporarily limit to http-conduit <2.2.0
    since aws 0.14.0 is not compatible with the newer version.
  * git-annex.cabal: Temporarily limit to persistent <2.5
    since esqueleto 2.4.3 is not compatible with the newer version.
  * Removed dependency on json library; all JSON is now handled by aeson.
  * When built with uuid-1.3.12, generate more random UUIDs than before.
    (However, this did not impact git-annex much, so a hard depedency has
    not been added on uuid-1.3.12.)
  * info: When run on a file now includes an indication of whether
    the content is present locally.
  * get, move, copy, mirror: Added --failed switch which retries
    failed copies/moves.
  * Re-enable accumulating transfer failure log files for command-line
    actions (disabled in 5.20150522), and remove the log files after
    successful transfers.

 -- Joey Hess <id@joeyh.name>  Mon, 08 Aug 2016 11:42:17 -0400

git-annex (6.20160619) unstable; urgency=medium

  * get, drop: Add --batch and --json options.
  * testremote: Fix crash when testing a freshly made external special remote.
  * Remove unnecessary rpaths in the git-annex binary, but only when
    it's built using make, not cabal. 
    This speeds up git-annex startup time by around 50%.
  * Speed up startup time by caching the refs that have been merged into
    the git-annex branch.
    This can speed up git-annex commands by as much as a second,
    depending on the number of remotes.
  * fsck: Fix a reversion in direct mode fsck of a file that is
    present when the location log thinks it is not. Reversion introduced
    in version 5.20151208.
  * uninit: Fix crash due to trying to write to deleted keys db.
    Reversion introduced by v6 mode support, affects v5 too.
  * Fix a similar crash when the webapp is used to delete a repository.
  * Support checking presence of content at a http url that redirects to
    a ftp url.
  * log: Added --all option.
  * New url for git-remote-gcrypt, now maintained by spwhitton.
  * webapp: Don't allow deleting a remote that has syncing disabled,
    as such a deletion will never finish.
    Thanks, Farhan Kathawala.
  * webapp: Escape unusual characters in ssh hostnames when generating
    mangled hostnames. This allows IPv6 addresses to be used on filesystems
    not supporting : in filenames.
  * Avoid any access to keys database in v5 mode repositories, which 
    are not supposed to use that database.
  * Remove the EKG build flag, since Gentoo for some reason decided to
    enable this flag, depsite it not being intended for production use and
    so disabled by default.

 -- Joey Hess <id@joeyh.name>  Tue, 19 Jul 2016 14:17:54 -0400

git-annex (6.20160613) unstable; urgency=medium

  * Improve SHA*E extension extraction code.
  * Windows: Avoid terminating git-annex branch lines with \r\n when
    union merging and performing transitions.
  * Remove Makefile from cabal tarball; man page building is now handled by
    a small haskell program.
  * sync --content: Fix bug that caused transfers of files to be made 
    to a git remote that does not have a UUID. This particularly impacted
    clones from gcrypt repositories.
  * Pass -S to git commit-tree when commit.gpgsign is set and when
    making a non-automatic commit, in order to preserve current behavior
    when used with git 2.9, which has stopped doing this itself.
  * remotedaemon: Fixed support for notifications of changes to gcrypt
    remotes, which was never tested and didn't quite work before.
  * list: Do not include dead repositories.
  * move --to: Better behavior when system is completely out of disk space;
    drop content from disk before writing location log.
  * Avoid a crash if getpwuid does not work, when querying the user's full
    name.
  * Automatically enable v6 mode when initializing in a clone from a repo
    that has an adjusted branch checked out.
  * v6: Fix initialization of a bare clone of a repo that has an adjusted
    branch checked out.
  * v6: Fix bad automatic merge conflict resolution between an annexed file
    and a directory with the same name when in an adjusted branch.
  * v6: Fix bad merge in an adjusted branch that resulted in an empty tree.
  * v6: Fix bug in initialization of clone from a repo with an adjusted branch
    that had not been synced back to master. 
    (This bug caused broken tree objects to get built by a later git annex
    sync.)
  * v6: Make lock and unlock work on files whose content is not present.
  * v6: Fix update of associated files db when unlocking a file.
  * v6: Make git clean filter preserve the backend that was used for a file.

 -- Joey Hess <id@joeyh.name>  Mon, 13 Jun 2016 14:57:38 -0400

git-annex (6.20160527) unstable; urgency=medium

  * Split lines in the git-annex branch on \r as well as \n, to deal
    with \r\n terminated lines written by some versions of git-annex on
    Windows. This fixes strange displays in some cases.
  * assistant: Fix bug that caused v6 pointer files to be annexed by the
    assistant.
  * assistant: Fix race in v6 mode that caused downloaded file content to
    sometimes not replace pointer files.
  * add: Adding a v6 pointer file used to annex it; now the pointer file is
    added to git as-is. (git add of a pointer file already did the right
    thing)
  * enableremote: Can now be used to explicitly enable git-annex to use
    git remotes. Using the command this way prevents other git-annex
    commands from probing new git remotes to auto-enable them.
  * enableremote: Remove annex-ignore configuration from a remote.
  * Change git annex info remote encryption description to use wording
    closer to what's used in initremote.
  * Pass the various gnupg-options configs to gpg in several cases where
    they were not before. Most notably, gnupg-decrypt-options is now
    passed when decrypting an encrypted cipher.
  * adjust: Add --fix adjustment, which is useful when the git directory
    is in a nonstandard place.
  * adjust: If the adjusted branch already exists, avoid overwriting it,
    since it might contain changes that have not yet been propigated to the
    original branch.
  * Work around git weirdness in handling of relative path to GIT_INDEX_FILE
    when in a subdirectory of the repository. This affected git annex view.
  * Fix crash when entering/changing view in a subdirectory of a repo that
    has a dotfile in its root.
  * webapp: Avoid confusing display of dead remotes.
  * Support building with ghc 8.0.1.
  * Updated cabal file explicitly lists source files. The tarball
    on hackage will include only the files needed for cabal install;
    it is NOT the full git-annex source tree.
  * debian/changelog, debian/NEWS, debian/copyright: Converted to symlinks
    to CHANGELOG, NEWS, and COPYRIGHT, which used to symlink to these instead.

 -- Joey Hess <id@joeyh.name>  Fri, 27 May 2016 11:48:36 -0400

git-annex (6.20160511) unstable; urgency=medium

  * Fix bug that sometimes prevented git-annex smudge --clean from consuming
    all its input, which resulted in git add bypassing git-annex.
  * Fix build with directory-1.2.6.2.
  * Improve behavior when a just added http remote is not available
    during uuid probe. Do not mark it as annex-ignore, so it will be tried
    again later.
  * Android: Icon refresh.
    Thanks, freewheelinfranks.
  * Added DIRHASH-LOWER to external special remote protocol.
  * git-annex.cabal: Add Setup-Depends.
  * stack.yaml: Enable explicit-setup-deps.
  * Windows: Fix several bugs in propigation of changes from the adjusted
    branch back to the master branch.
  * Windows: Fix an over-long temp directory name.
  * map: Hide dead repositories that are not connected to the graph.
  * map: Changed colors; red is used for untrusted repositories and grey
    for dead.
  * version: Display OS version and architecture too.
  * Propigate GIT_DIR and GIT_WORK_TREE environment to external special
    remotes.
  * Added annex.gnupg-decrypt-options and
    remote.<name>.annex-gnupg-decrypt-options, which are passed to gpg
    when it's decrypting data.
  * fsck: When a key is not previously known in the location log,
    record something so that reinject --known will work.
  * In the unusual configuration where annex.crippledfilesystem=true but
    core.symlinks=true, store object contents in mixed case hash
    directories so that symlinks will point to them.
  * Added new encryption=sharedpubkey mode for special remotes.
    This is useful for makking a special remote that anyone with a clone
    of the repo and your public keys can upload files to, but only you can
    decrypt the files stored in it.

 -- Joey Hess <id@joeyh.name>  Wed, 11 May 2016 12:41:42 -0400

git-annex (6.20160419) unstable; urgency=medium

  * Fix bug that prevented resuming of uploads to encrypted special remotes
    that used chunking.
  * That bug could also expose the names of keys to such remotes, so it is a
    minor security issue.
  * Fix duplicate progress meter display when downloading from a git remote
    over http with -J.
  * reinject: When src file's content cannot be verified, leave it alone,
    instead of deleting it.
  * reinject: Added new mode which can reinject known files into the annex.
    For example: git-annex reinject --known /mnt/backup/*
  * calckey: New plumbing command, calculates the key that would be used
    to refer to a file.
  * Fix bug that prevented annex.sshcaching=false configuration from taking
    effect when on a crippled filesystem. Thanks, divergentdave.
  * git 2.9.0 is going to prevent git merge from merging in unrelated
    branches. Since the webapp's pairing etc features often combine
    together repositories with unrelated histories, work around
    this behavior change when the assistant merges, by passing
    --allow-unrelated-histories. Note though that this is not done
    for git annex sync's merges, so it will follow git's default or
    configured behavior.
  * When git-annex is used with a git version older than 2.2.0, disable
    support for adjusted branches, since GIT_COMMON_DIR is needed to update
    them and was first added in that version of git.
  * Avoid setting LOCPATH in linux standalone builds that are built with
    a ghc that has been fixed to not hang when it cannot find locale files.
  * Isolate test suite from global git config settings.

 -- Joey Hess <id@joeyh.name>  Thu, 28 Apr 2016 09:31:14 -0400

git-annex (6.20160418) unstable; urgency=medium

  * smudge: Print a warning when annex.thin is set, as git's smudge
    interface does not allow honoring that configuration.
  * webapp: When $HOME is a git repository, and has been initialized for
    use by git-annex, opening the webapp went ahead and ran the assistant
    there, annexing all files. Since this is almost certianly not
    desirable, especially when the user is just opening the webapp from
    a dekstop menu which happens to run it in $HOME, the webapp will now not
    treat such a $HOME git repository as a git-annex repository.
  * webapp: Update url to add gitlab.com ssh key.
  * Fix bug in v6 mode that prevented treating unlocked executable files
    as annexed. If you have such files, run git annex init --version=6
    to update the cache after upgrading to this version of git-annex.
  * Preserve execute bits of unlocked files in v6 mode.
  * fsck: Warn when core.sharedRepository is set and an annex object file's
    write bit is not set and cannot be set due to the file being owned
    by a different user.
  * Fix hang when dropping content needs to lock the content on a
    ssh remote, which occurred when the remote has git-annex version
    5.20151019 or newer. (The bug was in the client side; the remote
    git-annex-shell does not need to be upgraded.)

 -- Joey Hess <id@joeyh.name>  Mon, 18 Apr 2016 18:33:52 -0400

git-annex (6.20160412) unstable; urgency=medium

  * adjust --unlock: Enters an adjusted branch in which all annexed files
    are unlocked. The v6 equivilant of direct mode, but much cleaner!
  * Upgrading a direct mode repository to v6 has changed to enter
    an adjusted unlocked branch. This makes the direct mode to v6 upgrade
    able to be performed in one clone of a repository without affecting
    other clones, which can continue using v5 and direct mode.
  * init --version=6: Automatically enter the adjusted unlocked branch
    when filesystem doesn't support symlinks.
  * ddar remote: fix ssh calls
    Thanks, Robie Basak
  * log: Display time with time zone.
  * log --raw-date: Use to display seconds from unix epoch.
  * v6: Close pointer file handles more quickly, to avoid problems on Windows.
  * sync: Show output of git commit.
  * annex.thin and annex.hardlink are now supported on Windows.
  * unannex --fast now makes hard links on Windows.
  * Fix bug in annex.largefiles mimetype= matching when git-annex
    is run in a subdirectory of the repository.
  * Fix build with ghc v7.11. Thanks, Gabor Greif.

 -- Joey Hess <id@joeyh.name>  Tue, 12 Apr 2016 14:53:22 -0400

git-annex (6.20160318) unstable; urgency=medium

  * metadata: Added -r to remove all current values of a field.
  * Fix data loss that can occur when annex.pidlock is set in a repository.
  * Fix bug preventing moving files to/from a repository with annex.pidlock set.
  * Fix shared lock file FD leak.
  * Fix metadata hook behavior when multiple files are added at once.
    Thanks, Klaus Ethgen.
  * Added dependencies on haskell mountpoints and disk-free-space
    libraries, removing FFI code from git-annex.
  * dropkey: Add --batch and --json.
  * Fix OSX dmg to include libraries needed by bundled gpg,
    lost in last release.
  * Always try to thaw content, even when annex.crippledfilesystem is set.
  * Correct git-annex info to include unlocked files in v6 repository.
  * Sped up git-annex add in direct mode and v6 by using
    git hash-object --stdin-paths.
  * Sped up git-annex merge by using git hash-object --stdin-paths.

 -- Joey Hess <id@joeyh.name>  Fri, 18 Mar 2016 11:30:36 -0400

git-annex (6.20160229) unstable; urgency=medium

  * Update perlmagick build dependency. Closes: #789225
  * Fix memory leak in last release, which affected commands like
    git-annex status when a large non-annexed file is present in the work
    tree.
  * fsck: When the only copy of a file is in a dead repository, mention
    the repository.
  * info: Mention when run in a dead repository.
  * Linux and OSX standalone builds put the bundled gpg last in PATH,
    so any system gpg will be preferred over it.
  * Avoid crashing when built with MagicMime support, but when the magic
    database cannot be loaded.
  * Include magic database in the linux and OSX standalone builds.
  * Fix memory leak when hashing files, which triggered during fsck
    when an external hash program was not used.
    (This leak was introduced in version 6.20160114.)
  * Support --metadata field<number, --metadata field>number etc
    to match ranges of numeric values.
  * Similarly, support preferred content expressions like
    metadata=field<number and metadata=field>number
  * The pre-commit-annex hook script that automatically extracts
    metadata has been updated to also use exiftool.
    Thanks, Klaus Ethgen.

 -- Joey Hess <id@joeyh.name>  Mon, 29 Feb 2016 12:41:49 -0400

git-annex (6.20160217) unstable; urgency=medium

  * Support getting files from read-only repositories.
  * checkpresentkey: Allow to be run without an explicit remote.
  * checkpresentkey: Added --batch.
  * Work around problem with concurrent-output when in a non-unicode locale
    by avoiding use of it in such a locale. Instead -J will behave as if
    it was built without concurrent-output support in this situation.
  * Fix storing of filenames of v6 unlocked files when the filename is not
    representable in the current locale.
  * fsck: Detect and fix missing associated file mappings in v6 repositories.
  * fsck: Populate unlocked files in v6 repositories whose content is
    present in annex/objects but didn't reach the work tree.
  * When initializing a v6 repo on a crippled filesystem, don't force it
    into direct mode.
  * Windows: Fix v6 unlocked files to actually work.
  * add, addurl, import, importfeed: When in a v6 repository on a crippled
    filesystem, add files unlocked.
  * annex.addunlocked: New configuration setting, makes files always be
    added unlocked. (v6 only)
  * Improve format of v6 unlocked pointer files to support keys containing
    slashes.

 -- Joey Hess <id@joeyh.name>  Wed, 17 Feb 2016 14:48:51 -0400

git-annex (6.20160211) unstable; urgency=medium

  * annex.addsmallfiles: New option controlling what is done when
    adding files not matching annex.largefiles.
  * Fix reversion in lookupkey, contentlocation, and examinekey which
    caused them to sometimes output side messages.
  * webapp: Fix deletion of current repository directory.
  * Added "nothing" to preferred content expression syntax.
  * annex.largefiles can be configured in .gitattributes too;
    this is particulary useful for v6 repositories, since the
    .gitattributes configuration will apply in all clones of the
    repository.
  * Limit annex.largefiles parsing to the subset of preferred content
    expressions that make sense in its context. So, not "standard"
    or "lackingcopies", etc.
  * annex.largefiles: Add support for mimetype=text/* etc, when git-annex
    is linked with libmagic.
  * matchexpression: Added --largefiles option to parse an annex.largefiles
    expression.
  * Brought back the dbus and xmpp build flags, so build from source can be
    done without C libraries that may be hard to install.
  * init: Fix bugs in submodule .git symlink fixup, that occurred when
    initializing in a subdirectory of a submodule and a submodule of a
    submodule.
  * WebDAV: Set depth 1 in PROPFIND request, for better compatibility with
    some servers. Thanks, wzhd.
  * WebDAV: Remove a bogus trailing slash from the end of the url to the
    temporary store location for a key. Thanks, wzhd.
  * S3: Allow configuring with requeststyle=path to use path-style bucket
    access instead of the default DNS-style access.

 -- Joey Hess <id@joeyh.name>  Thu, 11 Feb 2016 11:42:19 -0400

git-annex (6.20160126) unstable; urgency=medium

  * Fix nasty reversion in the last release that broke sync --content's
    handling of many preferred content expressions.
  * whereis --json: Urls are now listed inside the remote that claims them,
    rather than all together at the end.
  * info, add, whereis, find: Support --batch mode.
  * Force output to be line-buffered, even when it's not connected to the
    terminal. This is particuarly important for commands with --batch
    output, which was not always being flushed at an appropriate time.
  * add, import: Support --json output.
  * addurl --json: Include field for added key (unless the file was
    added directly to git due to annex.largefiles configuration.)
    (Also done by add --json and import --json)
  * registerurl: Check if a remote claims the url, same as addurl does.
  * Bug fix: Git config settings passed to git-annex -c did not always take
    effect.
  * assistant: Use udisks2 dbus events to detect when disks are mounted,
    instead of relying on gnome/kde stuff that is not stable.
  * Fix build with QuickCheck 2.8.2
  * matchexpression: New plumbing command to check if a preferred content
    expression matches some data.
  * Removed the webapp-secure build flag, rolling it into the webapp build
    flag.
  * Removed the quvi, tahoe, feed, and tfds build flags, adding
    aeson feed and regex-tdfa to the core dependencies.
  * Roll the dns build flag into the assistant build flag.
  * Debian: Avoid building debug package, since gdb is not often useful
    to debug haskell programs.

 -- Joey Hess <id@joeyh.name>  Tue, 26 Jan 2016 14:57:42 -0400

git-annex (6.20160114) unstable; urgency=medium

  "hexapodia as the key insight"

  * Added v6 repository mode, but v5 is still the default for now.
  * unlock, lock: In v6 mode, unlocking a file changes it from a symlink to a
    pointer file, and this change can be committed to the git repository.
    For details, see http://git-annex.branchable.com/tips/unlocked_files/
  * The upgrade to version 6 is not done fully automatically yet, because
    upgrading a direct mode repository to version 6 will prevent old
    versions of git-annex from working in other clones of that repository.
    For details, see http://git-annex.branchable.com/upgrades/
  * init: --version parameter added to control which supported repository
    version to use.
  * init, upgrade: Configure .git/info/attributes to use git-annex
    as a smudge filter. In v6 repository mode, this makes git add
    add files to the annex in unlocked mode, unless overridden by
    annex.largefiles configuration.
  * assistant: In v6 mode, adds files in unlocked mode, so they can
    continue to be modified.
  * Added annex.thin setting, which makes unlocked files in v6 repositories
    be hard linked to their content, instead of a copy. This saves disk
    space but means any modification of an unlocked file will lose the local
    (and possibly only) copy of the old version.
  * Enable annex.thin by default on upgrade from direct mode to v6, since
    direct mode made the same tradeoff.
  * fix: Adjusts unlocked files as configured by annex.thin.
  * persistent-sqlite is now a hard build dependency, since v6 repository
    mode needs it.


  * status: On crippled filesystems, was displaying M for all annexed files
    that were present. Probably caused by a change to what git status
    displays in this situation. Fixed by treating files git thinks are
    modified the same as typechanged files.
  * addurl: Added --batch and --with-files options.
  * addurl: Support --json, particularly useful in --batch mode.
  * addurl: Refuse to overwrite any existing, non-annexed file.
  * Debian: Adjust build dependencies for webapp, DAV. Now available on
    mips, mipsel, but temporarily removed armel since build is failing
    there.
  * info: Fix "backend usage" numbers, which were counting present keys
    twice.
  * info --json: Improve json for "backend usage", using a nested object
    with fields for each backend instead of the previous weird nested lists.
    This may break existing parsers of this json output, if there were any.
  * whereis --json: Make url list be included in machine-parseable form.
  * test: Added --keep-failures option.
  * unused: Bug fix when a new file was added to the annex, and then
    removed (but not git rmed). git still has the add staged in this case,
    so the content should not be unused and was wrongly treated as such.
  * migrate: Copy over metadata to new key.
  * rekey: No longer copies over urls from the old to the new key.
    It makes sense for migrate to do that, but not for this low-level
    (and little used) plumbing command to.
  * view: Fix crash in non-unicode capable locale when entering a view
    of metadata containing a slash or backslash.
  * When annex.http-headers is used to set the User-Agent header, avoid
    sending User-Agent: git-annex
  * Windows: Fix rsync cross-drive hack to work with msys2 rsync.
    Thanks, Pieter Kitslaar.

 -- Joey Hess <id@joeyh.name>  Thu, 14 Jan 2016 10:14:19 -0400

git-annex (5.20151218) unstable; urgency=medium

  * Add S3 features to git-annex version output.
  * webdav: When testing the WebDAV server, send a file with content.
    The empty file it was sending tickled bugs in some php WebDAV server.
  * fsck: Failed to honor annex.diskreserve when checking a remote.
  * Debian: Build depend on concurrent-output.
  * Fix insecure temporary permissions when git-annex repair is used in
    in a corrupted git repository.
  * Fix potential denial of service attack when creating temp dirs.

 -- Joey Hess <id@joeyh.name>  Fri, 18 Dec 2015 12:09:33 -0400

git-annex (5.20151208) unstable; urgency=medium

  * Build with -j1 again to get reproducible build.
  * Display progress meter in -J mode when copying from a local git repo,
    to a local git repo, and from a remote git repo.
  * Display progress meter in -J mode when downloading from the web.
  * map: Improve display of git remotes with non-ssh urls, including http
    and gcrypt. 
  * When core.sharedRepository is set, annex object files are not made mode
    444, since that prevents a user other than the file owner from locking
    them. Instead, a mode such as 664 is used in this case.
  * tahoe: Include tahoe capabilities in whereis display.
  * import: Changed to honor annex.largefiles settings.
  * addurl, importfeed: Changed to honor annex.largefiles settings,
    when the content of the url is downloaded. (Not when using --fast or
    --relaxed.)
  * webapp: Fix bugs that could result in a relative path such as "."
    being written to ~/.config/git-annex/autostart, and ignore any such 
    relative paths in the file.
    This was a reversion caused by the relative path changes in 5.20150113.
  * dropunused: Make more robust when trying to drop an object that has
    already been dropped.
  * Fix reversion in handling of long filenames, particularly when using
    addurl/importfeed, which was introduced in the previous release.

 -- Joey Hess <id@joeyh.name>  Tue, 08 Dec 2015 11:14:03 -0400

git-annex (5.20151116) unstable; urgency=medium

  * Use concurrent-output library when configured with -fConcurrentOutput.
    This allows nicely displayed messages when using the -J flag.
  * Additional commands now support the -J flag: 
    fsck, drop, add, addurl, import
  * import: Avoid very ugly error messages when the directory files
    are imported to is not a directort, but perhaps an annexed file.
  * Concurrent progress bars are now displayed when using -J with a command
    that moves file contents around.
  * Fix race that could result in an annexed file's symlink not being
    created, when eg, running concurrent git-annex adds.
  * add: Fix error recovery rollback to not move the injested file content
    out of the annex back to the file, because other files may point to
    that same content. Instead, copy the injected file content out to
    recover.
  * quvi may output utf-8 encoded data when the conifigured locale doesn't
    support that; avoid crashing on such invalid encoding.
  * runshell: Avoid failing when $HOME/.ssh does not exist and cannot be
    created.
  * Make the git-annex-standalone.deb prevent runshell from installing
    wrappers into $HOME/.ssh
  * Make git-annex-standalone.deb include the git-annex html documentation,
    desktop file, and base completion file, same as the regular git-annex.deb.
  * fsck: When fscking a dead repo, avoid incorrect "fixing location log"
    message, and display a warning about it being dead, since it's unusual
    to have access to a dead repo.
  * assistant: Pass ssh-options through 3 more git pull/push calls
    that were missed before.
  * Added annex.pidlock and annex.pidlocktimeout configuration to support
    filesystems where POSIX fcntl locks cannot be used.
  * init: Automatically enable annex.pidlock when necessary.

 -- Joey Hess <id@joeyh.name>  Mon, 16 Nov 2015 14:17:40 -0400

git-annex (5.20151102.1) unstable; urgency=medium

  * Avoid installing desktop file and program file if cabal install
    git-annex is run as root, since that is not a systemwide install,
    but to /root, and so generating a systemwide desktop file is not right.
  * When cabal install is run with the desktop file location not writable,
    display a warning, but continue successfully.

 -- Joey Hess <id@joeyh.name>  Tue, 03 Nov 2015 12:08:38 -0400

git-annex (5.20151102) unstable; urgency=medium

  * Use statvfs on OSX.
  * Symlink timestamp preservation code uses functions
    from unix-2.7.0 when available, which should be more portable.
  * enableremote: List uuids and descriptions of remotes that can be
    enabled, and accept either the uuid or the description in leu if the
    name.
  * Catch up with current git behavior when both repo and repo.git exist;
    it seems it now prefers repo in this case, although historically it may
    have preferred repo.git.
  * Fix failure to build with aws-0.13.0.
  * When built with aws-0.13.0, the S3 special remote can be used to create
    google nearline buckets, by setting storageclass=NEARLINE.

 -- Joey Hess <id@joeyh.name>  Mon, 02 Nov 2015 12:41:20 -0400

git-annex (5.20151019) unstable; urgency=medium

  * Fix a longstanding, but unlikely to occur bug, where dropping
    a file from a remote could race with other drops of the same file,
    and result in all copies of its content being lost.
  * git-annex-shell: Added lockcontent command, to prevent dropping of
    a key's content. This is necessary due to the above bugfix.
  * In some cases, the above bugfix changes what git-annex allows you to
    drop:
    - When a file is present in several special remotes,
      but not in any accessible git repositories, dropping it from one of
      the special remotes will now fail. Instead, the file has to be
      moved from one of the special remotes to the git repository, and can
      then safely be dropped from the git repository.
    - If a git remote has too old a version of git-annex-shell installed,
      git-annex won't trust it to hold onto a copy of a file when dropping
      that file from the local git repository.
  * Changed drop ordering when using git annex sync --content or the
    assistant, to drop from remotes first and from the local repo last.
    This works better with the behavior changes to drop in many cases.
  * Do verification of checksums of annex objects downloaded from remotes.
  * When annex objects are received into git repositories from other git
    repos, their checksums are verified then too.
  * To get the old, faster, behavior of not verifying checksums, set
    annex.verify=false, or remote.<name>.annex-verify=false.
  * setkey, rekey: These commands also now verify that the provided file
    matches the expected checksum of the key, unless annex.verify=false.
  * reinject: Already verified content; this can now be disabled by
    setting annex.verify=false.
  * sync, merge, assistant: When git merge failed for a reason other
    than a conflicted merge, such as a crippled filesystem not allowing
    particular characters in filenames, git-annex would make a merge commit
    that could omit such files or otherwise be bad. Fixed by aborting the
    whole merge process when git merge fails for any reason other than a
    merge conflict.
  * Allow building with S3 disabled again.
  * Ported disk free space checking code to work on Solaris.
  * Windows webapp: Fix support for entering password when setting
    up a ssh remote.
  * copy --auto was checking the wrong repo's preferred content.
    (--from was checking what --to should, and vice-versa.)
    Fixed this bug, which was introduced in version 5.20150727.
  * Avoid unncessary write to the location log when a file is unlocked
    and then added back with unchanged content.
  * S3: Fix support for using https.
  * Avoid displaying network transport warning when a ssh remote
    does not yet have an annex.uuid set.
  * Debian: Add torrent library to build-depends as it's packaged now,
    and stop recommending bittornado | bittorrent.
  * Debian: Remove build dependency on transformers library, as it is now
    included in ghc.
  * Debian: Remove menu file, since a desktop file is provided and
    lintian says there can be only one.

 -- Joey Hess <id@joeyh.name>  Mon, 19 Oct 2015 13:59:01 -0400

git-annex (5.20150930) unstable; urgency=medium

  * Added new linux standalone "ancient" build to support kernels
    like 2.6.32.
  * info: Don't allow use in a non-git-annex repository, since it
    uses the git-annex branch and would create it if it were missing.
  * assistant: When updating ~/.ssh/config, preserve any symlinks.
  * webapp: Remove the "disable remote" feature from the UI.
  * S3: When built with aws-0.13.0, supports using more storage classes.
    In particular, storageclass=STANDARD_IA to use Amazon's
    new Infrequently Accessed storage, and storageclass=NEARLINE
    to use Google's NearLine storage.
  * Improve ~/.ssh/config modification code to not add trailing spaces
    to lines it cannot parse.
  * Fix a crash at direct mode merge time when .git/index doesn't exist
    yet. Triggered by eg, git-annex sync --no-commit in a fresh clone of
    a repository.
  * status: Show added but not yet committed files.
  * Added stack.yaml to support easy builds from source with stack.

 -- Joey Hess <id@joeyh.name>  Wed, 30 Sep 2015 14:31:52 -0400

git-annex (5.20150916) unstable; urgency=medium

  * Fix Windows build to work with ghc 7.10.
  * init: Fix reversion in detection of repo made with git clone --shared
  * info: Support querying info of individual files in direct mode.
  * unused: Fix reversion in 5.20150727 that broke parsing of the
    --unused-refspec option. Thanks, Øyvind A. Holm.
  * Make full option parsing be done when not in a git repo, so --help
    can be displayed for commands that require a git repo, etc.
  * fsck: Work around bug in persistent that broke display of
    problematically encoded filenames on stderr when using --incremental.
  * When gpg.program is configured, it's used to get the command to run
    for gpg. Useful on systems that have only a gpg2 command or want to
    use it instead of the gpg command.
  * Windows: Switched to using git for Windows, rather than msysgit.
    Using msysgit with git-annex is no longer supported.
  * Windows: Even when the user neglects to tell the git installer to
    add git to PATH, git-annex will still work from within the git bash
    shell, and the webapp can be used too.
  * sync: Add --no-commit, --no-pull, --no-push options to turn off parts of
    the sync process, as well as supporting --commit, --pull, --push, and
    --no-content options to specify the (current) default behavior.
  * annex.hardlink extended to also try to use hard links when copying from
    the repository to a remote.
  * Improve bash completion, so it completes names of remotes and backends
    in appropriate places.
  * Special remotes configured with autoenable=true will be automatically
    enabled when git-annex init is run.
  * Fix bug in combination of preferred and required content settings.
    When one was set to the empty string and the other set to some expression,
    this bug caused all files to be wanted, instead of only files matching
    the expression.

 -- Joey Hess <id@joeyh.name>  Wed, 16 Sep 2015 10:31:24 -0400

git-annex (5.20150824) unstable; urgency=medium

  * Sped up downloads of files from ssh remotes, reducing the
    non-data-transfer overhead 6x.
  * sync: Support --jobs
  * sync --content: Avoid unnecessary second pull from remotes when 
    no file transfers are made.
  * External special remotes can now be built that can be used in readonly
    mode, where git-annex downloads content from the remote using regular
    http.
  * Added WHEREIS to external special remote protocol.
  * importfeed --relaxed: Avoid hitting the urls of items in the feed.
  * Fix reversion in init when ran as root, introduced in version 5.20150731.
  * Reorder declaration to fix build with yesod-core > 1.4.13.
    Thanks, Michael Alan Dorman.
  * Fix building without quvi and without database.
    Thanks, Ben Boeckel.
  * Avoid building the assistant on the hurd, since an inotify equivalent
    is not yet implemented in git-annex for the hurd.
  * --debug log messages are now timestamped with fractional seconds.
  * --debug is passed along to git-annex-shell when git-annex is in debug mode.
  * Makefile: Pass LDFLAGS, CFLAGS, and CPPFLAGS through ghc and on to
    ld, cc, and cpp.
  * As a result of the Makefile changes, the Debian package is built
    with various hardening options. Although their benefit to a largely
    haskell program is unknown.

 -- Joey Hess <id@joeyh.name>  Mon, 24 Aug 2015 14:11:05 -0700

git-annex (5.20150812) unstable; urgency=medium

  * Added support for SHA3 hashed keys (in 8 varieties), when git-annex is
    built using the cryptonite library.
  * metadata: Fix reversion introduced in 5.20150727 that caused recursive
    display of metadata to not work.
  * Windows: Fix bug that caused git-annex sync to fail due to missing
    environment variable.
  * Fix setting/setting/viewing metadata that contains unicode or other
    special characters, when in a non-unicode locale.
  * Simplify setup process for a ssh remote. Now it suffices to run git
    remote add, followed by git-annex sync. Now the remote is automatically
    initialized for use by git-annex, where before the git-annex branch had
    to manually be pushed before using git-annex sync. Note that this
    involved changes to git-annex-shell, so if the remote is using an old
    version, the manual push is still needed.
  * git-annex-shell: Don't let configlist auto-init repository when in
    readonly mode.
  * Perform a clean shutdown when --time-limit is reached.
    This includes running queued git commands, and cleanup actions normally
    run when a command is finished.
  * fsck: Commit incremental fsck database when --time-limit is reached.
    Previously, some of the last files fscked did not make it into the
    database when using --time-limit.
  * fsck: Commit incremental fsck database after every 1000 files
    fscked, or every 5 minutes, whichever comes first. Previously,
    commits were made every 1000 files fscked.
  * Linux standalone: Work around problem that prevented it from working
    properly if unpacked into a directory that contains ":" or ";" in its
    name.
  * proxy: Fix proxy git commit of non-annexed files in direct mode. 
  * proxy: If a non-proxied git command, such as git revert
    would normally fail because of unstaged files in the work tree,
    make the proxied command fail the same way.
  * proxy: Fix removal of files deleted by the proxied command.
  * proxy: Fix behavior when run in subdirectory of git repo.
  * Improve Setup.hs file so that cabal copy --destdir works.
    Thanks, Magnus Therning.
  * Tighten dependency on optparse-applicative to 0.11.0.
  * Added back debian/cabal-wrapper, since it still seems needed after all.

 -- Joey Hess <id@joeyh.name>  Wed, 12 Aug 2015 11:14:58 -0400

git-annex (5.20150731) unstable; urgency=medium

  * webapp: Support enabling known gitlab.com remotes.
  * Fix rsync special remote to work when -Jn is used for concurrent
    uploads.
  * The last release accidentally removed a number of options from the
    copy command. (-J, file matching options, etc). These have been added
    back.
  * init: Detect when the filesystem is crippled such that it ignores
    attempts to remove the write bit from a file, and enable direct mode.
    Seen with eg, NTFS fuse on linux.
  * Fix man page installation by cabal install; all the new man pages are
    now installed.

 -- Joey Hess <id@joeyh.name>  Fri, 31 Jul 2015 11:34:36 -0400

git-annex (5.20150727) unstable; urgency=medium

  * Fix bug that prevented uploads to remotes using new-style chunking
    from resuming after the last successfully uploaded chunk.
  * Switched option parsing to use optparse-applicative. This was a very large
    and invasive change, and may have caused some minor behavior changes to
    edge cases of option parsing. (For example, the metadata command no
    longer accepts the combination of --get and --set, which never actually
    worked.)
  * Bash completion file is now included in the git-annex source tree, 
    and installed into Debian package (and any other packages built using make
    install). This bash completion is generated by the option parser, so it
    covers all commands, all options, and will never go out of date!
  * As well as tab completing "git-annex" commands, "git annex" will also tab
    complete. However, git's bash completion script needs a patch,
    which I've submitted, for this to work prefectly.
  * version --raw now works when run outside a git repository.
  * assistant --startdelay now works when run outside a git repository.
  * dead now accepts multiple --key options.
  * addurl now accepts --prefix and --suffix options to adjust the
    filenames used.
  * sync --content: Fix bug that caused files to be uploaded to eg,
    more archive remotes than wanted copies, only to later be dropped
    to satisfy the preferred content settings.
  * importfeed: Improve detection of known items whose url has changed,
    and avoid adding redundant files. Where before this only looked at
    permalinks in rss feeds, it now also looks at guids.
  * importfeed: Look at not only permalinks, but now also guids
    to identify previously downloaded files.
  * Webapp: Now features easy setup of git-annex repositories on gitlab.com.
  * Adjust debian build deps: The webapp can now build on arm64, s390x
    and hurd-i386. WebDAV support is also available on those architectures.
  * Debian package now maintained by Richard Hartmann.
  * Support building without persistent database on for systems that
    lack TH. This removes support for incremental fsck.

 -- Joey Hess <id@joeyh.name>  Mon, 27 Jul 2015 12:24:49 -0400

git-annex (5.20150710) unstable; urgency=medium

  * add: Stage symlinks the same as git add would, even if they are not a
    link to annexed content.
  * sync: When annex.autocommit=false, avoid making any commit of local
    changes, while still merging with remote to the extent possible.
  * unused: --used-refspec can now be configured to look at refs in the
    reflog. This provides a way to not consider old versions of files to be
    unused after they have reached a specified age, when the old refs in
    the reflog expire.
  * log: Fix reversion introduced in version 5.20150528 that broke this command.
  * assistant --autostart: First stop any daemons that are already running,
    which might be left over from a previous login session and so unable to
    use the ssh agent of a new login session.
  * assistant: Fix local pairing to not include newline in ssh pubkey,
    which is rejected on the other end for security reasons.
  * assistant: Fix ANNEX_SHELL_DIR written to ~/.ssh/authorized_keys 
    in local pairing to be the absolute path to the repository, not "."
    This was a reversion caused by the relative path changes in 5.20150113.
  * Brought back the setkey plumbing command that was removed in 2011, since
    we found a use case for it. Note that the command's syntax was changed
    for consistency.
  * bugfix: Pass --full-tree when using git ls-files to get a list of files
    on the git-annex branch, so it works when run in a subdirectory.
    This bug affected git-annex unused, and potentially also transitions
    running code and other things.
  * Support git's undocumented core.sharedRepository=2 value, which
    is equivalent to "world", and is set when a repo was created using
    git init --shared=world.
  * When building on linux, pass --as-needed to linker to avoid linking
    with unused shared libraries including libyaml.
  * import: Fix failure of cross-device import on Windows.
  * merge: Avoid creating the synced/master branch.
  * Removed support for optparse-applicative versions older than 0.10.

 -- Joey Hess <id@joeyh.name>  Fri, 10 Jul 2015 16:36:42 -0400

git-annex (5.20150617) unstable; urgency=medium

  * Now supports git annex sync --all --content to sync all versions of all
    files with all repos that want them.
  * Added new "anything" preferred content expression, which matches all
    versions of all files.
  * Standard preferred content for client, backup, incremental backup,
    and unwanted groups have been adjusted to work better when used
    with git annex sync --all --content.
  * fromkey, registerurl: Improve handling of urls that happen to also
    be parsable as strange keys.
  * sync, remotedaemon: Pass configured ssh-options even when
    annex.sshcaching is disabled.
  * assistant: Consume systemd-networkd dbus events to learn about
    changes to network connections, as was already done with
    network-manager and wicd.
    Thanks to Sebastian Reuße for the patches.
  * get --incomplete: New option to resume any interrupted downloads.
  * dead --key: Can be used to mark a key as dead.
  * fsck: Ignore keys that are known to be dead when running in
    --all/--unused/--key mode or a in a bare repo. Closes: #753888
    Otherwise, still reports files with lost contents, even if the content
    is dead.
  * S3: Special remotes can be configured with public=yes to allow
    the public to access the bucket's content.
  * S3: Publically accessible buckets can be used without creds.
  * import --clean-duplicates: Fix bug that didn't count local or trusted
    repo's copy of a file as one of the necessary copies to allow removing
    it from the import location.
  * tahoe: Use ~/.tahoe-git-annex/ rather than ~/.tahoe/git-annex/
    when setting up a tahoe special remote to avoid old versions of
    tahoe create-client choking.
  * Fix bug that prevented enumerating locally present objects in repos
    tuned with annex.tune.objecthash1=true.
    Fixes: unused, object count in info, unannex.
  * Improve url parsing to handle some urls containing illegal []
    characters in their paths.
  * info: Added json output for "backend usage", "numcopies stats",
    "repositories containing these files", and "transfers in progress".
  * Fix incremental backup standard preferred content expression to match
    its documentation, which says it does not want files that have reached
    a backup repository.
  * Increased the default annex.bloomaccuracy from 1000 to 10000000.
    This makes git annex unused use up to 16 mb more memory than it did
    before, but the massive increase in accuracy makes this worthwhile
    for all but the smallest systems.
  * Build documentation with deterministic=1 for reproducible builds.
    (A new ikiwiki feature.) Closes: #785736
  * Re-remove dependency on obsolete hamlet package. Closes: #786659
  * debian/cabal-wrapper: Removed this hack which should not be needed anymore.

 -- Joey Hess <id@joeyh.name>  Wed, 17 Jun 2015 13:50:35 -0400

git-annex (5.20150528) unstable; urgency=medium

  * fromkey, registerurl: Allow urls to be specified instead of keys,
    and generate URL keys.
  * Linux standalone, OSX app: Improve runshell script to always quote
    shell vars, so that it will work when eg, untarred into a directory
    path with spaces in its name.
  * Revert removal dependency on obsolete hamlet package, since the
    autobuilders are not ready for this change yet and it prevented them
    from building the webapp. Reopens: #786659
  * fsck: When checksumming a file fails due to a hardware fault,
    the file is now moved to the bad directory, and the fsck proceeds.
    Before, the fsck immediately failed.
  * Linux standalone: The webapp was not built in the previous release,
    this release fixes that oversight.

 -- Joey Hess <id@joeyh.name>  Thu, 28 May 2015 10:48:03 -0400

git-annex (5.20150522) unstable; urgency=medium

  * import: Refuse to import files that are within the work tree, as that
    does not make sense and could cause data loss.
  * drop: Now supports --all, --unused, and --key.
  * drop: Now defaults to --all when run in a bare repository.
    (Previously, did nothing when run in a bare repository.)
  * get, move, copy, mirror: Concurrent transfers are now supported!
    For example: git-annex get -J10
    However, progress bars are not yet displayed for concurrent transfers,
    pending an updated version of the ascii-progress library.
  * --quiet now makes progress output by rsync, wget, etc be quiet too.
  * Take space that will be used by other running downloads into account when
    checking annex.diskreserve.
  * Avoid accumulating transfer failure log files unless the assistant is
    being used.
  * Fix an unlikely race that could result in two transfers of the same key
    running at once.
  * Stale transfer lock and info files will be cleaned up automatically
    when get/unused/info commands are run.
  * unused: Add --used-refspec option and annex.used-refspec, which can
    specify a set of refs to consider used, rather than the default of
    considering all refs used.
  * webapp: Fix zombie xdg-open process left when opening file browser.
    Closes: #785498
  * Safer posix fctnl locking implementation, using lock pools and STM.
  * Build documentation with TZ=UTC for reproducible builds. See #785736.
  * OSX: Corrected the location of trustedkeys.gpg, so the built-in
    upgrade code will find it. Fixes OSX upgrade going forward, but
    older versions won't upgrade themselves due to this problem.
  * Remove dependency on obsolete hamlet package. Closes: #786659

 -- Joey Hess <id@joeyh.name>  Fri, 22 May 2015 14:20:18 -0400

git-annex (5.20150508.1) unstable; urgency=medium

  * Now builds cleanly using ghc 7.10 (as well as ghc back to 7.6).
  * Imrovements to the git-annex-standalone.deb build process.
    (Thanks, Yaroslav Halchenko)

 -- Joey Hess <id@joeyh.name>  Mon, 11 May 2015 12:08:58 -0400

git-annex (5.20150508) unstable; urgency=medium

  * Improve behavior when a git-annex command is told to operate
    on a file that doesn't exist. It will now continue to other
    files specified after that on the command line, and only error out at
    the end.
  * S3: Enable debug logging when annex.debug or --debug is set.
  * S3: git annex info will show additional information about a S3 remote
    (endpoint, port, storage class)
  * S3: Let git annex enableremote be used, without trying to recreate
    a bucket that should already exist.
  * S3: Fix incompatibility with bucket names used by hS3; the aws library
    cannot handle upper-case bucket names. git-annex now converts them to
    lower case automatically.
  * import: Check for gitignored files before moving them into the tree.
    (Needs git 1.8.4 or newer.)
  * import: Don't stop entire import when one file fails due to being
    gitignored or conflicting with something in the work tree.
  * import: Before removing a duplicate file in --deduplicate or
    --clean-duplicates mode, verify that enough copies of its content still
    exist.
  * Improve integration with KDE's file manager to work with dolphin
    version 14.12.3 while still being compatable with 4.14.2.
    Thanks, silvio.
  * assistant: Added --autostop to complement --autostart.
  * Work around wget bug #784348 which could cause it to clobber git-annex
    symlinks when downloading from ftp.
  * Support checking ftp urls for file presence.
  * Fix bogus failure of fsck --fast.
  * fsck: Ignore error recording the fsck in the activity log,
    which can happen when running fsck in a read-only repository.
    Closes: #698559
    (fsck can still need to write to the repository if it find problems,
    but a successful fsck can be done read-only)
  * Improve quvi 0.4 output parsing to handle cases wher there is no known
    filename extension. This is currently the case when using quvi with
    youtube. In this case, the extension ".m" will be used.
  * Dropped support for older versions of yesod, warp, and dbus than the ones
    in Debian Jessie.
  * Switch from the obsolete dataenc library for base64 encoding to sandi.
    (Thanks, Magnus Therning)
  * Debian's ghc now supports TH on arm! Adjust build dependencies
    to build the webapp on arm, and enable DAV support on arm. \o/
  * Adjust some other arch specific build dependencies that are now
    available on more architectures in Devian unstable.
  * Windows: Remove cygwin ssh, the newer version of which has stopped
    honoring the setting of HOME. Instead, copy msysgit's ssh into PATH.
    Note that setting up a remote ssh server using password authentication
    is known to be broken in this release on Windows.
  * Windows: Roll back to an older version of rsync from cygwin.
    The newer version has some dependency on a newer ssh from cygwin.

 -- Joey Hess <id@joeyh.name>  Fri, 08 May 2015 13:42:30 -0400

git-annex (5.20150420) unstable; urgency=medium

  * Fix activity log parsing, which caused the log to not retain
    activity from other uuids.
  * Union merge could fall over if there was a file in the repository
    with the same name as a git ref. Now fixed.
  * info dir: Added information about repositories that
    contain files in the specified directory.
  * info: Added --bytes option.
  * bittorrent: Fix handling of magnet links.
  * When a key's size is unknown, still check the annex.diskreserve,
    and avoid getting content if the disk is too full.
  * Fix fsck --from a git remote in a local directory, and from
    a directory special remote.
    This was a reversion caused by the relative path changes in 5.20150113.
  * fsck --from remote: When bad content is found in the remote,
    and the local repo does not have a copy of the content, preserve
    the bad content in .git/annex/bad/ to avoid further data loss.
  * fsck --from remote: Avoid downloading a key if it would go over
    the annex.diskreserve limit.
  * required: New command, like wanted, but for required content.
  * Removed dependency on haskell SHA library,
    instead using cryptohash >= 0.11.0.
  * Make repo init more robust.
  * New debian/rules build-standalone target, which generates a
    git-annex-standalone.deb that should work on many old Debian etc
    systems. Thanks, Yaroslav Halchenko.
  * Windows: Renamed start menu file to avoid loop in some versions
    of Windows where the menu file is treated as a git-annex program.
  * Windows: Fixed support of remotes on other drives.
    (A reversion introduced in version 5.20150113.)
  * Windows: Bundled versions of rsync, wget, ssh, and gpg from
    cygwin all updated. Thanks, Yury V. Zaytsev.

 -- Joey Hess <id@joeyh.name>  Mon, 20 Apr 2015 14:44:04 -0400

git-annex (5.20150409) unstable; urgency=medium

  * This fixes a bug in the assistant introduced by the literal pathspec
    changes in version 5.20150406.
  * --quiet now suppresses progress displays from eg, rsync.
    (Second time's the charm..)
  * fromkey, registerurl: When reading from stdin, allow the
    filename and url, respectively, to contain whitespace.
  * add: If annex.largefiles is set and does not match a file that's being
    added, the file will be checked into git rather than being added to the
    annex. Previously, git annex add skipped over such files; this new
    behavior is more useful in direct mode.
  * proxy: Made it work when run in a new repository before initial
    commit.
  * info: Display repository mode: bare when in a bare (non-direct mode)
    repo.
  * importfeed: Fix feed download when curl is used.
  * importfeed: Error out when passed a non-url.
  * webapp: When adding another local repository, and combining it
    with the current repository, the new repository's remote path
    was set to "." rather than the path to the current repository.
    This was a reversion caused by the relative path changes in 5.20150113.
  * contentlocationn: New plumbing command.

 -- Joey Hess <id@joeyh.name>  Thu, 09 Apr 2015 15:06:38 -0400

git-annex (5.20150406.1) unstable; urgency=medium

  * Fixes a bug in the last release that caused rsync and possibly
    other commands to hang at the end of a file transfer.
    (--quiet is back to not blocking progress displays until
    that code can be fixed properly.)

 -- Joey Hess <id@joeyh.name>  Mon, 06 Apr 2015 17:13:13 -0400

git-annex (5.20150406) unstable; urgency=medium

  * Prevent git-ls-files from double-expanding wildcards when an
    unexpanded wildcard is passed to a git-annex command like add or find.
  * Fix make build target. Thanks, Justin Geibel.
  * Fix GETURLS in external special remote protocol to strip
    downloader prefix from logged url info before checking for the
    specified prefix.
  * importfeed: Avoid downloading a redundant item from a feed whose
    permalink has been seen before, even when the url has changed.
  * importfeed: Always store itemid in metadata; before this was only
    done when annex.genmetadata was set.
  * Relax debian package dependencies to git >= 1:1.8.1 rather
    than needing >= 1:2.0.
  * test: Fix --list-tests
  * addurl --file: When used with a special remote that claims
    urls and checks their contents, don't override the user's provided
    filename with filenames that the special remote suggests. Also,
    don't allow adding the url if the special remote says it contains
    multiple files.
  * import: --deduplicate and --cleanduplicates now output the keys
    corresponding to duplicated files they process.
  * expire: New command, for expiring inactive repositories.
  * fsck: Record fsck activity for use by expire command.
  * Fix truncation of parameters that could occur when using xargs git-annex.
  * Significantly sped up processing of large numbers of directories
    passed to a single git-annex command.
  * version: Add --raw
  * init: Improve fifo test to detect NFS systems that support fifos
    but not well enough for sshcaching.
  * --quiet now suppresses progress displays from eg, rsync.
    (The option already suppressed git-annex's own built-in progress
    displays.)

 -- Joey Hess <id@joeyh.name>  Mon, 06 Apr 2015 12:48:48 -0400

git-annex (5.20150327) unstable; urgency=medium

  * readpresentkey: New plumbing command for checking location log.
  * checkpresentkey: New plumbing command to check if a key can be verified
    to be present on a remote.
  * Added a post-update-annex hook, which is run after the git-annex branch
    is updated. Needed for git update-server-info.
  * migrate: --force will force migration of keys already using the
    destination backend. Useful in rare cases.
  * Man pages for individual commands now available, and can be
    opened using "git annex help <command>"
  * --auto is no longer a global option; only get, drop, and copy
    accept it. (Not a behavior change unless you were passing it to a
    command that ignored it.)
  * Improve error message when --in @date is used and there is no
    reflog for the git-annex branch.
  * assistant: Committing a whole lot of files at once could overflow
    command-line length limits and cause the commit to fail. This
    only happened when using the assistant in an indirect mode repository.
  * Work around curl bug when asked to download an empty url to a file.
  * Fix bug introduced in the last release that broke git-annex sync
    when git-annex was installed from the standalone tarball.

 -- Joey Hess <id@joeyh.name>  Fri, 27 Mar 2015 13:10:59 -0400

git-annex (5.20150317) unstable; urgency=medium

  * fsck: Incremental fsck uses sqlite to store its records, instead
    of abusing the sticky bit. Existing sticky bits are ignored;
    incremental fscks started by old versions won't be resumed by
    this version.
  * fsck: Multiple incremental fscks of different repos (including remotes)
    can now be running at the same time in the same repo without it
    getting confused about which files have been checked for which remotes.
  * unannex: Refuse to unannex when repo is too new to have a HEAD,
    since in this case there must be staged changes in the index
    (if there is anything to unannex), and the unannex code path
    needs to run with a clean index.
  * Linux standalone: Set LOCPATH=/dev/null to work around
    https://ghc.haskell.org/trac/ghc/ticket/7695
    This prevents localization from working, but git-annex
    is not localized anyway.
  * sync: As well as the synced/git-annex push, attempt a
    git-annex:git-annex push, as long as the remote branch
    is an ancestor of the local branch, to better support bare git repos.
    (This used to be done, but it forgot to do it since version 4.20130909.)
  * When re-execing git-annex, use current program location, rather than
    ~/.config/git-annex/program, when possible.
  * Submodules are now supported by git-annex!
  * metadata: Fix encoding problem that led to mojibake when storing
    metadata strings that contained both unicode characters and a space
    (or '!') character.
  * Also potentially fixes encoding problem when embedding credentials
    that contain unicode characters.
  * sync: Fix committing when in a direct mode repo that has no HEAD ref.
    (For example, a newly checked out git submodule.)
  * Added SETURIPRESENT and SETURIMISSING to external special remote protocol,
    useful for things like ipfs that don't use regular urls.
  * addurl: Added --raw option, which bypasses special handling of quvi,
    bittorrent etc urls.
  * git-annex-shell: Improve error message when the specified repository
    doesn't exist or git config fails for some reason.
  * fromkey --force: Skip test that the key has its content in the annex.
  * fromkey: Add stdin mode.
  * registerurl: New plumbing command for mass-adding urls to keys.
  * remotedaemon: Fixed support for notifications of changes to gcrypt
    remotes, which was never tested and didn't quite work before.

 -- Joey Hess <id@joeyh.name>  Tue, 17 Mar 2015 13:02:36 -0400

git-annex (5.20150219) unstable; urgency=medium

  * glacier: Detect when the glacier command in PATH is the wrong one,
    from boto, rather than from glacier-cli, and refuse to use it,
    since the boto program fails to fail when passed
    parameters it does not understand.
  * groupwanted: New command to set the groupwanted preferred content
    expression.
  * import: Support file matching options such as --exclude, --include, 
    --smallerthan, --largerthan
  * The file matching options are now only accepted by commands that
    can actually use them, instead of by all commands.
  * import: Avoid checksumming file twice when run in the default
    or --duplicate mode.
  * Windows: Fix bug in dropping an annexed file, which
    caused a symlink to be staged that contained backslashes.
  * webapp: Fix reversion in opening webapp when starting it manually
    inside a repository.
  * assistant: Improve sanity check for control characters when pairing.
  * Improve race recovery code when committing to git-annex branch.
  * addurl: Avoid crash if quvi is not installed, when git-annex was
    built with process-1.2
  * bittorrent: Fix mojibake introduced in parsing arai2c progress output.
  * fsck --from: If a download from a remote fails, propagate the failure.
  * metadata: When setting metadata, do not recurse into directories by
    default, since that can be surprising behavior and difficult to recover
    from. The old behavior is available by using --force.
  * sync, assistant: Include repository name in head branch commit message.
  * The ssh-options git config is now used by gcrypt, rsync, and ddar
    special remotes that use ssh as a transport.
  * sync, assistant: Use the ssh-options git config when doing git pull
    and push.
  * remotedaemon: Use the ssh-options git config.
  * Linux standalone: Improved process names of linker shimmed programs.

 -- Joey Hess <id@joeyh.name>  Thu, 19 Feb 2015 14:16:03 -0400

git-annex (5.20150205) unstable; urgency=medium

  * info: Can now display info about a given uuid.
  * Added to remote/uuid info: Count of the number of keys present
    on the remote, and their size. This is rather expensive to calculate,
    so comes last and --fast will disable it.
  * info remote: Include the date of the last sync with the remote.
  * sync: Added --message/-m option like git commit.
  * remotedaemon: Fix problem that could prevent ssh connections being
    made after two LOSTNET messages were received in a row (perhaps due to
    two different network interfaces being brought down).
  * Fix build failure when wget is not installed.
  * Fix wording of message displayed when unable to get a file that
    is available in untrusted repositories.
  * addurl: When a Content-Disposition header suggests a filename to use,
    addurl will consider using it, if it's reasonable and doesn't conflict
    with an existing file. (--file overrides this)
  * Fix default repository description created by git annex init,
    which got broken by the relative path changes in the last release.
  * init: Repository tuning parameters can now be passed when initializing a
    repository for the first time. For details, see
    http://git-annex.branchable.com/tuning/
  * merge: Refuse to merge changes from a git-annex branch of a repo
    that has been tuned in incompatible ways.
  * Support annex.tune.objecthash1, annex.tune.objecthashlower, and
    annex.tune.branchhash1.
  * Remove support for building without cryptohash.
  * Added MD5 and MD5E backends.
  * assistant: Fix local pairing when ssh pubkey comment contains spaces.
  * Avoid using fileSize which maxes out at just 2 gb on Windows.
    Instead, use hFileSize, which doesn't have a bounded size.
    Fixes support for files > 2 gb on Windows.
  * Windows: Fix running of the pre-commit-annex hook.
  * Windows: Fix S3 special remote; need to call withSocketsDo. Thanks, Trent.

 -- Joey Hess <id@joeyh.name>  Thu, 05 Feb 2015 14:08:33 -0400

git-annex (5.20150113) unstable; urgency=medium

  * unlock: Don't allow unlocking files that have never been committed to git
    before, to avoid an intractable problem that prevents the pre-commit
    hook from telling if such a file is intended to be an annexed file or not.
  * Avoid re-checksumming when migrating from hash to hashE backend.
    Closes: #774494
  * Fix build with process 1.2.1.0.
  * Android: Provide a version built with -fPIE -pie to support Android 5.0.
  * sync: Fix an edge case where syncing in a bare repository would try to
    merge and so fail.
  * Check git version at runtime, rather than assuming it will be the same
    as the git version used at build time when running git-checkattr and
    git-branch remove.
  * Switch to using relative paths to the git repository.
    - This allows the git repository to be moved while git-annex is running in
      it, with fewer problems.
    - On Windows, this avoids some of the problems with the absurdly small
      MAX_PATH of 260 bytes. In particular, git-annex repositories should
      work in deeper/longer directory structures than before.
  * Generate shorter keys for WORM and URL, avoiding keys that are longer
    than used for SHA256, so as to not break on systems like Windows that
    have very small maximum path length limits.
  * Bugfix: A file named HEAD in the work tree could confuse some git commands
    run by git-annex.

 -- Joey Hess <id@joeyh.name>  Tue, 13 Jan 2015 12:10:08 -0400

git-annex (5.20141231) unstable; urgency=medium

  * vicfg: Avoid crashing on badly encoded config data.
  * Work around statfs() overflow on some XFS systems.
  * sync: Now supports remote groups, the same way git remote update does.
  * setpresentkey: A new plumbing-level command.
  * Run shutdown cleanup actions even if there were failures processing
    the command. Among other fixes, this means that addurl will stage
    added files even if adding one of the urls fails.
  * bittorrent: Fix locking problem when using addurl file://
  * Windows: Fix local rsync filepath munging (fixes 26 test suite failures).
  * Windows: Got the rsync special remote working.
  * Windows: Fix handling of views of filenames containing '%'
  * OSX: Switched away from deprecated statfs64 interface.

 -- Joey Hess <id@joeyh.name>  Wed, 31 Dec 2014 15:15:46 -0400

git-annex (5.20141219) unstable; urgency=medium

  * Webapp: When adding a new box.com remote, use the new style chunking.
    Thanks, Jon Ander Peñalba.
  * External special remote protocol now includes commands for setting
    and getting the urls associated with a key.
  * Urls can now be claimed by remotes. This will allow creating,
    for example, a external special remote that handles magnet: and
    *.torrent urls.
  * Use wget -q --show-progress for less verbose wget output,
    when built with wget 1.16.
  * Added bittorrent special remote.
  * addurl behavior change: When downloading an url ending in .torrent,
    it will download files from bittorrent, instead of the old behavior
    of adding the torrent file to the repository.
  * Added Recommends on aria2.
  * When possible, build with the haskell torrent library for parsing
    torrent files. As a fallback, can instead use btshowmetainfo from
    bittornado | bittorrent.
  * Fix build with -f-S3.

 -- Joey Hess <id@joeyh.name>  Fri, 19 Dec 2014 16:53:26 -0400

git-annex (5.20141203) unstable; urgency=medium

  * proxy: New command for direct mode repositories, allows bypassing
    the direct mode guard in a safe way to do all sorts of things
    including git revert, git mv, git checkout ...
  * undo: New command to undo the most recent change to a file
    or to the contents of a directory.
  * Add undo action to nautilus and konqueror integration.
  * diffdriver: New git-annex command, to make git external diff drivers
    work with annexed files.
  * pre-commit: Block partial commit of unlocked annexed file, since
    that left a typechange staged in index due to some infelicity of git's
    handling of partial commits.
  * Work around behavior change in lsof 4.88's -F output format.
  * S3: Switched to using the haskell aws library.
  * S3: No longer buffers entire files in memory when uploading without
    chunking.
  * S3: When built with a new enough version of the haskell aws library,
    supports doing multipart uploads, in order to store extremely large
    files in S3 when not using chunking.
  * Don't show "(gpg)" when decrypting the remote encryption cipher,
    since this could be taken to read that's the only time git-annex
    runs gpg, which is not the case.
  * Debian package is now maintained by Gergely Nagy.
  * Windows: Remove Alt+A keyboard shortcut, which turns out to have scope
    outside the menus.
  * Windows: Install ssh and other bundled programs to Git/cmd,
    instead of Git/bin, since the latter is not in the default msysgit PATH.

 -- Joey Hess <id@joeyh.name>  Wed, 03 Dec 2014 15:16:52 -0400

git-annex (5.20141125) unstable; urgency=medium

  * Remove fixup code for bad bare repositories created by
    versions 5.20131118 through 5.20131127. That fixup code would
    accidentally fire when --git-dir was incorrectly
    pointed at the working tree of a git-annex repository,
    possibly resulting in data loss. Closes: #768093
  * Windows: Fix crash when user.name is not set in git config.

 -- Joey Hess <joeyh@debian.org>  Wed, 05 Nov 2014 11:41:51 -0400

git-annex (5.20141024) unstable; urgency=medium

  * vicfg: Deleting configurations now resets to the default, where
    before it has no effect.
  * Remove hurd stuff from cabal file, since hackage currently rejects
    it, and the test suite fails on hurd.
  * initremote: Don't allow creating a special remote that has the same
    name as an existing git remote.
  * Windows: Use haskell setenv library to clean up several ugly workarounds
    for inability to manipulate the environment on windows. This includes
    making git-annex not re-exec itself on start on windows, and making the
    test suite on Windows run tests without forking.
  * glacier: Fix pipe setup when calling glacier-cli to retrieve an object.
  * info: When run on a single annexed file, displays some info about the 
    file, including its key and size.
  * info: When passed the name or uuid of a remote, displays info about that
    remote. Remotes that support encryption, chunking, or embedded
    creds will include that in their info.
  * enableremote: When the remote has creds, update the local creds cache
    file. Before, the old version of the creds could be left there, and
    would continue to be used.

 -- Joey Hess <joeyh@debian.org>  Fri, 24 Oct 2014 13:03:29 -0400

git-annex (5.20141013) unstable; urgency=medium

  * Adjust cabal file to support building w/o assistant on the hurd.
  * Support building with yesod 1.4.
  * S3: Fix embedcreds=yes handling for the Internet Archive.
  * map: Handle .git prefixed remote repos. Closes: #614759
  * repair: Prevent auto gc from happening when fetching from a remote.

 -- Joey Hess <joeyh@debian.org>  Mon, 13 Oct 2014 10:13:06 -0400

git-annex (5.20140927) unstable; urgency=medium

  * Really depend (not just build-depend) on new enough git for --no-gpg-sign
    to work. Closes: #763057
  * Add temporary workaround for bug #763078 which broke building on armel
    and armhf.

 -- Joey Hess <joeyh@debian.org>  Sat, 27 Sep 2014 14:25:09 -0400

git-annex (5.20140926) unstable; urgency=high

  * Depend on new enough git for --no-gpg-sign to work. Closes: #762446
  * Work around failure to build on mips by using cabal, not Setup,
    to build in debian/rules.

 -- Joey Hess <joeyh@debian.org>  Fri, 26 Sep 2014 15:09:02 -0400

git-annex (5.20140919) unstable; urgency=high

  * Security fix for S3 and glacier when using embedcreds=yes with
    encryption=pubkey or encryption=hybrid. CVE-2014-6274
    The creds embedded in the git repo were *not* encrypted.
    git-annex enableremote will warn when used on a remote that has
    this problem. For details, see:
    https://git-annex.branchable.com/upgrades/insecure_embedded_creds/
  * assistant: Detect when repository has been deleted or moved, and
    automatically shut down the assistant. Closes: #761261
  * Windows: Avoid crashing trying to list gpg secret keys, for gcrypt
    which is not yet supported on Windows.
  * WebDav: Fix enableremote crash when the remote already exists.
    (Bug introduced in version 5.20140817.)
  * add: In direct mode, adding an annex symlink will check it into git,
    as was already done in indirect mode.

 -- Joey Hess <joeyh@debian.org>  Fri, 19 Sep 2014 12:53:42 -0400

git-annex (5.20140915) unstable; urgency=medium

  * New annex.hardlink setting. Closes: #758593
  * init: Automatically detect when a repository was cloned with --shared,
    and set annex.hardlink=true, as well as marking the repository as
    untrusted.
  * Fix parsing of ipv6 address in git remote address when it was not
    formatted as an url.
  * The annex-rsync-transport configuration is now also used when checking
    if a key is present on a rsync remote, and when dropping a key from
    the remote.
  * Promote file not found warning message to an error.
  * Fix transfer lock file FD leak that could occur when two separate
    git-annex processes were both working to perform the same set of
    transfers.
  * sync: Ensure that pending changes to git-annex branch are committed
    before push when in direct mode. (Fixing a very minor reversion.)
  * WORM backend: Switched to include the relative path to the file inside
    the repository, rather than just the file's base name. Note that if you're
    relying on such things to keep files separate with WORM, you should really
    be using a better backend.
  * Rather than crashing when there's a problem with the requested bloomfilter
    capacity/accuracy, fall back to a reasonable default bloom filter size.
  * Fix build with optparse-applicative 0.10. Closes: #761484
  * webapp: Fixed visual glitch in xmpp pairing that was reported live by a
    user who tracked me down in front of a coffee cart in Portland. 
    (New bug reporting method of choice?)

 -- Joey Hess <joeyh@debian.org>  Mon, 15 Sep 2014 10:45:00 -0400

git-annex (5.20140831) unstable; urgency=medium

  * Make --help work when not in a git repository. Closes: #758592
  * Ensure that all lock fds are close-on-exec, fixing various problems with
    them being inherited by child processes such as git commands.
  * When accessing a local remote, shut down git-cat-file processes
    afterwards, to ensure that remotes on removable media can be unmounted.
    Closes: #758630
  * Fix handing of autocorrection when running outside a git repository.
  * Fix stub git-annex test support when built without tasty.
  * Do not preserve permissions and acls when copying files from
    one local git repository to another. Timestamps are still preserved
    as long as cp --preserve=timestamps is supported. Closes: #729757

 -- Joey Hess <joeyh@debian.org>  Sun, 31 Aug 2014 12:30:08 -0700

git-annex (5.20140817) unstable; urgency=medium

  * New chunk= option to chunk files stored in special remotes.
    Supported by: directory, S3, webdav, gcrypt, rsync, and all external
    and hook special remotes.
  * Partially transferred files are automatically resumed when using
    chunked remotes!
  * The old chunksize= option is deprecated. Do not use for new remotes.
  * Legacy code for directory remotes using the old chunksize= option
    will keep them working, but more slowly than before.
  * webapp: Automatically install Konqueror integration scripts
    to get and drop files.
  * repair: Removing bad objects could leave fsck finding no more
    unreachable objects, but some branches no longer accessible.
    Fix this, including support for fixing up repositories that
    were incompletely repaired before.
  * Fix cost calculation for non-encrypted remotes.
  * Display exception message when a transfer fails due to an exception.
  * WebDAV: Sped up by avoiding making multiple http connections
    when storing a file.
  * WebDAV: Avoid buffering whole file in memory when uploading and
    downloading.
  * WebDAV: Dropped support for DAV before 1.0.
  * testremote: New command to test uploads/downloads to a remote.
  * Dropping an object from a bup special remote now deletes the git branch
    for the object, although of course the object's content cannot be deleted
    due to the nature of bup.
  * unlock: Better error handling; continue past files that are not available
    or cannot be unlocked due to disk space, and try all specified files.
  * Windows: Now uses actual inode equivilants in new direct mode
    repositories, for safer detection of eg, renaming of files with the same
    size and mtime.
  * direct: Fix ugly warning messages.
  * WORM backend: When adding a file in a subdirectory, avoid including the
    subdirectory in the key name.
  * S3, Glacier, WebDAV: Fix bug that prevented accessing the creds
    when the repository was configured with encryption=shared embedcreds=yes.
  * direct: Avoid leaving file content in misctemp if interrupted.
  * git-annex-shell sendkey: Don't fail if a remote asks for a key to be sent
    that already has a transfer lock file indicating it's being sent to that
    remote. The remote may have moved between networks, or reconnected.
  * Switched from the old haskell HTTP library to http-conduit.

 -- Joey Hess <joeyh@debian.org>  Sun, 17 Aug 2014 10:30:58 -0400

git-annex (5.20140717) unstable; urgency=high

  * Fix minor FD leak in journal code. Closes: #754608
  * direct: Fix handling of case where a work tree subdirectory cannot
    be written to due to permissions.
  * migrate: Avoid re-checksumming when migrating from hashE to hash backend.
  * uninit: Avoid failing final removal in some direct mode repositories
    due to file modes.
  * S3: Deal with AWS ACL configurations that do not allow creating or
    checking the location of a bucket, but only reading and writing content to
    it.
  * resolvemerge: New plumbing command that runs the automatic merge conflict
    resolver.
  * Deal with change in git 2.0 that made indirect mode merge conflict
    resolution leave behind old files.
  * sync: Fix git sync with local git remotes even when they don't have an
    annex.uuid set. (The assistant already did so.)
  * Set gcrypt-publish-participants when setting up a gcrypt repository,
    to avoid unncessary passphrase prompts.
    This is a security/usability tradeoff. To avoid exposing the gpg key
    ids who can decrypt the repository, users can unset
    gcrypt-publish-participants.
  * Install nautilus hooks even when ~/.local/share/nautilus/ does not yet
    exist, since it is not automatically created for Gnome 3 users.
  * Windows: Move .vbs files out of git\bin, to avoid that being in the
    PATH, which caused some weird breakage. (Thanks, divB)
  * Windows: Fix locking issue that prevented the webapp starting
    (since 5.20140707).

 -- Joey Hess <joeyh@debian.org>  Thu, 17 Jul 2014 11:27:25 -0400

git-annex (5.20140709) unstable; urgency=medium

  * Fix race in direct mode merge code that could cause all files in the
    repository to be removed. It should be able to recover repositories
    experiencing this bug without data loss. See:
    http://git-annex.branchable.com/bugs/bad_merge_commit_deleting_all_files/
  * Fix git version that supported --no-gpg-sign.
  * Fix bug in automatic merge conflict resolution, when one side is an
    annexed symlink, and the other side is a non-annexed symlink.
  * Really fix bug that caused the assistant to make many unncessary
    empty merge commits.

 -- Joey Hess <joeyh@debian.org>  Wed, 09 Jul 2014 15:28:03 -0400

git-annex (5.20140707) unstable; urgency=medium

  * assistant: Fix bug, introduced in last release, that caused the assistant
    to make many unncessary empty merge commits.
  * assistant: Fix one-way assistant->assistant sync in direct mode.
  * Fix bug in annex.queuesize calculation that caused much more
    queue flushing than necessary.
  * importfeed: When annex.genmetadata is set, metadata from the feed
    is added to files that are imported from it.
  * Support users who have set commit.gpgsign, by disabling gpg signatures
    for git-annex branch commits and commits made by the assistant.
  * Fix memory leak when committing millions of changes to the git-annex
    branch, eg after git-annex add has run on 2 million files in one go.
  * Support building with bloomfilter 2.0.0.
  * Run standalone install process when the assistant is started
    (was only being run when the webapp was opened).
  * Android: patch git to avoid fchmod, which fails on /sdcard.
  * Windows: Got rid of that pesky DOS box when starting the webapp.
  * Windows: Added Startup menu item so assistant starts automatically
    on login.
  * Windows: Fix opening file browser from webapp when repo is in a
    directory with spaces.
  * Windows: Assistant now logs to daemon.log.

 -- Joey Hess <joeyh@debian.org>  Mon, 07 Jul 2014 12:24:13 -0400

git-annex (5.20140613) unstable; urgency=medium

  * Ignore setsid failures.
  * Avoid leaving behind .tmp files when failing in some cases, including
    importing files to a disk that is full.
  * Avoid bad commits after interrupted direct mode sync (or merge).
  * Fix build with wai 0.3.0.
  * Deal with FAT's low resolution timestamps, which in combination with
    Linux's caching of higher res timestamps while a FAT is mounted, caused
    direct mode repositories on FAT to seem to have modified files after
    they were unmounted and remounted.
  * Windows: Fix opening webapp when repository is in a directory with
    spaces in the path.
  * Detect when Windows has lost its mind in a timezone change, and
    automatically apply a delta to the timestamps it returns, to get back to
    sane values.

 -- Joey Hess <joeyh@debian.org>  Fri, 13 Jun 2014 09:58:07 -0400

git-annex (5.20140606) unstable; urgency=medium

  * webapp: When adding a new local repository, fix bug that caused its
    group and preferred content to be set in the current repository,
    even when not combining.
  * webapp: Avoid stomping on existing description, group and
    preferred content settings when enabling or combining with
    an already existing remote.
  * assistant: Make sanity checker tmp dir cleanup code more robust.
  * unused: Avoid checking view branches for unused files.
  * webapp: Include ssh port in mangled hostname.
  * Windows: Fix bug introduced in last release that caused files
    in the git-annex branch to have lines teminated with \r.
  * Windows: Fix retrieving of files from local bare git repositories.

 -- Joey Hess <joeyh@debian.org>  Fri, 06 Jun 2014 12:54:06 -0400

git-annex (5.20140529) unstable; urgency=medium

  * Fix encoding of data written to git-annex branch. Avoid truncating
    unicode characters to 8 bits. Allow any encoding to be used, as with
    filenames (but utf8 is the sane choice). Affects metadata and repository
    descriptions, and preferred content expressions.
  * assistant: When there are multiple remotes giving different ways
    to access the same repository, honor remote cost settings and use
    the cheapest available.
  * webapp: More robust startup when annex directory is not a git repo.
  * initremote/enableremote: Basic support for using with regular git remotes;
    initremote stores the location of an already existing git remote,
    and enableremote setups up a remote using its stored location.
  * webapp: Support for enabling known git repositories on ssh servers.
    The repository must have been added using initremote.
  * webapp: When setting up a ssh remote, record it using initremote,
    so that it can be easily enabled elsewhere.
  * webapp: When setting up a ssh remote, if the user inputs ~/foo,
    normalize that to foo, since it's in the home directory by default.
  * Use exceptions in place of deprecated MonadCatchIO-transformers
    Thanks, Ben Gamari.
  * android: Run busybox install with -s, since some versions of Android
    prohibit making hard links.
  * Android webapp: Fix EvilSplicer bugs that mangled the css files,
    preventing icons from displaying, and also slightly broke the js files.

 -- Joey Hess <joeyh@debian.org>  Thu, 29 May 2014 14:41:56 -0400

git-annex (5.20140517) unstable; urgency=medium

  * webapp: Switched to bootstrap 3.
    Thanks, Sören Brunk.
  * Standalone builds now check gpg signatures before upgrading.
  * Simplified repository description line format. The remote name,
    if any, is always in square brackets after the description.
  * assistant: Clean up stale tmp files on startup.
  * webapp: Better ssh password prompting.
  * Depend on git-remote-gcrypt 0.20130908-6. Older versions
    fail when the assistant is run with no controlling tty.
  * Added ddar special remote.
    Thanks, Robie Basak.
  * webapp: Fixed drag and drop to reorder the list of remotes.
  * group: When no groups are specified to set, lists the current groups
    of a repository.
  * Add remote.$name.annex-shell configuration.
    Thanks, Fraser Tweedale 
  * Support symlinking git-annex and git-annex-shell
    from the Linux standalone bundle into PATH.
    Thanks, jlebar.

 -- Joey Hess <joeyh@debian.org>  Sat, 17 May 2014 13:30:39 -0400

git-annex (5.20140421) unstable; urgency=medium

  * assistant: Now detects immediately when other repositories push
    changes to a ssh remote, and pulls.
    ** XMPP is no longer needed in this configuration! **
    This requires the remote server have git-annex-shell with
    notifychanges support (>= 5.20140405)
  * webapp: Show a network signal icon next to ssh and xmpp remotes that
    it's currently connected with.
  * webapp: Rework xmpp nudge to prompt for either xmpp or a ssh remote 
    to be set up.
  * sync, assistant, remotedaemon: Use ssh connection caching for git pushes
    and pulls.
  * remotedaemon: When network connection is lost, close all cached ssh
    connections.
  * Improve handling of monthly/yearly scheduling.
  * Avoid depending on shakespeare except for when building the webapp.
  * uninit: Avoid making unncessary copies of files.
  * info: Allow use in a repository where annex.uuid is not set.
  * reinit: New command that can initialize a new repository using
    the configuration of a previously known repository.
    Useful if a repository got deleted and you want
    to clone it back the way it was.
  * drop --from: When local repository is untrusted, its copy of a file does
    not count.
  * Bring back rsync -p, but only when git-annex is running on a non-crippled
    file system. This is a better approach to fix #700282 while not
    unncessarily losing file permissions on non-crippled systems.
  * webapp: Start even if the current directory is listed in
    ~/.config/git-annex/autostart but no longer has a git repository in it.
  * findref: New command, like find but shows files in a specified git ref.
  * webapp: Fix UI for removing XMPP connection.
  * When init detects that git is not configured to commit, and sets
    user.email to work around the problem, also make it set user.name.
  * webapp: Support using git-annex on a remote server, which was installed
    from the standalone tarball or OSX app, and so does not have
    git-annex in PATH (and may also not have git or rsync in PATH).
  * standalone tarball, OSX app: Install a ~/.ssh/git-annex-wrapper, which
    can be used to run git-annex, git, rsync, etc.

 -- Joey Hess <joeyh@debian.org>  Sun, 20 Apr 2014 19:43:14 -0400

git-annex (5.20140412) unstable; urgency=high

  * Last release didn't quite fix the high cpu issue in all cases, this should.

 -- Joey Hess <joeyh@debian.org>  Fri, 11 Apr 2014 17:14:38 -0400

git-annex (5.20140411) unstable; urgency=high

  * importfeed: Filename template can now contain an itempubdate variable.
    Needs feed 0.3.9.2.
  * Fix rsync progress parsing in locales that use comma in number display.
    Closes: #744148
  * assistant: Fix high CPU usage triggered when a monthly fsck is scheduled,
    and the last time the job ran was a day of the month > 12. This caused a
    runaway loop. Thanks to Anarcat for his assistance, and to Maximiliano
    Curia for identifying the cause of this bug.
  * Remove wget from OSX dmg, due to issues with cert paths that broke
    git-annex automatic upgrading. Instead, curl is used, unless the
    OSX system has wget installed, which will then be used.

 -- Joey Hess <joeyh@debian.org>  Fri, 11 Apr 2014 14:59:49 -0400

git-annex (5.20140405) unstable; urgency=medium

  * git-annex-shell: Added notifychanges command.
  * Improve display of dbus notifications. Thanks, Johan Kiviniemi.
  * Fix nautilus script installation to not crash when the nautilus script dir
    does not exist. Instead, only install scripts when the directory already
    exists.

 -- Joey Hess <joeyh@debian.org>  Sat, 05 Apr 2014 16:54:33 -0400

git-annex (5.20140402) unstable; urgency=medium

  * unannex, uninit: Avoid committing after every file is unannexed,
    for massive speedup.
  * --notify-finish switch will cause desktop notifications after each 
    file upload/download/drop completes
    (using the dbus Desktop Notifications Specification)
  * --notify-start switch will show desktop notifications when each
    file upload/download starts.
  * webapp: Automatically install Nautilus integration scripts
    to get and drop files.
  * tahoe: Pass -d parameter before subcommand; putting it after
    the subcommand no longer works with tahoe-lafs version 1.10.
    (Thanks, Alberto Berti)
  * forget --drop-dead: Avoid removing the dead remote from the trust.log,
    so that if git remotes for it still exist anywhere, git annex info
    will still know it's dead and not show it.
  * git-annex-shell: Make configlist automatically initialize
    a remote git repository, as long as a git-annex branch has
    been pushed to it, to simplify setup of remote git repositories,
    including via gitolite.
  * add --include-dotfiles: New option, perhaps useful for backups.
  * Version 5.20140227 broke creation of glacier repositories,
    not including the datacenter and vault in their configuration.
    This bug is fixed, but glacier repositories set up with the broken
    version of git-annex need to have the datacenter and vault set
    in order to be usable. This can be done using git annex enableremote
    to add the missing settings. For details, see
    http://git-annex.branchable.com/bugs/problems_with_glacier/
  * Added required content configuration.
  * assistant: Improve ssh authorized keys line generated in local pairing
    or for a remote ssh server to set environment variables in an 
    alternative way that works with the non-POSIX fish shell, as well
    as POSIX shells.

 -- Joey Hess <joeyh@debian.org>  Wed, 02 Apr 2014 16:42:53 -0400

git-annex (5.20140320) unstable; urgency=medium

  * Fix zombie leak and general inneficiency when copying files to a
    local git repo.
  * Fix ssh connection caching stop method to work with openssh 6.5p1,
    which broke the old method.
  * webapp: Added a "Sync now" item to each repository's menu.
  * webapp: Use securemem for constant time auth token comparisons.
  * copy --fast --to remote: Avoid printing anything for files that
    are already believed to be present on the remote.
  * Commands that allow specifying which repository to act on using
    the repository's description will now fail when multiple repositories
    match, rather than picking a repository at random.
    (So will --in=)
  * Better workaround for problem umasks when eg, setting up ssh keys.
  * "standard" can now be used as a first-class keyword in preferred content
    expressions. For example "standard or (include=otherdir/*)"
  * groupwanted can be used in preferred content expressions.
  * vicfg: Allows editing preferred content expressions for groups.
  * Improve behavior when unable to parse a preferred content expression
    (thanks, ion).
  * metadata: Add --get
  * metadata: Support --key option (and some other ones like --all)
  * For each metadata field, there's now an automatically maintained
    "$field-lastchanged" that gives the date of the last change to that
    field. Also the "lastchanged" field for the date of the last change
    to any of a file's metadata.
  * unused: In direct mode, files that are deleted from the work tree
    and so have no content present are no longer incorrectly detected as
    unused.
  * Avoid encoding errors when using the unused log file.
  * map: Fix crash when one of the remotes of a repo is a local directory
    that does not exist, or is not a git repo.
  * repair: Improve memory usage when git fsck finds a great many broken
    objects.
  * Windows: Fix some filename encoding bugs.
  * rsync special remote: Fix slashes when used on Windows.

 -- Joey Hess <joeyh@debian.org>  Thu, 20 Mar 2014 13:21:12 -0400

git-annex (5.20140306) unstable; urgency=high

  * sync: Fix bug in direct mode that caused a file that was not
    checked into git to be deleted when there was a conflicting
    merge with a remote.
  * webapp: Now supports HTTPS.
  * webapp: No longer supports a port specified after --listen, since
    it was buggy, and that use case is better supported by setting up HTTPS.
  * annex.listen can be configured, instead of using --listen
  * annex.startupscan can be set to false to disable the assistant's startup
    scan.
  * Probe for quvi version at run time.
  * webapp: Filter out from Switch Repository list any
    repositories listed in autostart file that don't have a
    git directory anymore. (Or are bare)
  * webapp: Refuse to start in a bare git repository.
  * assistant --autostart: Refuse to start in a bare git repository.
  * webapp: Don't list the public repository group when editing a
    git repository; it only makes sense for special remotes.
  * view, vfilter: Add support for filtering tags and values out of a view,
    using !tag and field!=value.
  * vadd: Allow listing multiple desired values for a field.
  * view: Refuse to enter a view when no branch is currently checked out.
  * metadata: To only set a field when it's not already got a value, use
    -s field?=value
  * Run .git/hooks/pre-commit-annex whenever a commit is made.
  * sync: Automatically resolve merge conflict between and annexed file
    and a regular git file.
  * glacier: Pass --region to glacier checkpresent.
  * webdav: When built with a new enough haskell DAV (0.6), disable
    the http response timeout, which was only 5 seconds.
  * webapp: Include no-pty in ssh authorized_keys lines.
  * assistant: Smarter log file rotation, which takes free disk space
    into account.

 -- Joey Hess <joeyh@debian.org>  Thu, 06 Mar 2014 12:28:04 -0400

git-annex (5.20140227) unstable; urgency=medium

  * metadata: Field names limited to alphanumerics and a few whitelisted
    punctuation characters to avoid issues with views, etc.
  * metadata: Field names are now case insensative.
  * When constructing views, metadata is available about the location of the
    file in the view's reference branch. Allows incorporating parts of the
    directory hierarchy in a view.
    For example `git annex view tag=* podcasts/=*` makes a view in the form
    tag/showname.
  * --metadata field=value can now use globs to match, and matches
    case insensatively, the same as git annex view field=value does.
  * annex.genmetadata can be set to make git-annex automatically set
    metadata (year and month) when adding files.
  * Make annex.web-options be used in several places that call curl.
  * Fix handling of rsync remote urls containing a username,
    including rsync.net.
  * Preserve metadata when staging a new version of an annexed file.
  * metadata: Support --json
  * webapp: Fix creation of box.com and Amazon S3 and Glacier
    repositories, broken in 5.20140221.
  * webdav: When built with DAV 0.6.0, use the new DAV monad to avoid
    locking files, which is not needed by git-annex's use of webdav, and
    does not work on Box.com.
  * webdav: Fix path separator bug when used on Windows.
  * repair: Optimise unpacking of pack files, and avoid repeated error
    messages about corrupt pack files.
  * Add build dep on regex-compat to fix build on mipsel, which lacks
    regex-tdfa.
  * Disable test suite on sparc, which is missing optparse-applicative.
  * Put non-object tmp files in .git/annex/misctmp, leaving .git/annex/tmp
    for only partially transferred objects.

 -- Joey Hess <joeyh@debian.org>  Thu, 27 Feb 2014 11:34:19 -0400

git-annex (5.20140221) unstable; urgency=medium

  * metadata: New command that can attach metadata to files.
  * --metadata can be used to limit commands to acting on files
    that have particular metadata.
  * Preferred content expressions can use metadata=field=value
    to limit them to acting on files that have particular metadata.
  * view: New command that creates and checks out a branch that provides
    a structured view of selected metadata.
  * vfilter, vadd, vpop, vcycle: New commands for operating within views.
  * pre-commit: Update metadata when committing changes to locations
    of annexed files within a view.
  * Add progress display for transfers to/from external special remotes.
  * unused: Fix to actually detect unused keys when in direct mode.
  * fsck: When run with --all or --unused, while .gitattributes
    annex.numcopies cannot be honored since it's operating on keys
    instead of files, make it honor the global numcopies setting,
    and the annex.numcopies git config setting.
  * trust, untrust, semitrust, dead: Warn when the trust level is
    overridden in .git/config.
  * glacier: Do not try to run glacier value create when an existing glacier
    remote is enabled.
  * fsck: Refuse to do anything if more than one of --incremental, --more,
    and --incremental-schedule are given, since it's not clear which option
    should win.
  * Windows webapp: Can set up box.com, Amazon S3, and rsync.net remotes
  * Windows webapp: Can create repos on removable drives.
  * Windows: Ensure HOME is set, as needed by bundled cygwin utilities.

 -- Joey Hess <joeyh@debian.org>  Fri, 21 Feb 2014 11:23:59 -0400

git-annex (5.20140210) unstable; urgency=medium

  * --in can now refer to files that were located in a repository at
    some past date. For example, --in="here@{yesterday}"
  * Fixed direct mode annexed content locking code, which is used to
    guard against recursive file drops.
  * This is the first beta-level release of the Windows port with important
    fixes (see below).
    (The webapp and assistant are still alpha-level on Windows.)
  * sync --content: Honor annex-ignore configuration.
  * sync: Don't try to sync with xmpp remotes, which are only currently
    supported when using the assistant.
  * sync --content: Re-pull from remotes after downloading content,
    since that can take a while and other changes may be pushed in the
    meantime.
  * sync --content: Reuse smart copy code from copy command, including
    handling and repairing out of date location tracking info.
    Closes: #737480
  * sync --content: Drop files from remotes that don't want them after
    getting them.
  * sync: Fix bug in automatic merge conflict resolution code when used
    on a filesystem not supporting symlinks, which resulted in it losing
    track of the symlink bit of annexed files.
  * Added ways to configure rsync options to be used only when uploading
    or downloading from a remote. Useful to eg limit upload bandwidth.
  * Fix initremote with encryption=pubkey to work with S3, glacier, webdav,
    and external special remotes.
  * Avoid building with DAV 0.6 which is badly broken (see #737902).
  * Fix dropping of unused keys with spaces in their name.
  * Fix build on platforms not supporting the webapp.
  * Document in man page that sshcaching uses ssh ControlMaster.
    Closes: #737476
  * Windows: It's now safe to run multiple git-annex processes concurrently
    on Windows; the lock files have been sorted out.
  * Windows: Avoid using unix-compat's rename, which refuses to rename
    directories.
  * Windows: Fix deletion of repositories by test suite and webapp.
  * Windows: Test suite 100% passes again.
  * Windows: Fix bug in symlink calculation code.
  * Windows: Fix handling of absolute unix-style git repository paths.
  * Android: Avoid crashing when unable to set file mode for ssh config file
    due to Android filesystem horribleness.

 -- Joey Hess <joeyh@debian.org>  Mon, 10 Feb 2014 12:54:57 -0400

git-annex (5.20140127) unstable; urgency=medium

  * sync --content: New option that makes the content of annexed files be
    transferred. Similar to the assistant, this honors any configured
    preferred content expressions.
  * Remove --json option from commands not supporting it.
  * status: Support --json.
  * list: Fix specifying of files to list.
  * Allow --all to be mixed with matching options like --copies and --in
    (but not --include and --exclude).
  * numcopies: New command, sets global numcopies value that is seen by all
    clones of a repository.
  * The annex.numcopies git config setting is deprecated. Once the numcopies
    command is used to set the global number of copies, any annex.numcopies
    git configs will be ignored.
  * assistant: Make the prefs page set the global numcopies.
  * Add lackingcopies, approxlackingcopies, and unused to
    preferred content expressions.
  * Client, transfer, incremental backup, and archive repositories
    now want to get content that does not yet have enough copies.
  * Client, transfer, and source repositories now do not want to retain
    unused file contents.
  * assistant: Checks daily for unused file contents, and when possible
    moves them to a repository (such as a backup repository) that
    wants to retain them.
  * assistant: annex.expireunused can be configured to cause unused
    file contents to be deleted after some period of time.
  * webapp: Nudge user to see if they want to expire old unused file
    contents when a lot of them seem to be piling up in the repository.
  * repair: Check git version at run time.
  * assistant: Run the periodic git gc in batch mode.
  * added annex.secure-erase-command config option.
  * test suite: Use tasty-rerun, and expose tasty command-line options.
  * Optimise non-bare http remotes; no longer does a 404 to the wrong
    url every time before trying the right url. Needs annex-bare to be
    set to false, which is done when initially probing the uuid of a
    http remote.
  * webapp: After upgrading a git repository to git-annex, fix
    bug that made it temporarily not be synced with.
  * whereis: Support --all.
  * All commands that support --all also support a --key option,
    which limits them to acting on a single key.

 -- Joey Hess <joeyh@debian.org>  Mon, 27 Jan 2014 13:43:28 -0400

git-annex (5.20140117) unstable; urgency=medium

  * Really fix FTBFS on mipsel and sparc due to test suite not being available
    on those architectures.

 -- Joey Hess <joeyh@debian.org>  Fri, 17 Jan 2014 14:46:27 -0400

git-annex (5.20140116) unstable; urgency=medium

  * Added tahoe special remote.
  * external special remote protocol: Added GETGITDIR, and GETAVAILABILITY.
  * Refuse to build with git older than 1.7.1.1, which is needed for
    git checkout -B
  * map: Fix display of v5 direct mode repos.
  * repair: Support old git versions from before git fsck --no-dangling was
    implemented.
  * Fix a long-standing bug that could cause the wrong index file to be used
    when committing to the git-annex branch, if GIT_INDEX_FILE is set in the
    environment. This typically resulted in git-annex branch log files being
    committed to the master branch and later showing up in the work tree.
    (These log files can be safely removed.)
  * assistant: Detect if .git/annex/index is corrupt at startup, and
    recover.
  * repair: Fix bug in packed refs file exploding code that caused a .gitrefs
    directory to be created instead of .git/refs
  * Fix FTBFS on mipsel and sparc due to test suite not being available
    on those architectures.
  * Android: Avoid passing --clobber to busybox wget.

 -- Joey Hess <joeyh@debian.org>  Thu, 16 Jan 2014 11:34:54 -0400

git-annex (5.20140107) unstable; urgency=medium

  * mirror: Support --all (and --unused).
  * external special remote protocol: Added GETUUID, GETWANTED, SETWANTED,
    SETSTATE, GETSTATE, DEBUG.
  * Windows: Fix bug in direct mode merge code that could cause files
    in subdirectories to go missing.
  * Windows: Avoid eating stdin when running ssh to add a authorized key,
    since this is used for password prompting.
  * Avoid looping if long-running git cat-file or git hash-object crashes
    and keeps crashing when restarted.
  * Assistant: Remove stale MERGE_HEAD files in lockfile cleanup.
  * Remotes can now be made read-only, by setting remote.<name>.annex-readonly
  * wanted, schedule: Avoid printing "ok" after requested value.
  * assistant: Ensure that .ssh/config and .ssh/authorized_keys are not
    group or world writable when writing to those files, as that can make
    ssh refuse to use them, if it allows another user to write to them.
  * addurl, importfeed: Honor annex.diskreserve as long as the size of the
    url can be checked.
  * add: Fix rollback when disk is completely full.
  * assistant: Fixed several minor memory leaks that manifested when
    adding a large number of files.
  * assistant: Start a new git-annex transferkeys process
    after a network connection change, so that remotes that use a persistent
    network connection are restarted.
  * Adjust Debian build deps to match current state of sparc, mipsel.

 -- Joey Hess <joeyh@debian.org>  Tue, 07 Jan 2014 12:22:18 -0400

git-annex (5.20131230) unstable; urgency=medium

  * Added new external special remote interface.
  * importfeed: Support youtube playlists.
  * Add tasty to build-depends, so that test suite builds again.
    (tasty was stuck in incoming.)
  * Fix typo in test suite.
  * Fix bug in Linux standalone build's shimming that broke git-annex-shell.
  * Include git-receive-pack, git-upload-pack, git, and git-shell wrappers
    in the Linux standalone build, and OSX app, so they will be available
    when it's added to PATH.
  * addurl, importfeed: Sanitize | and some other symbols and special
    characters.
  * Auto-upgrade v3 indirect repos to v5 with no changes.
    This also fixes a problem when a direct mode repo was somehow set to v3
    rather than v4, and so the automatic direct mode upgrade to v5 was not
    done.
  * Android: Avoid trying to use Android's own ionice, which does not
    allow specifying a command to run. Fixes transferring files to/from
    android and probably a few other things.

 -- Joey Hess <joeyh@debian.org>  Mon, 30 Dec 2013 14:13:40 -0400

git-annex (5.20131221) unstable; urgency=low

  * assistant: Fix OSX-specific bug that caused the startup scan to try to
    follow symlinks to other directories, and add their contents to the annex.
  * assistant: Set StrictHostKeyChecking yes when creating ssh remotes,
    and add it to the configuration for any ssh remotes previously created
    by the assistant. This avoids repeated prompts by ssh if the host key
    changes, instead syncing with such a remote will fail. Closes: #732602
  * Fix test suite to cover lock --force change.
  * Add plumbing-level lookupkey and examinekey commands.
  * find --format: Added hashdirlower, hashdirmixed, keyname, and mtime
    format variables.
  * assistant: Always batch changes found in startup scan.
  * An armel Linux standalone build is now available, which includes the
    webapp.
  * Programs from Linux and OSX standalone builds can now be symlinked
    into a directory in PATH as an alternative installation method, and will
    use readlink to find where the build was unpacked.
  * Include man pages in Linux and OSX standalone builds.
  * Linux standalone build now includes its own glibc and forces the linker to
    use it, to remove dependence on the host glibc.

 -- Joey Hess <joeyh@debian.org>  Sat, 21 Dec 2013 12:00:17 -0400

git-annex (5.20131213) unstable; urgency=low

  * Avoid using git commit in direct mode, since in some situations
    it will read the full contents of files in the tree.
  * assistant: Batch jobs are now run with ionice and nocache, when
    those commands are available.
  * assistant: Run transferkeys as batch jobs.
  * Automatically fix up bad bare repositories created by
    versions 5.20131118 through 5.20131127.
  * rsync special remote: Fix fallback mode for rsync remotes that
    use hashDirMixed. Closes: #731142
  * copy --from, get --from: When --force is used, ignore the
    location log and always try to get the file from the remote.
  * Deal with box.com changing the url of their webdav endpoint.
  * Android: Fix SRV record lookups for XMPP to use android getprop
    command to find DNS server, since there is no resolv.conf.
  * import: Add --skip-duplicates option.
  * lock: Require --force. Closes: #731606
  * import: better handling of overwriting an existing file/directory/broken
    link when importing
  * Windows: assistant and webapp work! (very experimental)
  * Windows: Support annex.diskreserve.
  * Fix bad behavior in Firefox, which was caused by an earlier fix to
    bad behavior in Chromium.
  * repair: Improve repair of git-annex index file.
  * repair: Remove damaged git-annex sync branches.
  * status: Ignore new files that are gitignored.
  * Fix direct mode's handling when modifications to non-annexed files
    are pulled from a remote. A bug prevented the files from being updated
    in the work tree, and this caused the modification to be reverted.
  * OSX: Remove ssh and ssh-keygen from dmg as they're included in OSX by
    default.

 -- Joey Hess <joeyh@debian.org>  Fri, 13 Dec 2013 14:20:32 -0400

git-annex (5.20131130) unstable; urgency=low

  * init: Fix a bug that caused git annex init, when run in a bare
    repository, to set core.bare=false.

 -- Joey Hess <joeyh@debian.org>  Sat, 30 Nov 2013 16:32:35 -0400

git-annex (5.20131127.1) unstable; urgency=low

  * Rebuild that does not try to use quvi 0.9 from experimental.

 -- Joey Hess <joeyh@debian.org>  Thu, 28 Nov 2013 07:57:36 -0400

git-annex (5.20131127) unstable; urgency=low

  * webapp: Detect when upgrades are available, and upgrade if the user
    desires.
    (Only when git-annex is installed using the prebuilt binaries
    from git-annex upstream, not from eg Debian.)
  * assistant: Detect when the git-annex binary is modified or replaced,
    and either prompt the user to restart the program, or automatically
    restart it.
  * annex.autoupgrade configures both the above upgrade behaviors.
  * Added support for quvi 0.9. Slightly suboptimal due to limitations in its
    interface compared with the old version.
  * Bug fix: annex.version did not get set on automatic upgrade to v5 direct
    mode repo, so the upgrade was performed repeatedly, slowing commands down.
  * webapp: Fix bug that broke switching between local repositories
    that use the new guarded direct mode.
  * Android: Fix stripping of the git-annex binary.
  * Android: Make terminal app show git-annex version number.
  * Android: Re-enable XMPP support.
  * reinject: Allow to be used in direct mode.
  * Futher improvements to git repo repair. Has now been tested in tens
    of thousands of intentionally damaged repos, and successfully
    repaired them all.
  * Allow use of --unused in bare repository.

 -- Joey Hess <joeyh@debian.org>  Wed, 27 Nov 2013 18:41:44 -0400

git-annex (5.20131120) unstable; urgency=low

  * Fix Debian package to not try to run test suite, since haskell-tasty
    is not out of new or in Build-Depends yet.
  * dropunused, addunused: Allow "all" instead of a range to
    act on all unused data.
  * Ensure execute bit is set on directories when core.sharedrepository is set.
  * Ensure that core.sharedrepository is honored when creating the .git/annex
    directory.
  * Improve repair code in the case where the index file is corrupt,
    and this hides other problems from git fsck.

 -- Joey Hess <joeyh@debian.org>  Wed, 20 Nov 2013 12:54:18 -0400

git-annex (5.20131118) unstable; urgency=low

  * Direct mode repositories now have core.bare=true set, to prevent
    accidentally running git commands that try to operate on the work tree,
    and so do the wrong thing in direct mode.
  * annex.version is now set to 5 for direct mode repositories.
    This upgrade is handled fully automatically, no need to run
    git annex upgrade
  * The "status" command has been renamed to "info", to allow
    "git annex status" to be used in direct mode repositories, now that
    "git status" won't work in them.
  * The -c option now not only modifies the git configuration seen by
    git-annex, but it is passed along to every git command git-annex runs.
  * watcher: Avoid loop when adding a file owned by someone else fails
    in indirect mode because its permissions cannot be modified.
  * webapp: Avoid encoding problems when displaying the daemon log file.
  * webapp: Improve UI around remote that have no annex.uuid set,
    either because setup of them is incomplete, or because the remote
    git repository is not a git-annex repository.
  * Include ssh-keygen in standalone bundle.
  * Allow optionally configuring git-annex with -fEKG to enable awesome
    remote monitoring interfaceat http://localhost:4242/
  * Fix bug that caused bad information to be written to the git-annex branch
    when running describe or other commands with a remote that has no uuid.
  * Work around Android linker problem that had prevented git-annex from
    running on Android 4.3 and 4.4.
  * repair: Handle case where index file is corrupt, but all objects are ok.
  * assistant: Notice on startup when the index file is corrupt, and
    auto-repair.
  * Fix direct mode merge bug when a direct mode file was deleted and replaced
    with a directory. An ordering problem caused the directory to not get
    created in this case.
    Thanks to Tim for the test case.
  * Direct mode .git/annex/objects directories are no longer left writable,
    because that allowed writing to symlinks of files that are not present,
    which followed the link and put bad content in an object location.
    Thanks to Tim for the test case.
  * fsck: Fix up .git/annex/object directory permissions.
  * Switched to the tasty test framework.
  * Android: Adjust default .gitignore to ignore .thumbnails at any location
    in the tree, not just at its top.
  * webapp: Check annex.version.

 -- Joey Hess <joeyh@debian.org>  Mon, 18 Nov 2013 10:45:43 -0400

git-annex (4.20131106) unstable; urgency=low

  * Improve local pairing behavior when two computers both try to start
    the pairing process separately.
  * sync: Work even when the local git repository is new and empty,
    with no master branch.
  * gcrypt, bup: Fix bug that prevented using these special remotes
    with encryption=pubkey.
  * Fix enabling of gcrypt repository accessed over ssh;
    git-annex-shell gcryptsetup had a bug that caused it to fail
    with permission denied.
  * Fix zombie process that occurred when switching between repository
    views in the webapp.
  * map: Work when there are gcrypt remotes.
  * Fix build w/o webapp.
  * Fix exception handling bug that could cause .git/annex/index to be used
    for git commits outside the git-annex branch. Known to affect git-annex
    when used with the git shipped with Ubuntu 13.10.

 -- Joey Hess <joeyh@debian.org>  Wed, 06 Nov 2013 11:17:47 -0400

git-annex (4.20131101) unstable; urgency=low

  * The "git annex content" command is renamed to "git annex wanted".
  * New --want-get and --want-drop options which can be used to
    test preferred content settings.
    For example, "git annex find --in . --want-drop"
  * assistant: When autostarted, wait 5 seconds before running the startup
    scan, to avoid contending with the user's desktop login process.
  * webapp: When setting up a bare shared repository, enable non-fast-forward
    pushes.
  * sync: Show a hint about receive.denyNonFastForwards when a push fails.
  * directory, webdav: Fix bug introduced in version 4.20131002 that
    caused the chunkcount file to not be written. Work around repositories
    without such a file, so files can still be retreived from them.
  * assistant: Automatically repair damanged git repository, if it can
    be done without losing data.
  * assistant: Support repairing git remotes that are locally accessible
    (eg, on removable drives).
  * add: Fix reversion in 4.20130827 when adding unlocked files that have
    not yet been committed.
  * unannex: New, much slower, but more safe behavior: Copies files out of
    the annex. This avoids an unannex of one file breaking other files that
    link to the same content. Also, it means that the content
    remains in the annex using up space until cleaned up with 
    "git annex unused".
    (The behavior of unannex --fast has not changed; it still hard links
    to content in the annex. --fast was not made the default because it is
    potentially unsafe; editing such a hard linked file can unexpectedly
    change content stored in the annex.)

 -- Joey Hess <joeyh@debian.org>  Fri, 01 Nov 2013 11:34:27 -0400

git-annex (4.20131024) unstable; urgency=low

  * webapp: Fix bug when adding a remote and git-remote-gcrypt
    is not installed.
  * The assitant can now run scheduled incremental fsck jobs on the local
    repository and remotes. These can be configured using vicfg or with the
    webapp.
  * repair: New command, which can repair damaged git repositories
    (even ones not using git-annex).
  * webapp: When git repository damange is detected, repairs can be
    done using the webapp UI.
  * Automatically and safely detect and recover from dangling
    .git/annex/index.lock files, which would prevent git from
    committing to the git-annex branch, eg after a crash.
  * assistant: Detect stale git lock files at startup time, and remove them.
  * addurl: Better sanitization of generated filenames.
  * Better sanitization of problem characters when generating URL and WORM
    keys.
  * The control socket path passed to ssh needs to be 17 characters
    shorter than the maximum unix domain socket length, because ssh
    appends stuff to it to make a temporary filename. Closes: #725512
  * status: Fix space leak in local mode, introduced in version 4.20130920.
  * import: Skip .git directories.
  * Remove bogus runshell loop check.
  * addurl: Improve message when adding url with wrong size to existing file.
  * Fixed handling of URL keys that have no recorded size.
  * status: Fix a crash if a temp file went away while its size was
    being checked for status.
  * Deal with git check-attr -z output format change in git 1.8.5.
  * Work around sed output difference that led to version containing a newline
    on OSX.
  * sync: Fix automatic resolution of merge conflicts where one side is an
    annexed file, and the other side is a non-annexed file, or a directory.
  * S3: Try to ensure bucket name is valid for archive.org.
  * assistant: Bug fix: When run in a subdirectory, files from incoming merges
    were wrongly added to that subdirectory, and removed from their original
    locations.
  * Windows: Deal with strange msysgit 1.8.4 behavior of not understanding
    DOS formatted paths for --git-dir and --work-tree.
  * Removed workaround for bug in git 1.8.4r0.
  * Added git-recover-repository command to git-annex source
    (not built by default; this needs to move to someplace else).
  * webapp: Move sidebar to the right hand side of the screen.

 -- Joey Hess <joeyh@debian.org>  Thu, 24 Oct 2013 12:59:55 -0400

git-annex (4.20131002) unstable; urgency=low

  * Note that the layout of gcrypt repositories has changed, and
    if you created one you must manually upgrade it.
    See http://git-annex.branchable.com/upgrades/gcrypt/
  * webapp: Support setting up and using encrypted git repositories on
    any ssh server, as well as on rsync.net.
  * git-annex-shell: Added support for operating inside gcrypt repositories.
  * Disable receive.denyNonFastForwards when setting up a gcrypt special
    remote, since gcrypt needs to be able to fast-forward the master branch.
  * import: Preserve top-level directory structure.
  * Use cryptohash rather than SHA for hashing when no external hash program
    is available. This is a significant speedup for SHA256 on OSX, for
    example.
  * Added SKEIN256 and SKEIN512 backends.
  * Android build redone from scratch, many dependencies updated,
    and entire build can now be done using provided scripts.
  * assistant: Clear the list of failed transfers when doing a full transfer
    scan. This prevents repeated retries to download files that are not
    available, or are not referenced by the current git tree.
  * indirect, direct: Better behavior when a file is not owned by
    the user running the conversion.
  * add, import, assistant: Better preserve the mtime of symlinks,
    when when adding content that gets deduplicated.
  * Send a git-annex user-agent when downloading urls.
    Overridable with --user-agent option.
    (Not yet done for S3 or WebDAV due to limitations of libraries used.)
  * webapp: Fixed a bug where when a new remote is added, one file
    may fail to sync to or from it due to the transferrer process not
    yet knowing about the new remote.
  * OSX: Bundled gpg upgraded, now compatible with config files
    written by MacGPG.
  * assistant: More robust inotify handling; avoid crashing if a directory
    cannot be read.
  * Moved list of backends and remote types from status to version
    command.

 -- Joey Hess <joeyh@debian.org>  Wed, 02 Oct 2013 16:00:39 -0400

git-annex (4.20130920) unstable; urgency=low

  * webapp: Initial support for setting up encrypted removable drives.
  * Recommend using my patched gcrypt, which fixes some bugs:
    https://github.com/joeyh/git-remote-gcrypt
  * Support hot-swapping of removable drives containing gcrypt repositories.
  * list: New command, displays a compact table of remotes that
    contain files.
    (Thanks, anarcat for display code and mastensg for inspiration.)
  * fsck: Fix detection and fixing of present direct mode files that are
    wrongly represented as standin symlinks on crippled filesystems.
  * sync: Fix bug that caused direct mode mappings to not be updated
    when merging files into the tree on Windows.
  * sync: Don't fail if the directory it is run in gets removed by the
    sync.
  * addurl: Fix quvi audodetection, broken in last release.
  * status: In local mode, displays information about variance from configured
    numcopies levels. (--fast avoids calculating these)
  * gcrypt: Ensure that signing key is set to one of the participants keys.
  * webapp: Show encryption information when editing a remote.
  * Avoid unnecessarily catting non-symlink files from git, which can be
    so large it runs out of memory.

 -- Joey Hess <joeyh@debian.org>  Fri, 20 Sep 2013 10:34:51 -0400

git-annex (4.20130911) unstable; urgency=low

  * Fix problem with test suite in non-unicode locale.

 -- Joey Hess <joeyh@debian.org>  Wed, 11 Sep 2013 12:14:16 -0400

git-annex (4.20130909) unstable; urgency=low

  * initremote: Syntax change when setting up an encrypted special remote.
    Now use keyid=$KEYID rather than the old encryption=$KEYID
  * forget: New command, causes git-annex branch history to be forgotten
    in a way that will spread to other clones of the repository.
    (As long as they're running this version or newer of git-annex.)
  * forget --drop-dead: Completely removes mentions of repositories that
    have been marked as dead from the git-annex branch.
  * sync, assistant: Force push of the git-annex branch. Necessary
    to ensure it gets pushed to remotes after being rewritten by forget.
  * Added gcrypt support. This combines a fully encrypted git
    repository (using git-remote-gcrypt) with an encrypted git-annex special
    remote.
  * sync: Support syncing with gcrypt remotes.
  * importfeed: Also ignore transient problems with downloading content
    from feeds.
  * Honor core.sharedrepository when receiving and adding files in direct
    mode.
  * enableremote: gpg keys can be removed from those a remote encrypts
    to by passing "keyid-=$KEYID". keyid+= is also provided.
    (Thanks, guilhem for the patch.)
  * Added encryption=pubkey scheme, which encrypts to public keys directly
    rather than the hybrid approach. See documentation for advantages
    and disadvantages, but encryption=hybrid is the recommended scheme still.
    (Thanks, guilhem for the patch.)
  * Fix Feeds display in build flags.
  * Remind user when annex-ignore is set for some remotes, if unable to
    get or drop a file, possibly because it's on an ignored remote.
  * gpg: Force --no-textmode in case the user has it turned on in config.
  * webapp: Improve javascript's handling of longpolling connection
    failures, by reloading the current page in this case.
    Works around chromium behavior where ajax connections to urls
    that were already accessed are denied after navigating back to
    a previous page.
  * Allow building without quvi support.

 -- Joey Hess <joeyh@debian.org>  Mon, 09 Sep 2013 09:47:02 -0400

git-annex (4.20130827) unstable; urgency=low

  * Youtube support! (And 53 other video hosts). When quvi is installed,
    git-annex addurl automatically uses it to detect when an page is
    a video, and downloads the video file.
  * web special remote: Also support using quvi, for getting files,
    or checking if files exist in the web.
  * unused: Is now a minimum of 30 times faster, and typically many
    more times than that (when a repository has several branches).
    (Thanks, guilhem for the patch.)
  * unused: Fix bugs in two edge cases involving manually staged changes.
    (Thanks, guilhem for the patch.)
  * Android: Fix bug in terminal app that caused it to spin using much 
    CPU and battery. This problem was introduced in version 4.20130601.
  * sync, merge: Bug fix: Don't try to merge into master when in a bare repo.
  * import: Add options to control handling of duplicate files:
    --duplicate, --deduplicate, and --clean-duplicates
  * mirror: New command, makes two repositories contain the same set of files.
  * Set --clobber when running wget to ensure resuming works properly.
  * Unescape characters in 'file://...' URIs. (Thanks, guilhem for the patch.)
  * Better error message when trying to use a git remote that has annex.ignore
    set.
  * Fix bug that caused typechanged symlinks to be assumed to be unlocked
    files, so they were added to the annex by the pre-commit hook.
  * Debian: Run the builtin test suite as an autopkgtest.
  * Debian: Recommend ssh-askpass, which ssh will use when the assistant
    is run w/o a tty. Closes: #719832

 -- Joey Hess <joeyh@debian.org>  Tue, 27 Aug 2013 11:03:00 -0400

git-annex (4.20130815) unstable; urgency=low

  * assistant, watcher: .gitignore files and other git ignores are now
    honored, when git 1.8.4 or newer is installed.
    (Thanks, Adam Spiers, for getting the necessary support into git for this.)
  * importfeed: Ignores transient problems with feeds. Only exits nonzero
    when a feed has repeatedly had a problems for at least 1 day.
  * importfeed: Fix handling of dots in extensions.
  * Windows: Added support for encrypted special remotes.
  * Windows: Fixed permissions problem that prevented removing files
    from directory special remote. Directory special remotes now fully usable.

 -- Joey Hess <joeyh@debian.org>  Thu, 15 Aug 2013 10:14:33 +0200

git-annex (4.20130802) unstable; urgency=low

  * dropunused behavior change: Now refuses to drop the last copy of a
    file, unless you use the --force.
    This was the last place in git-annex that could remove data referred
    to by the git history, without being forced.
    Like drop, dropunused checks remotes, and honors the global
    annex.numcopies setting. (However, .gitattributes settings cannot
    apply to unused files.) 
  * Fix inverted logic in last release's fix for data loss bug,
    that caused git-annex sync on FAT or other crippled filesystems to add
    symlink standin files to the annex.
  * importfeed can be used to import files from podcast feeds.
  * webapp: When setting up a dedicated ssh key to access the annex
    on a host, set IdentitiesOnly to prevent the ssh-agent from forcing
    use of a different ssh key. That could result in unncessary password
    prompts, or prevent git-annex-shell from being run on the remote host.
  * webapp: Improve handling of remotes whose setup has stalled.
  * Add status message to XMPP presence tag, to identify to others that
    the client is a git-annex client. Closes: #717652
  * webapp: When creating a repository on a removable drive, set
    core.fsyncobjectfiles, to help prevent data loss when the drive is yanked.
  * Always build with -threaded, to avoid a deadlock when communicating with
    gpg.
  * unused: No longer shows as unused tmp files that are actively being
    transferred.
  * assistant: Fix NetWatcher to not sync with remotes that have
    remote.<name>.annex-sync set to false.
  * assistant: Fix deadlock that could occur when adding a lot of files
    at once in indirect mode.
  * assistant: Fix bug that caused it to stall when adding a very large
    number of files at once (around 5 thousand).
  * OSX: Make git-annex-webapp run in the background, so that the app icon
    can be clicked on the open a new webapp when the assistant is already
    running.
  * Improve test suite on Windows; now tests git annex sync.
  * Fix a few bugs involving filenames that are at or near the filesystem's
    maximum filename length limit.
  * find: Avoid polluting stdout with progress messages. Closes: #718186
  * Escape ':' in file/directory names to avoid it being treated
    as a pathspec by some git commands. Closes: #718185
  * Slow and ugly work around for bug #718517 in git 1.8.4~rc0, which broke
    git-cat-file --batch for filenames containing spaces.
    (Will be reverted after next git pre-release fixes the problem.)

 -- Joey Hess <joeyh@debian.org>  Fri, 02 Aug 2013 11:35:16 -0400

git-annex (4.20130723) unstable; urgency=low

  * Fix data loss bug when adding an (uncompressed) tarball of a
    git-annex repository, or other file that begins with something
    that can be mistaken for a git-annex link. Closes: #717456
  * New improved version of the git-annex logo, contributed by
    John Lawrence.
  * Rsync.net have committed to support git-annex and offer a special
    discounted rate for git-annex users. Updated the webapp to reflect this.
    http://www.rsync.net/products/git-annex-pricing.html
  * Install XDG desktop icon files.
  * Support unannex and uninit in direct mode.
  * Support import in direct mode.
  * webapp: Better display of added files.
  * fix: Preserve the original mtime of fixed symlinks.
  * uninit: Preserve .git/annex/objects at the end, if it still
    has content, so that old versions of files and deleted files
    are not deleted. Print a message with some suggested actions.
  * When a transfer is already being run by another process,
    proceed on to the next file, rather than dying.
  * Fix checking when content is present in a non-bare repository
    accessed via http.
  * Display byte sizes with more precision.
  * watcher: Fixed a crash that could occur when a directory was renamed
    or deleted before it could be scanned.
  * watcher: Partially worked around a bug in hinotify, no longer crashes
    if hinotify cannot process a directory (but can't detect changes in it)
  * directory special remote: Fix checking that there is enough disk space
    to hold an object, was broken when using encryption.
  * webapp: Differentiate between creating a new S3/Glacier/WebDav remote,
    and initializing an existing remote. When creating a new remote, avoid
    conflicts with other existing (or deleted) remotes with the same name.
  * When an XMPP server has SRV records, try them, but don't then fall
    back to the regular host if they all fail.
  * For long hostnames, use a hash of the hostname to generate the socket
    file for ssh connection caching.

 -- Joey Hess <joeyh@debian.org>  Tue, 23 Jul 2013 10:46:05 -0400

git-annex (4.20130709) unstable; urgency=low

  * --all: New switch that makes git-annex operate on all data stored
    in the git annex, including old versions of files. Supported by
    fsck, get, move, copy.
  * --unused: New switch that makes git-annex operate on all data found
    by the last run of git annex unused. Supported by fsck, move, copy.
  * get, move, copy: Can now be run in a bare repository,
    like fsck already could. --all is enabled automatically in this case.
  * merge: Now also merges synced/master or similar branches, which 
    makes it useful to put in a post-receive hook to make a repository
    automatically update its working copy when git annex sync or the assistant
    sync with it.
  * webapp: Fix ssh setup with nonstandard port, broken in last release.
  * init: Detect systems on which git commit fails due to not being able to
    determine the FQDN, and put in a workaround so committing to the git-annex
    branch works.
  * addurl --pathdepth: Fix failure when the pathdepth specified is deeper
    than the urls's path.
  * Windows: Look for .exe extension when searching for a command in path.
  * Pass -f to curl when downloading a file with it, so it propigates failure. 
  * Windows: Fix url to object when using a http remote.
  * webapp: Fix authorized_keys line added when setting up a rsync remote
    on a server that also supports git-annex, to not force running
    git-annex-shell.
  * OSX Mountain Lion: Fixed gpg bundled in dmg to not fail due to a missing
    gpg-agent.
  * Android: gpg is built without --enable-minimal, so it interoperates
    better with other gpg builds that may default to using other algorithms
    for encryption.
  * dropunused, addunused: Complain when asked to operate on a number that
    does not correspond to any unused key.
  * fsck: Don't claim to fix direct mode when run on a symlink whose content
    is not present.
  * Make --numcopies override annex.numcopies set in .gitattributes.

 -- Joey Hess <joeyh@debian.org>  Tue, 09 Jul 2013 13:55:39 -0400

git-annex (4.20130627) unstable; urgency=low

  * assistant --autostart: Automatically ionices the daemons it starts.
  * assistant: Daily sanity check thread is run niced.
  * bup: Handle /~/ in bup remote paths.
    Thanks, Oliver Matthews
  * fsck: Ensures that direct mode is used for files when it's enabled.
  * webapp: Fix bug when setting up a remote ssh repo repeatedly on the same
    server.
  * webapp: Ensure that ssh keys generated for different directories
    on a server are always different.
  * webapp: Fix bug setting up ssh repo if the user enters "~/" at the start 
    of the path.
  * assistant: Fix bug that prevented adding files written by gnucash, 
    and more generally support adding hard links to files. However,
    other operations on hard links are still unsupported.
  * webapp: Fix bug that caused the webapp to hang when built with yesod 1.2.

 -- Joey Hess <joeyh@debian.org>  Thu, 27 Jun 2013 14:21:55 -0400

git-annex (4.20130621) unstable; urgency=low

  * Supports indirect mode on encfs in paranoia mode, and other
    filesystems that do not support hard links, but do support
    symlinks and other POSIX filesystem features.
  * Android: Add .thumbnails to .gitignore when setting up a camera
    repository.
  * Android: Make the "Open webapp" menu item open the just created
    repository when a new repo is made.
  * webapp: When the user switches to display a different repository,
    that repository becomes the default repository to be displayed next time
    the webapp gets started.
  * glacier: Better handling of the glacier inventory, which avoids
    duplicate uploads to the same glacier repository by `git annex copy`.
  * Direct mode: No longer temporarily remove write permission bit of files
    when adding them.
  * sync: Better support for bare git remotes. Now pushes directly to the
    master branch on such a remote, instead of to synced/master. This
    makes it easier to clone from a bare git remote that has been populated
    with git annex sync or by the assistant.
  * Android: Fix use of cp command to not try to use features present
    only on build system.
  * Windows: Fix hang when adding several files at once.
  * assistant: In direct mode, objects are now only dropped when all
    associated files are unwanted. This avoids a repreated drop/get loop
    of a file that has a copy in an archive directory, and a copy not in an
    archive directory. (Indirect mode still has some buggy behavior in this
    area, since it does not keep track of associated files.)
    Closes: #712060
  * status: No longer shows dead repositories.
  * annex.debug can now be set to enable debug logging by default.
    The webapp's debugging check box does this.
  * fsck: Avoid getting confused by Windows path separators
  * Windows: Multiple bug fixes, including fixing the data written to the
    git-annex branch.
  * Windows: The test suite now passes on Windows (a few broken parts are
    disabled).
  * assistant: On Linux, the expensive transfer scan is run niced.
  * Enable assistant and WebDAV support on powerpc and sparc architectures,
    which now have the necessary dependencies built.

 -- Joey Hess <joeyh@debian.org>  Fri, 21 Jun 2013 10:18:41 -0400

git-annex (4.20130601) unstable; urgency=medium

  * XMPP: Git push over xmpp made much more robust.
  * XMPP: Avoid redundant and unncessary pushes. Note that this breaks
    compatibility with previous versions of git-annex, which will refuse
    to accept any XMPP pushes from this version.
  * XMPP: Send pings and use them to detect when contact with the server
    is lost.
  * hook special remote: Added combined hook program support.
  * Android app: Avoid using hard links to app's lib directory, which
    is sometimes on a different filesystem than the data directory.
  * Fix bug in parsing of parens in some preferred content expressions.
    This fixes the behavior of the manual mode group.
  * assistant: Work around git-cat-file's not reloading the index after files
    are staged.
  * Improve error handling when getting uuid of http remotes to auto-ignore,
    like with ssh remotes.
  * content: New command line way to view and configure a repository's
    preferred content settings.
  * sync: Fix double merge conflict resolution handling.
  * XMPP: Fix a file descriptor leak.
  * Android: Added an "Open WebApp" item to the terminal's menu.
  * Android: Work around Android devices where the `am` command doesn't work.
  * Can now restart certain long-running git processes if they crash, and
    continue working.

 -- Joey Hess <joeyh@debian.org>  Sat, 01 Jun 2013 19:16:04 -0400

git-annex (4.20130521) unstable; urgency=low

  * Sanitize debian changelog version before putting it into cabal file.
    Closes: #708619
  * Switch to MonadCatchIO-transformers for better handling of state while
    catching exceptions.
  * Fix a zombie that could result when running a process like gpg to
    read and write to it.
  * Allow building with gpg2.
  * Disable building with the haskell threaded runtime when the webapp
    is not built. This may fix builds on mips, s390x and sparc, which are
    failing to link -lHSrts_thr
  * Temporarily build without webapp on kfreebsd-i386, until yesod is
    installable there again.
  * Direct mode bug fix: After a conflicted merge was automatically resolved,
    the content of a file that was already present could incorrectly
    be replaced with a symlink.
  * Fix a bug in the git-annex branch handling code that could
    cause info from a remote to not be merged and take effect immediately.
  * Direct mode is now fully tested by the test suite.
  * Detect bad content in ~/.config/git-annex/program and look in PATH instead.
  * OSX: Fixed gpg included in dmg.
  * Linux standalone: Back to being built with glibc 2.13 for maximum
    portability.

 -- Joey Hess <joeyh@debian.org>  Tue, 21 May 2013 13:10:26 -0400

git-annex (4.20130516) unstable; urgency=low

  * Android: The webapp is ported and working.
  * Windows: There is a very rough Windows port. Do not trust it with
    important data.
  * git-annex-shell: Ensure that received files can be read. Files
    transferred from some Android devices may have very broken permissions
    as received.
  * direct mode: Direct mode commands now work on files staged in the index,
    they do not need to be committed to git.
  * Temporarily add an upper bound to the version of yesod that can be built
    with, since yesod 1.2 has a great many changes that will require extensive
    work on the webapp.
  * Disable building with the haskell threaded runtime when the assistant
    is not built. This may fix builds on s390x and sparc, which are failing
    to link -lHSrts_thr
  * Avoid depending on regex-tdfa on mips, mipsel, and s390, where it fails
    to build.
  * direct: Fix a bug that could cause some files to be left in indirect mode.
  * When initializing a directory special remote with a relative path,
    the path is made absolute.
  * SHA: Add a runtime sanity check that sha commands output something
    that appears to be a real sha.
  * configure: Better checking that sha commands output in the desired format.
  * rsync special remotes: When sending from a crippled filesystem, use
    the destination's default file permissions, as the local ones can
    be arbitrarily broken. (Ie, ----rwxr-x for files on Android)
  * migrate: Detect if a file gets corrupted while it's being migrated.
  * Debian: Add a menu file.

 -- Joey Hess <joeyh@debian.org>  Thu, 16 May 2013 11:03:35 -0400

git-annex (4.20130501) unstable; urgency=low

  * sync, assistant: Behavior changes: Sync with remotes that have
    annex-ignore set, so that git remotes on servers without git-annex
    installed can be used to keep clients' git repos in sync.
  * assistant: Work around misfeature in git 1.8.2 that makes
    `git commit --alow-empty -m ""` run an editor.
  * sync: Bug fix, avoid adding to the annex the 
    dummy symlinks used on crippled filesystems.
  * Add public repository group.
    (And inpreferreddir to preferred content expressions.)
  * webapp: Can now set up Internet Archive repositories.
  * S3: Dropping content from the Internet Archive doesn't work, but
    their API indicates it does. Always refuse to drop from there.
  * Automatically register public urls for files uploaded to the
    Internet Archive.
  * To enable an existing special remote, the new enableremote command
    must be used. The initremote command now is used only to create
    new special remotes.
  * initremote: If two existing remotes have the same name,
    prefer the one with a higher trust level.
  * assistant: Improved XMPP protocol to better support multiple repositories
    using the same XMPP account. Fixes bad behavior when sharing with a friend
    when you or the friend have multiple reposotories on an XMPP account.
    Note that XMPP pairing with your own devices still pairs with all
    repositories using your XMPP account.
  * assistant: Fix bug that could cause incoming pushes to not get
    merged into the local tree. Particularly affected XMPP pushes.
  * webapp: Display some additional information about a repository on
    its edit page.
  * webapp: Install FDO desktop menu file when started in standalone mode.
  * webapp: Don't default to making repository in cwd when started
    from within a directory containing a git-annex file (eg, standalone
    tarball directory).
  * Detect systems that have no user name set in GECOS, and also
    don't have user.name set in git config, and put in a workaround
    so that commits to the git-annex branch (and the assistant)
    will still succeed despite git not liking the system configuration.
  * webapp: When told to add a git repository on a remote server, and
    the repository already exists as a non-bare repository, use it,
    rather than initializing a bare repository in the same directory.
  * direct, indirect: Refuse to do anything when the assistant
    or git-annex watch daemon is running.
  * assistant: When built with git before 1.8.0, use `git remote rm`
    to delete a remote. Newer git uses `git remote remove`.
  * rmurl: New command, removes one of the recorded urls for a file.
  * Detect when the remote is broken like bitbucket is, and exits 0 when
    it fails to run git-annex-shell.
  * assistant: Several improvements to performance and behavior when
    performing bulk adds of a large number of files (tens to hundreds
    of thousands).
  * assistant: Sanitize XMPP presence information logged for debugging.
  * webapp: Now automatically fills in any creds used by an existing remote
    when creating a new remote of the same type. Done for Internet Archive,
    S3, Glacier, and Box.com remotes.
  * Store an annex-uuid file in the bucket when setting up a new S3 remote.
  * Support building with DAV 0.4.

 -- Joey Hess <joeyh@debian.org>  Wed, 01 May 2013 01:42:46 -0400

git-annex (4.20130417) unstable; urgency=low

  * initremote: Generates encryption keys with high quality entropy.
    This can be disabled using --fast to get the old behavior.
    The assistant still uses low-quality entropy when creating encrypted
    remotes, to avoid delays. (Thanks, guilhem for the patch.)
  * Bugfix: Direct mode no longer repeatedly checksums duplicated files.
  * assistant: Work around horrible, terrible, very bad behavior of
    gnome-keyring, by not storing special-purpose ssh keys in ~/.ssh/*.pub.
    Apparently gnome-keyring apparently will load and indiscriminately use
    such keys in some cases, even if they are not using any of the standard
    ssh key names. Instead store the keys in ~/.ssh/annex/,
    which gnome-keyring will not check.
  * addurl: Bugfix: Did not properly add file in direct mode.
  * assistant: Bug fix to avoid annexing the files that git uses
    to stand in for symlinks on FAT and other filesystem not supporting
    symlinks.
  * Adjust preferred content expressions so that content in archive
    directories is preferred until it has reached an archive or smallarchive
    repository.
  * webapp: New --listen= option allows running the webapp on one computer
    and connecting to it from another. (Note: Does not yet use HTTPS.)
  * Added annex.web-download-command setting.
  * Added per-remote annex-rsync-transport option. (guilhem again)
  * Ssh connection caching is now also used by rsync special remotes.
    (guilhem yet again)
  * The version number is now derived from git, unless built with
    VERSION_FROM_CHANGELOG.
  * assistant: Stop any transfers the assistant initiated on shutdown.
  * assistant: Added sequence numbers to XMPP git push packets. (Not yet used.)
  * addurl: Register transfer so the webapp can see it.
  * addurl: Automatically retry downloads that fail, as long as some
    additional content was downloaded.
  * webapp: Much improved progress bar display for downloads from encrypted
    remotes.
  * Avoid using runghc, as that needs ghci.
  * webapp: When a repository's group is changed, rescan for transfers.
  * webapp: Added animations.
  * webapp: Include the repository directory in the mangled hostname and
    ssh key name, so that a locked down ssh key for one repository is not
    re-used when setting up additional repositories on the same server.
  * Fall back to internal url downloader when built without curl.
  * fsck: Check content of direct mode files (only when the inode cache
    thinks they are unmodified).

 -- Joey Hess <joeyh@debian.org>  Wed, 17 Apr 2013 09:07:38 -0400

git-annex (4.20130405) unstable; urgency=low

  * Group subcommands into sections in usage. Closes: #703797
  * Per-command usage messages.
  * webapp: Fix a race that sometimes caused alerts or other notifications
    to be missed if they occurred while a page was loading.
  * webapp: Progess bar fixes for many types of special remotes.
  * Build debian package without using cabal, which writes to HOME.
    Closes: #704205
  * webapp: Run ssh server probes in a way that will work when the
    login shell is a monstrosity that should have died 25 years ago,
    such as csh.
  * New annex.largefiles setting, which configures which files
    `git annex add` and the assistant add to the annex.
  * assistant: Check small files into git directly.
  * Remotes can be configured to use other MAC algorithms than HMACSHA1
    to encrypt filenames.
    Thanks, guilhem for the patch.
  * git-annex-shell: Passes rsync --bwlimit options on rsync.
    Thanks, guilhem for the patch.
  * webapp: Added UI to delete repositories. Closes: #689847
  * Adjust built-in preferred content expressions to make most types
    of repositories want content that is only located on untrusted, dead,
    and unwanted repositories.
  * drop --auto: Fix bug that prevented dropping files from untrusted
    repositories.
  * assistant: Fix bug that could cause direct mode files to be unstaged
    from git.
  * Update working tree files fully atomically.
  * webapp: Improved transfer queue management.
  * init: Probe whether the filesystem supports fifos, and if not,
    disable ssh connection caching.
  * Use lower case hash directories for storing files on crippled filesystems,
    same as is already done for bare repositories.

 -- Joey Hess <joeyh@debian.org>  Fri, 05 Apr 2013 10:42:18 -0400

git-annex (4.20130323) unstable; urgency=low

  * webapp: Repository list is now included in the dashboard, and other
    UI tweaks.
  * webapp: Improved UI for pairing your own devices together using XMPP.
  * webapp: Display an alert when there are XMPP remotes, and a cloud
    transfer repository needs to be configured.
  * Add incrementalbackup repository group.
  * webapp: Encourage user to install git-annex on a server when adding
    a ssh server, rather than just funneling them through to rsync.
  * xmpp: --debug now enables a sanitized dump of the XMPP protocol
  * xmpp: Try harder to detect presence of clients when there's a git push
    to send.
  * xmpp: Re-enable XA flag, since disabling it did not turn out to help
    with the problems Google Talk has with not always sending presence
    messages to clients.
  * map: Combine duplicate repositories, for a nicer looking map.
  * Fix several bugs caused by a bad Ord instance for Remote.
  * webapp: Switch all forms to POST.
  * assistant: Avoid syncing with annex-ignored remotes when reconnecting
    to the network, or connecting a drive.
  * assistant: Fix OSX bug that prevented committing changed files to a
    repository when in indirect mode.
  * webapp: Improved alerts displayed when syncing with remotes, and 
    when syncing with a remote fails.
  * webapp: Force wrap long filenames in transfer display.
  * assistant: The ConfigMonitor left one zombie behind each time
    it checked for changes, now fixed.
  * get, copy, move: Display an error message when an identical transfer
    is already in progress, rather than failing with no indication why.
  * assistant: Several optimisations to file transfers.
  * OSX app and standalone Linux tarball now both support being added to
    PATH; no need to use runshell to start git-annex.
  * webapp: When adding a removable drive, you can now specify the
    directory inside it to use.
  * webapp: Confirm whether user wants to combine repositories when
    adding a removable drive that already has a repository on it.

 -- Joey Hess <joeyh@debian.org>  Fri, 22 Mar 2013 18:54:05 -0400

git-annex (4.20130314) unstable; urgency=low

  * Bugfix: git annex add, when ran without any file or directory specified,
    should add files in the current directory, but not act on unlocked files
    elsewhere in the tree.
  * Bugfix: drop --from an unavailable remote no longer updates the location
    log, incorrectly, to say the remote does not have the key.
  * Bugfix: If the UUID of a remote is not known, prevent --from, --to,
    and other ways of specifying remotes by name from selecting it,
    since it is not possible to sanely use it.
  * Bugfix: Fix bug in inode cache sentinal check, which broke
    copying to local repos if the repo being copied from had moved
    to a different filesystem or otherwise changed all its inodes

  * Switch from using regex-compat to regex-tdfa, as the C regex library
    is rather buggy.
  * status: Can now be run with a directory path to show only the
    status of that directory, rather than the whole annex.
  * Added remote.<name>.annex-gnupg-options setting.
    Thanks, guilhem for the patch.
  * addurl: Add --relaxed option.
  * addurl: Escape invalid characters in urls, rather than failing to
    use an invalid url.
  * addurl: Properly handle url-escaped characters in file:// urls.

  * assistant: Fix dropping content when a file is moved to an archive
    directory, and getting contennt when a file is moved back out.
  * assistant: Fix bug in direct mode that could occur when a symlink is
    moved out of an archive directory, and resulted in the file not being
    set to direct mode when it was transferred.
  * assistant: Generate better commits for renames.
  * assistant: Logs are rotated to avoid them using too much disk space.
  * assistant: Avoid noise in logs from git commit about typechanged
    files in direct mode repositories.
  * assistant: Set gc.auto=0 when creating repositories to prevent
    automatic commits from causing git-gc runs.
  * assistant: If gc.auto=0, run git-gc once a day, packing loose objects
    very non-aggressively.
  * assistant: XMPP git pull and push requests are cached and sent when
    presence of a new client is detected.
  * assistant: Sync with all git remotes on startup.
  * assistant: Get back in sync with XMPP remotes after network reconnection,
    and on startup.
  * assistant: Fix syncing after XMPP pairing.
  * assistant: Optimised handling of renamed files in direct mode,
    avoiding re-checksumming.
  * assistant: Detects most renames, including directory renames, and
    combines all their changes into a single commit.
  * assistant: Fix ~/.ssh/git-annex-shell wrapper to work when the
    ssh key does not force a command.
  * assistant: Be smarter about avoiding unncessary transfers.

  * webapp: Work around bug in Warp's slowloris attack prevention code,
    that caused regular browsers to stall when they reuse a connection
    after leaving it idle for 30 seconds.
    (See https://github.com/yesodweb/wai/issues/146)
  * webapp: New preferences page allows enabling/disabling debug logging
    at runtime, as well as configuring numcopies and diskreserve.
  * webapp: Repository costs can be configured by dragging repositories around
    in the repository list.
  * webapp: Proceed automatically on from "Configure jabber account"
    to pairing.
  * webapp: Only show up to 10 queued transfers.
  * webapp: DTRT when told to create a git repo that already exists.
  * webapp: Set locally paired repositories to a lower cost than other
    network remotes.

  * Run ssh with -T to avoid tty allocation and any login scripts that
    may do undesired things with it.
  * Several improvements to Makefile and cabal file. Thanks, Peter Simmons
  * Stop depending on testpack.
  * Android: Enable test suite. 

 -- Joey Hess <joeyh@debian.org>  Thu, 14 Mar 2013 15:29:20 -0400

git-annex (4.20130227) unstable; urgency=low

  * annex.version is now set to 4 for direct mode repositories.
  * Should now fully support git repositories with core.symlinks=false;
    always using git's pseudosymlink files in such repositories.
  * webapp: Allow creating repositories on filesystems that lack support for
    symlinks.
  * webapp: Can now add a new local repository, and make it sync with
    the main local repository.
  * Android: Bundle now includes openssh.
  * Android: Support ssh connection caching.
  * Android: Assistant is fully working. (But no webapp yet.)
  * Direct mode: Support filesystems like FAT which can change their inodes
    each time they are mounted.
  * Direct mode: Fix support for adding a modified file.
  * Avoid passing -p to rsync, to interoperate with crippled filesystems.
    Closes: #700282
  * Additional GIT_DIR support bugfixes. May actually work now.
  * webapp: Display any error message from git init if it fails to create
    a repository.
  * Fix a reversion in matching globs introduced in the last release,
    where "*" did not match files inside subdirectories. No longer uses
    the Glob library.
  * copy: Update location log when no copy was performed, if the location
    log was out of date.
  * Makefile now builds using cabal, taking advantage of cabal's automatic
    detection of appropriate build flags.
  * test: The test suite is now built into the git-annex binary, and can
    be run at any time.

 -- Joey Hess <joeyh@debian.org>  Wed, 27 Feb 2013 14:07:24 -0400

git-annex (3.20130216) unstable; urgency=low

  * Now uses the Haskell uuid library, rather than needing a uuid program.
  * Now uses the Haskell Glob library, rather than pcre-light, avoiding
    the need to install libpcre. Currently done only for Cabal or when
    the Makefile is made to use -DWITH_GLOB
  * Android port now available (command-line only).
  * New annex.crippledfilesystem setting, allows use of git-annex
    repositories on FAT and even worse filesystems; avoiding use of
    hard links and locked down permissions settings. (Support is incomplete.)
  * init: Detect when the repository is on a filesystem that does not
    support hard links, or symlinks, or unix permissions, and set
    annex.crippledfilesystem, as well as annex.direct.
  * add: Improved detection of files that are modified while being added.
  * Fix a bug in direct mode, introduced in the previous release, where
    if a file was dropped and then got back, it would be stored in indirect
    mode.

 -- Joey Hess <joeyh@debian.org>  Sat, 16 Feb 2013 10:03:26 -0400

git-annex (3.20130207) unstable; urgency=low

  * webapp: Now allows restarting any threads that crash.
  * Adjust debian package to only build-depend on DAV on architectures
    where it is available.
  * addurl --fast: Use curl, rather than haskell HTTP library, to support https.
  * annex.autocommit: New setting, can be used to disable autocommit
    of changed files by the assistant, while it still does data syncing
    and other tasks.
  * assistant: Ignore .DS_Store on OSX.
  * assistant: Fix location log when adding new file in direct mode.
  * Deal with stale mappings for deleted file in direct mode.
  * pre-commit: Update direct mode mappings. 
  * uninit, unannex --fast: If hard link creation fails, fall back to slow
    mode.
  * Clean up direct mode cache and mapping info when dropping keys.
  * dropunused: Clean up stale direct mode cache and mapping info not
    removed before.

 -- Joey Hess <joeyh@debian.org>  Thu, 07 Feb 2013 12:45:25 -0400

git-annex (3.20130124) unstable; urgency=low

  * Added source repository group, that only retains files until they've
    been transferred to another repository. Useful for things like
    repositories on cameras.
  * Added manual repository group. Use to prevent the assistant from
    downloading any file contents to keep things in sync. Instead
    `git annex get`, `git annex drop` etc can be used manually as desired.
  * webapp: More adjustments to longpoll code to deal with changes in
    variable quoting in different versions of shakespeare-js.
  * webapp: Avoid an error if a transfer is stopped just as it finishes.
    Closes: #698184 
  * webapp: Now always logs to .git/annex/daemon.log
  * webapp: Has a page to view the log, accessed from the control menu.
  * webapp: Fix crash adding removable drive that has an annex directory
    in it that is not a git repository.
  * Deal with incompatibility in gpg2, which caused prompts for encryption
    passphrases rather than using the supplied --passphrase-fd.
  * bugfix: Union merges involving two or more repositories could sometimes
    result in data from one repository getting lost. This could result
    in the location log data becoming wrong, and fsck being needed to fix it.
  * sync: Automatic merge conflict resolution now stages deleted files.
  * Depend on git 1.7.7.6 for --no-edit. Closes: #698399
  * Fix direct mode mapping code to always store direct mode filenames
    relative to the top of the repository, even when operating inside a
    subdirectory.
  * fsck: Detect and fix consistency errors in direct mode mapping files.
  * Avoid filename encoding errors when writing direct mode mappings.

 -- Joey Hess <joeyh@debian.org>  Tue, 22 Jan 2013 07:11:59 +1100

git-annex (3.20130114) unstable; urgency=low

  * Now handles the case where a file that's being transferred to a remote
    is modified in place, which direct mode allows. When this
    happens, the transfer now fails, rather than allow possibly corrupt
    data into the remote.
  * fsck: Better checking of file content in direct mode.
  * drop: Suggest using git annex move when numcopies prevents dropping a file.
  * webapp: Repo switcher filters out repos that do not exist any more
    (or are on a drive that's not mounted).
  * webapp: Use IP address, rather than localhost, since some systems may
    have configuration problems or other issues that prevent web browsers
    from connecting to the right localhost IP for the webapp.
  * webapp: Adjust longpoll code to work with recent versions of
    shakespeare-js.
  * assistant: Support new gvfs dbus names used in Gnome 3.6.
  * In direct mode, files with the same key are no longer hardlinked, as
    that would cause a surprising behavior if modifying one, where the other
    would also change.
  * webapp: Avoid illegal characters in hostname when creating S3 or
    Glacier remote.
  * assistant: Avoid committer crashing if a file is deleted at the wrong
    instant.

 -- Joey Hess <joeyh@debian.org>  Mon, 14 Jan 2013 15:25:18 -0400

git-annex (3.20130107) unstable; urgency=low

  * webapp: Add UI to stop and restart assistant.
  * committer: Fix a file handle leak.
  * assistant: Make expensive transfer scan work fully in direct mode.
  * More commands work in direct mode repositories: find, whereis, move, copy,
    drop, log, fsck, add, addurl.
  * sync: No longer automatically adds files in direct mode.
  * assistant: Detect when system is not configured with a user name,
    and set environment to prevent git from failing.
  * direct: Avoid hardlinking symlinks that point to the same content
    when the content is not present.
  * Fix transferring files to special remotes in direct mode.

 -- Joey Hess <joeyh@debian.org>  Mon, 07 Jan 2013 01:01:41 -0400

git-annex (3.20130102) unstable; urgency=low

  * direct, indirect: New commands, that switch a repository to and from
    direct mode. In direct mode, files are accessed directly, rather than
    via symlinks. Note that direct mode is currently experimental. Many
    git-annex commands do not work in direct mode. Some git commands can
    cause data loss when used in direct mode repositories.
  * assistant: Now uses direct mode by default when setting up a new
    local repository.
  * OSX assistant: Uses the FSEvents API to detect file changes.
    This avoids issues with running out of file descriptors on large trees,
    as well as allowing detection of modification of files in direct mode.
    Other BSD systems still use kqueue.
  * kqueue: Fix bug that made broken symlinks not be noticed.
  * vicfg: Quote filename. Closes: #696193
  * Bugfix: Fixed bug parsing transfer info files, where the newline after
    the filename was included in it. This was generally benign, but in
    the assistant, it caused unexpected dropping of preferred content.
  * Bugfix: Remove leading \ from checksums output by sha*sum commands,
    when the filename contains \ or a newline. Closes: #696384
  * fsck: Still accept checksums with a leading \ as valid, now that
    above bug is fixed.
  * SHA*E backends: Exclude non-alphanumeric characters from extensions.
  * migrate: Remove leading \ in SHA* checksums, and non-alphanumerics
    from extensions of SHA*E keys.

 -- Joey Hess <joeyh@debian.org>  Wed, 02 Jan 2013 13:21:34 -0400

git-annex (3.20121211) unstable; urgency=low

  * webapp: Defaults to sharing box.com account info with friends, allowing
    one-click enabling of the repository.
  * Fix broken .config/git-annex/program installed by standalone tarball.
  * assistant: Retrival from glacier now handled.
  * Include ssh in standalone tarball and OSX app.
  * watch: Avoid leaving hard links to files behind in .git/annex/tmp
    if a file is deleted or moved while it's being quarantined in preparation
    to being added to the annex.
  * Allow `git annex drop --from web`; of course this does not remove
    any file from the web, but it does make git-annex remove all urls
    associated with a file.
  * webapp: S3 and Glacier forms now have a select list of all
    currently-supported AWS regions.
  * webdav: Avoid trying to set props, avoiding incompatibility with
    livedrive.com. Needs DAV version 0.3.
  * webapp: Prettify error display.
  * webapp: Fix bad interaction between required fields and modals.
  * webapp: Added help buttons and links next to fields that require
    explanations.
  * webapp: Encryption can be disabled when setting up remotes.
  * assistant: Avoid trying to drop content from remotes that don't have it.
  * assistant: Allow periods in ssh key comments.
  * get/copy --auto: Transfer data even if it would exceed numcopies,
    when preferred content settings want it.
  * drop --auto: Fix dropping content when there are no preferred content
    settings.
  * webapp: Allow user to specify the port when setting up a ssh or rsync
    remote.
  * assistant: Fix syncing to just created ssh remotes.
  * Enable WebDAV support in Debian package. Closes: #695532

 -- Joey Hess <joeyh@debian.org>  Tue, 11 Dec 2012 11:25:03 -0400

git-annex (3.20121127) unstable; urgency=low

  * Fix dirContentsRecursive, which had missed some files in deeply nested
    subdirectories. Could affect various parts of git-annex.
  * rsync: Fix bug introduced in last release that broke encrypted rsync
    special remotes.
  * The standalone builds now unset their special path and library path
    variables before running the system web browser.

 -- Joey Hess <joeyh@debian.org>  Tue, 27 Nov 2012 17:07:32 -0400

git-annex (3.20121126) unstable; urgency=low

  * New webdav and Amazon glacier special remotes.
  * Display a warning when a non-existing file or directory is specified.
  * webapp: Added configurator for Box.com.
  * webapp: Show error messages to user when testing XMPP creds.
  * Fix build of assistant without yesod.
  * webapp: The list of repositiories refreshes when new repositories are
    added, including when new repository configurations are pushed in from
    remotes.
  * OSX: Fix RunAtLoad value in plist file.
  * Getting a file from chunked directory special remotes no longer buffers
    it all in memory.
  * S3: Added progress display for uploading and downloading.
  * directory special remote: Made more efficient and robust.
  * Bugfix: directory special remote could loop forever storing a key 
    when a too small chunksize was configured.
  * Allow controlling whether login credentials for S3 and webdav are
    committed to the repository, by setting embedcreds=yes|no when running
    initremote.
  * Added smallarchive repository group, that only archives files that are
    in archive directories. Used by default for glacier when set up in the
    webapp.
  * assistant: Fixed handling of toplevel archive directory and
    client repository group.
  * assistant: Apply preferred content settings when a new symlink
    is created, or a symlink gets renamed. Made archive directories work.

 -- Joey Hess <joeyh@debian.org>  Mon, 26 Nov 2012 11:37:49 -0400

git-annex (3.20121112) unstable; urgency=low

  * assistant: Can use XMPP to notify other nodes about pushes made to other
    repositories, as well as pushing to them directly over XMPP.
  * wepapp: Added an XMPP configuration interface.
  * webapp: Supports pairing over XMPP, with both friends, and other repos
    using the same account.
  * assistant: Drops non-preferred content when possible.
  * assistant: Notices, and applies config changes as they are made to
    the git-annex branch, including config changes pushed in from remotes.
  * git-annex-shell: GIT_ANNEX_SHELL_DIRECTORY can be set to limit it
    to operating on a specified directory.
  * webapp: When setting up authorized_keys, use GIT_ANNEX_SHELL_DIRECTORY.
  * Preferred content path matching bugfix.
  * Preferred content expressions cannot use "in=".
  * Preferred content expressions can use "present".
  * Fix handling of GIT_DIR when it refers to a git submodule.
  * Depend on and use the Haskell SafeSemaphore library, which provides
    exception-safe versions of SampleVar and QSemN.
    Thanks, Ben Gamari for an excellent patch set.
  * file:/// URLs can now be used with the web special remote.
  * webapp: Allow dashes in ssh key comments when pairing.
  * uninit: Check and abort if there are symlinks to annexed content that
    are not checked into git.
  * webapp: Switched to using the same multicast IP address that avahi uses.
  * bup: Don't pass - to bup-split to make it read stdin; bup 0.25
    does not accept that.
  * bugfix: Don't fail transferring content from read-only repos.
    Closes: #691341
  * configure: Check that checksum programs produce correct checksums.
  * Re-enable dbus, using a new version of the library that fixes the memory
    leak.
  * NetWatcher: When dbus connection is lost, try to reconnect.
  * Use USER and HOME environment when set, and only fall back to getpwent,
    which doesn't work with LDAP or NIS.
  * rsync special remote: Include annex-rsync-options when running rsync
    to test a key's presence.
  * The standalone tarball's runshell now takes care of installing a
    ~/.ssh/git-annex-shell wrapper the first time it's run.
  * webapp: Make an initial, empty commit so there is a master branch 
  * assistant: Fix syncing local drives.
  * webapp: Fix creation of rsync.net repositories.
  * webapp: Fix renaming of special remotes.
  * webapp: Generate better git remote names.
  * webapp: Ensure that rsync special remotes are enabled using the same
    name they were originally created using.
  * Bugfix: Fix hang in webapp when setting up a ssh remote with an absolute
    path.

 -- Joey Hess <joeyh@debian.org>  Mon, 12 Nov 2012 10:39:47 -0400

git-annex (3.20121017) unstable; urgency=low

  * Fix zombie cleanup reversion introduced in 3.20121009.
  * Additional fix to support git submodules.

 -- Joey Hess <joeyh@debian.org>  Tue, 16 Oct 2012 21:10:14 -0400

git-annex (3.20121016) unstable; urgency=low

  * vicfg: New file format, avoids ambiguity with repos that have the same
    description, or no description.
  * Bug fix: A recent change caused git-annex-shell to crash.
  * Better preferred content expression for transfer repos.
  * webapp: Repository edit form can now edit the name of a repository.
  * webapp: Make bare repositories on removable drives, as there is nothing
    to ensure non-bare repos get updated when syncing.
  * webapp: Better behavior when pausing syncing to a remote when a transfer
    scan is running and queueing new transfers for that remote.
  * The standalone binaries are now built to not use ssh connection caching,
    in order to work with old versions of ssh.
  * A relative core.worktree is relative to the gitdir. Now that this is
    handled correctly, git-annex can be used in git submodules.
  * Temporarily disable use of dbus, as the haskell dbus library blows up
    when losing connection, which will need to be fixed upstream. 

 -- Joey Hess <joeyh@debian.org>  Tue, 16 Oct 2012 15:25:22 -0400

git-annex (3.20121010) unstable; urgency=low

  * Renamed --ingroup to --inallgroup.
  * Standard groups changed to client, transfer, archive, and backup.
    Each of these has its own standard preferred content setting.
  * dead: Remove dead repository from all groups.
  * Avoid unsetting HOME when running certian git commands. Closes: #690193
  * test: Fix threaded runtime hang.
  * Makefile: Avoid building with -threaded if the ghc threaded runtime does
    not exist.
  * webapp: Improve wording of intro display. Closes: #689848
  * webapp: Repositories can now be configured, to change their description,
    their group, or even to disable syncing to them.
  * git config remote.name.annex-sync can be used to control whether
    a remote gets synced.
  * Fix a crash when merging files in the git-annex branch that contain
    invalid utf8.
  * Automatically detect when a ssh remote does not have git-annex-shell
    installed, and set annex-ignore.

 -- Joey Hess <joeyh@debian.org>  Fri, 12 Oct 2012 13:45:21 -0400

git-annex (3.20121009) unstable; urgency=low

  * watch, assistant: It's now safe to git annex unlock files while
    the watcher is running, as well as modify files checked into git
    as normal files. Additionally, .gitignore settings are now honored.
    Closes: #689979
  * group, ungroup: New commands to indicate groups of repositories.
  * webapp: Adds newly created repositories to one of these groups:
    clients, drives, servers
  * vicfg: New command, allows editing (or simply viewing) most
    of the repository configuration settings stored in the git-annex branch.
  * Added preferred content expressions, configurable using vicfg.
  * get --auto: If the local repository has preferred content
    configured, only get that content.
  * drop --auto: If the repository the content is dropped from has
    preferred content configured, drop only content that is not preferred.
  * copy --auto: Only transfer content that the destination repository prefers.
  * assistant: Now honors preferred content settings when deciding what to
    transfer.
  * --copies=group:number can now be used to match files that are present
    in a specified number of repositories in a group.
  * Added --smallerthan, --largerthan, and --inall limits.
  * Only build-depend on libghc-clientsession-dev on arches that will have
    the webapp.
  * uninit: Unset annex.version. Closes: #689852

 -- Joey Hess <joeyh@debian.org>  Tue, 09 Oct 2012 15:13:23 -0400

git-annex (3.20121001) unstable; urgency=low

  * fsck: Now has an incremental mode. Start a new incremental fsck pass
    with git annex fsck --incremental. Now the fsck can be interrupted
    as desired, and resumed with git annex fsck --more.
    Thanks, Justin Azoff
  * New --time-limit option, makes long git-annex commands stop after
    a specified amount of time.
  * fsck: New --incremental-schedule option which is nice for scheduling
    eg, monthly incremental fsck runs in cron jobs.
  * Fix fallback to ~/Desktop when xdg-user-dir is not available.
    Closes: #688833
  * S3: When using a shared cipher, S3 credentials are not stored encrypted
    in the git repository, as that would allow anyone with access to
    the repository access to the S3 account. Instead, they're stored
    in a 600 mode file in the local git repo.
  * webapp: Avoid crashing when ssh-keygen -F chokes on an invalid known_hosts
    file.
  * Always do a system wide installation when DESTDIR is set. Closes: #689052
  * The Makefile now builds with the new yesod by default.
    Systems like Debian that have the old yesod 1.0.1 should set
    GIT_ANNEX_LOCAL_FEATURES=-DWITH_OLD_YESOD
  * copy: Avoid updating the location log when no copy is performed.
  * configure: Test that uuid -m works, falling back to plain uuid if not.
  * Avoid building the webapp on Debian architectures that do not yet
    have template haskell and thus yesod. (Should be available for arm soonish
    I hope).

 -- Joey Hess <joeyh@debian.org>  Mon, 01 Oct 2012 13:56:55 -0400

git-annex (3.20120924) unstable; urgency=low

  * assistant: New command, a daemon which does everything watch does,
    as well as automatically syncing file contents between repositories.
  * webapp: An interface for managing and configuring the assistant.
  * The default backend used when adding files to the annex is changed
    from SHA256 to SHA256E, to simplify interoperability with OSX, media
    players, and various programs that needlessly look at symlink targets.
    To get old behavior, add a .gitattributes containing: * annex.backend=SHA256
  * init: If no description is provided for a new repository, one will
    automatically be generated, like "joey@gnu:~/foo"
  * test: Set a lot of git environment variables so testing works in strange
    environments that normally need git config to set names, etc.
    Closes: #682351 Thanks, gregor herrmann
  * Disable ssh connection caching if the path to the control socket would be
    too long (and use relative path to minimise path to the control socket).
  * migrate: Check content before generating the new key, to avoid generating
    a key for corrupt data.
  * Support repositories created with --separate-git-dir. Closes: #684405
  * reinject: When the provided file doesn't match, leave it where it is,
    rather than moving to .git/annex/bad/
  * Avoid crashing on encoding errors in filenames when writing transfer info
    files and reading from checksum commands.
  * sync: Pushes the git-annex branch to remote/synced/git-annex, rather
    than directly to remote/git-annex.
  * Now supports matching files that are present on a number of remotes
    with a specified trust level. Example: --copies=trusted:2
    Thanks, Nicolas Pouillard

 -- Joey Hess <joeyh@debian.org>  Mon, 24 Sep 2012 13:47:48 -0400

git-annex (3.20120825) unstable; urgency=low

  * S3: Add fileprefix setting.
  * Pass --use-agent to gpg when in no tty mode. Thanks, Eskild Hustvedt.
  * Bugfix: Fix fsck in SHA*E backends, when the key contains composite
    extensions, as added in 3.20120721.

 -- Joey Hess <joeyh@debian.org>  Sat, 25 Aug 2012 10:00:10 -0400

git-annex (3.20120807) unstable; urgency=low

  * initremote: Avoid recording remote's description before checking
    that its config is valid.
  * unused, status: Avoid crashing when ran in bare repo.
  * Avoid crashing when "git annex get" fails to download from one
    location, and falls back to downloading from a second location.

 -- Joey Hess <joeyh@debian.org>  Tue, 07 Aug 2012 13:35:07 -0400

git-annex (3.20120721) unstable; urgency=low

  * get, move, copy: Now refuse to do anything when the requested file
    transfer is already in progress by another process.
  * status: Lists transfers that are currently in progress.
  * Fix passing --uuid to git-annex-shell.
  * When shaNsum commands cannot be found, use the Haskell SHA library
    (already a dependency) to do the checksumming. This may be slower,
    but avoids portability problems.
  * Use SHA library for files less than 50 kb in size, at which point it's
    faster than forking the more optimised external program.
  * SHAnE backends are now smarter about composite extensions, such as
    .tar.gz Closes: #680450
  * map: Write map.dot to .git/annex, which avoids watch trying to annex it.

 -- Joey Hess <joeyh@debian.org>  Sat, 21 Jul 2012 16:52:48 -0400

git-annex (3.20120629) unstable; urgency=low

  * cabal: Only try to use inotify on Linux.
  * Version build dependency on STM, and allow building without it,
    which disables the watch command.
  * Avoid ugly failure mode when moving content from a local repository
    that is not available.
  * Got rid of the last place that did utf8 decoding.
  * Accept arbitrarily encoded repository filepaths etc when reading
    git config output. This fixes support for remotes with unusual characters
    in their names.
  * sync: Automatically resolves merge conflicts.

 -- Joey Hess <joeyh@debian.org>  Fri, 29 Jun 2012 10:17:49 -0400

git-annex (3.20120624) unstable; urgency=low

  * watch: New subcommand, a daemon which notices changes to
    files and automatically annexes new files, etc, so you don't
    need to manually run git commands when manipulating files.
    Available on Linux, BSDs, and OSX!
  * Enable diskfree on kfreebsd, using kqueue.
  * unused: Fix crash when key names contain invalid utf8.
  * sync: Avoid recent git's interactive merge.

 -- Joey Hess <joeyh@debian.org>  Sun, 24 Jun 2012 12:36:50 -0400

git-annex (3.20120614) unstable; urgency=medium

  * addurl: Was broken by a typo introduced 2 released ago, now fixed.
    Closes: #677576
  * Install man page when run by cabal, in a location where man will
    find it, even when installing under $HOME. Thanks, Nathan Collins

 -- Joey Hess <joeyh@debian.org>  Thu, 14 Jun 2012 20:21:29 -0400

git-annex (3.20120611) unstable; urgency=medium

  * add: Prevent (most) modifications from being made to a file while it
    is being added to the annex.
  * initremote: Automatically describe a remote when creating it.
  * uninit: Refuse to run in a subdirectory. Closes: #677076

 -- Joey Hess <joeyh@debian.org>  Mon, 11 Jun 2012 10:32:01 -0400

git-annex (3.20120605) unstable; urgency=low

  * sync: Show a nicer message if a user tries to sync to a special remote.
  * lock: Reset unlocked file to index, rather than to branch head.
  * import: New subcommand, pulls files from a directory outside the annex
    and adds them.
  * Fix display of warning message when encountering a file that uses an
    unsupported backend.
  * Require that the SHA256 backend can be used when building, since it's the
    default.
  * Preserve parent environment when running hooks of the hook special remote.

 -- Joey Hess <joeyh@debian.org>  Tue, 05 Jun 2012 14:03:39 -0400

git-annex (3.20120522) unstable; urgency=low

  * Pass -a to cp even when it supports --reflink=auto, to preserve
    permissions.
  * Clean up handling of git directory and git worktree.
  * Add support for core.worktree, and fix support for GIT_WORK_TREE and
    GIT_DIR.

 -- Joey Hess <joeyh@debian.org>  Tue, 22 May 2012 11:16:13 -0400

git-annex (3.20120511) unstable; urgency=low

  * Rsync special remotes can be configured with shellescape=no
    to avoid shell quoting that is normally done when using rsync over ssh.
    This is known to be needed for certian rsync hosting providers
    (specificially hidrive.strato.com) that use rsync over ssh but do not
    pass it through the shell.
  * dropunused: Allow specifying ranges to drop.
  * addunused: New command, the opposite of dropunused, it relinks unused
    content into the git repository.
  * Fix use of several config settings: annex.ssh-options,
    annex.rsync-options, annex.bup-split-options. (And adjust types to avoid
    the bugs that broke several config settings.)

 -- Joey Hess <joeyh@debian.org>  Fri, 11 May 2012 12:29:30 -0400

git-annex (3.20120430) unstable; urgency=low

  * Fix use of annex.diskreserve config setting.
  * Directory special remotes now check annex.diskreserve.
  * Support git's core.sharedRepository configuration.
  * Add annex.http-headers and annex.http-headers-command config
    settings, to allow custom headers to be sent with all HTTP requests.
    (Requested by the Internet Archive)
  * uninit: Clear annex.uuid from .git/config. Closes: #670639
  * Added shared cipher mode to encryptable special remotes. This option
    avoids gpg key distribution, at the expense of flexibility, and with
    the requirement that all clones of the git repository be equally trusted.

 -- Joey Hess <joeyh@debian.org>  Mon, 30 Apr 2012 13:16:10 -0400

git-annex (3.20120418) unstable; urgency=low

  * bugfix: Adding a dotfile also caused all non-dotfiles to be added.
  * bup: Properly handle key names with spaces or other things that are
    not legal git refs.
  * git-annex (but not git-annex-shell) supports the git help.autocorrect
    configuration setting, doing fuzzy matching using the restricted
    Damerau-Levenshtein edit distance, just as git does. This adds a build
    dependency on the haskell edit-distance library.
  * Renamed diskfree.c to avoid OSX case insensativity bug.
  * cabal now installs git-annex-shell as a symlink to git-annex.
  * cabal file now autodetects whether S3 support is available.

 -- Joey Hess <joeyh@debian.org>  Wed, 18 Apr 2012 12:11:32 -0400

git-annex (3.20120406) unstable; urgency=low

  * Disable diskfree on kfreebsd, as I have a build failure on kfreebsd-i386
    that is quite likely caused by it.

 -- Joey Hess <joeyh@debian.org>  Sat, 07 Apr 2012 15:50:36 -0400

git-annex (3.20120405) unstable; urgency=low

  * Rewrote free disk space checking code, moving the portability
    handling into a small C library.
  * status: Display amount of free disk space.

 -- Joey Hess <joeyh@debian.org>  Thu, 05 Apr 2012 16:19:10 -0400

git-annex (3.20120315) unstable; urgency=low

  * fsck: Fix up any broken links and misplaced content caused by the
    directory hash calculation bug fixed in the last release.
  * sync: Sync to lower cost remotes first.
  * status: Fixed to run in constant space.
  * status: More accurate display of sizes of tmp and bad keys.
  * unused: Now uses a bloom filter, and runs in constant space.
    Use of a bloom filter does mean it will not notice a small
    number of unused keys. For repos with up to half a million keys,
    it will miss one key in 1000.
  * Added annex.bloomcapacity and annex.bloomaccuracy, which can be
    adjusted as desired to tune the bloom filter.
  * status: Display amount of memory used by bloom filter, and
    detect when it's too small for the number of keys in a repository.
  * git-annex-shell: Runs hooks/annex-content after content is received
    or dropped.
  * Work around a bug in rsync (IMHO) introduced by openSUSE's SIP patch.
  * git-annex now behaves as git-annex-shell if symlinked to and run by that
    name. The Makefile sets this up, saving some 8 mb of installed size.
  * git-union-merge is a demo program, so it is no longer built by default.

 -- Joey Hess <joeyh@debian.org>  Thu, 15 Mar 2012 11:05:28 -0400

git-annex (3.20120309) unstable; urgency=low

  * Fix key directory hash calculation code to behave as it did before 
    version 3.20120227 when a key contains non-ascii characters (only
    WORM backend is likely to have been affected).

 -- Joey Hess <joeyh@debian.org>  Fri, 09 Mar 2012 20:05:09 -0400

git-annex (3.20120230) unstable; urgency=low

  * "here" can be used to refer to the current repository,
    which can read better than the old "." (which still works too).
  * Directory special remotes now support chunking files written to them,
    avoiding writing files larger than a specified size.
  * Add progress bar display to the directory special remote.
  * Add configurable hooks that are run when git-annex starts and stops
    using a remote: remote.name.annex-start-command and
    remote.name.annex-stop-command
  * Fix a bug in symlink calculation code, that triggered in rare
    cases where an annexed file is in a subdirectory that nearly
    matched to the .git/annex/object/xx/yy subdirectories.

 -- Joey Hess <joeyh@debian.org>  Mon, 05 Mar 2012 13:38:13 -0400

git-annex (3.20120229) unstable; urgency=low

  * Fix test suite to not require a unicode locale.
  * Fix cabal build failure. Thanks, Sergei Trofimovich

 -- Joey Hess <joeyh@debian.org>  Wed, 29 Feb 2012 02:31:31 -0400

git-annex (3.20120227) unstable; urgency=low

  * Modifications to support ghc 7.4's handling of filenames.
    This version can only be built with ghc 7.4 or newer. See the ghc7.0
    branch for older ghcs.
  * S3: Fix irrefutable pattern failure when accessing encrypted S3
    credentials.
  * Use the haskell IfElse library.
  * Fix teardown of stale cached ssh connections.
  * Fixed to use the strict state monad, to avoid leaking all kinds of memory
    due to lazy state update thunks when adding/fixing many files.
  * Fixed some memory leaks that occurred when committing journal files.
  * Added a annex.queuesize setting, useful when adding hundreds of thousands
    of files on a system with plenty of memory.
  * whereis: Prints the urls of files that the web special remote knows about.
  * addurl --fast: Verifies that the url can be downloaded (only getting
    its head), and records the size in the key.
  * When checking that an url has a key, verify that the Content-Length,
    if available, matches the size of the key.
  * addurl: Added a --file option, which can be used to specify what
    file the url is added to. This can be used to override the default
    filename that is used when adding an url, which is based on the url.
    Or, when the file already exists, the url is recorded as another
    location of the file.
  * addurl: Normalize badly encoded urls.
  * addurl: Add --pathdepth option.
  * rekey: New plumbing level command, can be used to change the keys used
    for files en masse.
  * Store web special remote url info in a more efficient location.
    (Urls stored with this version will not be visible to older versions.)
  * Deal with NFS problem that caused a failure to remove a directory
    when removing content from the annex.
  * Make a single location log commit after a remote has received or
    dropped files. Uses a new "git-annex-shell commit" command when available.
  * To avoid commits of data to the git-annex branch after each command
    is run, set annex.alwayscommit=false. Its data will then be committed
    less frequently, when a merge or sync is done.
  * configure: Check if ssh connection caching is supported by the installed
    version of ssh and default annex.sshcaching accordingly.
  * move --from, copy --from: Now 10 times faster when scanning to find
    files in a remote on a local disk; rather than go through the location log
    to see which files are present on the remote, it simply looks at the 
    disk contents directly.

 -- Joey Hess <joeyh@debian.org>  Mon, 27 Feb 2012 12:58:21 -0400

git-annex (3.20120123) unstable; urgency=low

  * fsck --from: Fscking a remote is now supported. It's done by retrieving
    the contents of the specified files from the remote, and checking them,
    so can be an expensive operation. Still, if the remote is a special
    remote, or a git repository that you cannot run fsck in locally, it's
    nice to have the ability to fsck it.
  * If you have any directory special remotes, now would be a good time to
    fsck them, in case you were hit by the data loss bug fixed in the
    previous release!
  * fsck --from remote --fast: Avoids expensive file transfers, at the
    expense of not checking file size and/or contents.
  * Ssh connection caching is now enabled automatically by git-annex.
    Only one ssh connection is made to each host per git-annex run, which
    can speed some things up a lot, as well as avoiding repeated password
    prompts. Concurrent git-annex processes also share ssh connections.
    Cached ssh connections are shut down when git-annex exits.
  * To disable the ssh caching (if for example you have your own broader
    ssh caching configuration), set annex.sshcaching=false.

 -- Joey Hess <joeyh@debian.org>  Mon, 23 Jan 2012 13:48:48 -0400

git-annex (3.20120116) unstable; urgency=medium

  * Fix data loss bug in directory special remote, when moving a file
    to the remote failed, and partially transferred content was left
    behind in the directory, re-running the same move would think it
    succeeded and delete the local copy.

 -- Joey Hess <joeyh@debian.org>  Mon, 16 Jan 2012 16:43:45 -0400

git-annex (3.20120115) unstable; urgency=low

  * Add a sanity check for bad StatFS results. On architectures
    where StatFS does not currently work (s390, mips, powerpc, sparc),
    this disables the diskreserve checking code, and attempting to
    configure an annex.diskreserve will result in an error.
  * Fix QuickCheck dependency in cabal file.
  * Minor optimisations.

 -- Joey Hess <joeyh@debian.org>  Sun, 15 Jan 2012 13:54:20 -0400

git-annex (3.20120113) unstable; urgency=low

  * log: Add --gource mode, which generates output usable by gource.
  * map: Fix display of remote repos
  * Add annex-trustlevel configuration settings, which can be used to 
    override the trust level of a remote.
  * git-annex, git-union-merge: Support GIT_DIR and GIT_WORK_TREE.
  * Add libghc-testpack-dev to build depends on all arches.

 -- Joey Hess <joeyh@debian.org>  Fri, 13 Jan 2012 15:35:17 -0400

git-annex (3.20120106) unstable; urgency=low

  * Support unescaped repository urls, like git does.
  * log: New command that displays the location log for files,
    showing each repository they were added to and removed from.
  * Fix overbroad gpg --no-tty fix from last release.

 -- Joey Hess <joeyh@debian.org>  Sat, 07 Jan 2012 13:16:23 -0400

git-annex (3.20120105) unstable; urgency=low

  * Added annex-web-options configuration settings, which can be
    used to provide parameters to whichever of wget or curl git-annex uses
    (depends on which is available, but most of their important options
    suitable for use here are the same).
  * Dotfiles, and files inside dotdirs are not added by "git annex add"
    unless the dotfile or directory is explicitly listed. So "git annex add ."
    will add all untracked files in the current directory except for those in
    dotdirs.
  * Added quickcheck to build dependencies, and fail if test suite cannot be
    built.
  * fsck: Do backend-specific check before checking numcopies is satisfied.
  * Run gpg with --no-tty. Closes: #654721

 -- Joey Hess <joeyh@debian.org>  Thu, 05 Jan 2012 13:44:12 -0400

git-annex (3.20111231) unstable; urgency=low

  * sync: Improved to work well without a central bare repository.
    Thanks to Joachim Breitner.
  * Rather than manually committing, pushing, pulling, merging, and git annex
    merging, we encourage you to give "git annex sync" a try.
  * sync --fast: Selects some of the remotes with the lowest annex.cost
    and syncs those, in addition to any specified at the command line.
  * Union merge now finds the least expensive way to represent the merge.
  * reinject: Add a sanity check for using an annexed file as the source file.
  * Properly handle multiline git config values.
  * Fix the hook special remote, which bitrotted a while ago.
  * map: --fast disables use of dot to display map
  * Test suite improvements. Current top-level test coverage: 75%
  * Improve deletion of files from rsync special remotes. Closes: #652849
  * Add --include, which is the same as --not --exclude.
  * Format strings can be specified using the new --format option, to control
    what is output by git annex find.
  * Support git annex find --json
  * Fixed behavior when multiple insteadOf configs are provided for the
    same url base.
  * Can now be built with older git versions (before 1.7.7); the resulting
    binary should only be used with old git.
  * Updated to build with monad-control 0.3.

 -- Joey Hess <joeyh@debian.org>  Sat, 31 Dec 2011 14:55:29 -0400

git-annex (3.20111211) unstable; urgency=medium

  * Fix bug in last version in getting contents from bare repositories.
  * Ensure that git-annex branch changes are merged into git-annex's index,
    which fixes a bug that could cause changes that were pushed to the
    git-annex branch to get reverted. As a side effect, it's now safe
    for users to check out and commit changes directly to the git-annex
    branch.
  * map: Fix a failure to detect a loop when both repositories are local
    and refer to each other with relative paths.
  * Prevent key names from containing newlines.
  * add: If interrupted, add can leave files converted to symlinks but not
    yet added to git. Running the add again will now clean up this situtation.
  * Fix caching of decrypted ciphers, which failed when drop had to check
    multiple different encrypted special remotes.
  * unannex: Can be run on files that have been added to the annex, but not
    yet committed.
  * sync: New command that synchronises the local repository and default
    remote, by running git commit, pull, and push for you.
  * Version monad-control dependency in cabal file.

 -- Joey Hess <joeyh@debian.org>  Sun, 11 Dec 2011 21:24:39 -0400

git-annex (3.20111203) unstable; urgency=low

  * The VFAT filesystem on recent versions of Linux, when mounted with
    shortname=mixed, does not get along well with git-annex's mixed case
    .git/annex/objects hash directories. To avoid this problem, new content
    is now stored in all-lowercase hash directories. Except for non-bare
    repositories which would be a pain to transition and cannot be put on FAT.
    (Old mixed-case hash directories are still tried for backwards
    compatibility.)
  * Flush json output, avoiding a buffering problem that could result in
    doubled output.
  * Avoid needing haskell98 and other fixes for new ghc. Thanks, Mark Wright.
  * Bugfix: dropunused did not drop keys with two spaces in their name.
  * Support for storing .git/annex on a different device than the rest of the
    git repository.
  * --inbackend can be used to make git-annex only operate on files
    whose content is stored using a specified key-value backend.
  * dead: A command which says that a repository is gone for good
    and you don't want git-annex to mention it again.

 -- Joey Hess <joeyh@debian.org>  Sat, 03 Dec 2011 21:01:45 -0400

git-annex (3.20111122) unstable; urgency=low

  * merge: Improve commit messages to mention what was merged.
  * Avoid doing auto-merging in commands that don't need fully current
    information from the git-annex branch. In particular, git annex add
    no longer needs to auto-merge.
  * init: When run in an already initalized repository, and without
    a description specified, don't delete the old description. 
  * Optimised union merging; now only runs git cat-file once, and runs
    in constant space.
  * status: Now displays trusted, untrusted, and semitrusted repositories
    separately.
  * status: Include all special remotes in the list of repositories.
  * status: Fix --json mode.
  * status: --fast is back
  * Fix support for insteadOf url remapping. Closes: #644278
  * When not run in a git repository, git-annex can still display a usage
    message, and "git annex version" even works.
  * migrate: Don't fall over a stale temp file.
  * Avoid excessive escaping for rsync special remotes that are not accessed
    over ssh.
  * find: Support --print0

 -- Joey Hess <joeyh@debian.org>  Tue, 22 Nov 2011 14:31:45 -0400

git-annex (3.20111111) unstable; urgency=low

  * Handle a case where an annexed file is moved into a gitignored directory,
    by having fix --force add its change.
  * Avoid cyclic drop problems.
  * Optimized copy --from and get --from to avoid checking the location log
    for files that are already present.
  * Automatically fix up badly formatted uuid.log entries produced by
    3.20111105, whenever the uuid.log is changed (ie, by init or describe).
  * map: Support remotes with /~/ and /~user/

 -- Joey Hess <joeyh@debian.org>  Fri, 11 Nov 2011 13:44:18 -0400

git-annex (3.20111107) unstable; urgency=low

  * merge: Use fast-forward merges when possible.
    Thanks Valentin Haenel for a test case showing how non-fast-forward
    merges could result in an ongoing pull/merge/push cycle.
  * Don't try to read config from repos with annex-ignore set.
  * Bugfix: In the past two releases, git-annex init has written the uuid.log
    in the wrong format, with the UUID and description flipped.

 -- Joey Hess <joeyh@debian.org>  Mon, 07 Nov 2011 12:47:44 -0400

git-annex (3.20111105) unstable; urgency=low

  * The default backend used when adding files to the annex is changed
    from WORM to SHA256.
    To get old behavior, add a .gitattributes containing: * annex.backend=WORM
  * Sped up some operations on remotes that are on the same host.
  * copy --to: Fixed leak when copying many files to a remote on the same
    host.
  * uninit: Add guard against being run with the git-annex branch checked out.
  * Fail if --from or --to is passed to commands that do not support them.
  * drop --from is now supported to remove file content from a remote.
  * status: Now always shows the current repository, even when it does not
    appear in uuid.log.
  * fsck: Now works in bare repositories. Checks location log information,
    and file contents. Does not check that numcopies is satisfied, as
    .gitattributes information about numcopies is not available in a bare
    repository.
  * unused, dropunused: Now work in bare repositories.
  * Removed the setkey command, and added a reinject command with a more
    useful interface.
  * The fromkey command now takes the key as its first parameter. The --key
    option is no longer used.
  * Built without any filename containing .git being excluded. Closes: #647215
  * Record uuid when auto-initializing a remote so it shows in status.
  * Bugfix: Fixed git-annex init crash in a bare repository when there was
    already an existing git-annex branch.
  * Pass -t to rsync to preserve timestamps.

 -- Joey Hess <joeyh@debian.org>  Sat, 05 Nov 2011 15:47:52 -0400

git-annex (3.20111025) unstable; urgency=low

  * A remote can have a annexUrl configured, that is used by git-annex
    instead of its usual url. (Similar to pushUrl.)
  * migrate: Copy url logs for keys when migrating.
  * git-annex-shell: GIT_ANNEX_SHELL_READONLY and GIT_ANNEX_SHELL_LIMITED
    environment variables can be set to limit what commands can be run.
    This is used by gitolite's new git-annex support!

 -- Joey Hess <joeyh@debian.org>  Tue, 25 Oct 2011 13:03:08 -0700

git-annex (3.20111011) unstable; urgency=low

  * This version of git-annex only works with git 1.7.7 and newer.
    The breakage with old versions is subtle, and affects the
    annex.numcopies settings in .gitattributes, so be sure to upgrade git
    to 1.7.7. (Debian package now depends on that version.)
  * Don't pass absolute paths to git show-attr, as it started following
    symlinks when that's done in 1.7.7. Instead, use relative paths,
    which show-attr only handles 100% correctly in 1.7.7. Closes: #645046
  * Fix referring to remotes by uuid.
  * New or changed repository descriptions in uuid.log now have a timestamp,
    which is used to ensure the newest description is used when the uuid.log
    has been merged.
  * Note that older versions of git-annex will display the timestamp as part
    of the repository description, which is ugly but otherwise harmless.
  * Add timestamps to trust.log and remote.log too.
  * git-annex-shell: Added the --uuid option.
  * git-annex now asks git-annex-shell to verify that it's operating in 
    the expected repository.
  * Note that this git-annex will not interoperate with remotes using 
    older versions of git-annex-shell.
  * Now supports git's insteadOf configuration, to modify the url
    used to access a remote. Note that pushInsteadOf is not used;
    that and pushurl are reserved for actual git pushes. Closes: #644278
  * status: List all known repositories.
  * When displaying a list of repositories, show git remote names
    in addition to their descriptions.
  * Add locking to avoid races when changing the git-annex branch.
  * Various speed improvements gained by using ByteStrings.
  * Contain the zombie hordes.

 -- Joey Hess <joeyh@debian.org>  Tue, 11 Oct 2011 23:00:02 -0400

git-annex (3.20110928) unstable; urgency=low

  * --in can be used to make git-annex only operate on files
    believed to be present in a given repository.
  * Arbitrarily complex expressions can be built to limit the files git-annex
    operates on, by combining the options --not --and --or -( and -)
    Example: git annex get --exclude '*.mp3' --and --not -( --in usbdrive --or --in archive -)
  * --copies=N can be used to make git-annex only operate on files with
    the specified number of copies. (And --not --copies=N for the inverse.)
  * find: Rather than only showing files whose contents are present,
    when used with --exclude --copies or --in, displays all files that
    match the specified conditions.
  * Note that this is a behavior change for git-annex find! Old behavior
    can be gotten by using: git-annex find --in .
  * status: Massively sped up; remove --fast mode.
  * unused: File contents used by branches and tags are no longer
    considered unused, even when not used by the current branch. This is
    the final piece of the puzzle needed for git-annex to to play nicely
    with branches.

 -- Joey Hess <joeyh@debian.org>  Wed, 28 Sep 2011 18:14:02 -0400

git-annex (3.20110915) unstable; urgency=low

  * whereis: Show untrusted locations separately and do not include in
    location count.
  * Fix build without S3.
  * addurl: Always use whole url as destination filename, rather than
    only its file component.
  * get, drop, copy: Added --auto option, which decides whether
    to get/drop content as needed to work toward the configured numcopies.
  * bugfix: drop and fsck did not honor --exclude

 -- Joey Hess <joeyh@debian.org>  Thu, 15 Sep 2011 22:25:46 -0400

git-annex (3.20110906) unstable; urgency=low

  * Improve display of newlines around error and warning messages.
  * Fix Makefile to work with cabal again.

 -- Joey Hess <joeyh@debian.org>  Tue, 06 Sep 2011 13:45:16 -0400

git-annex (3.20110902) unstable; urgency=low

  * Set EMAIL when running test suite so that git does not need to be
    configured first. Closes: #638998
  * The wget command will now be used in preference to curl, if available.
  * init: Make description an optional parameter.
  * unused, status: Sped up by avoiding unnecessary stats of annexed files.
  * unused --remote: Reduced memory use to 1/4th what was used before.
  * Add --json switch, to produce machine-consumable output.

 -- Joey Hess <joeyh@debian.org>  Fri, 02 Sep 2011 21:20:37 -0400

git-annex (3.20110819) unstable; urgency=low

  * Now "git annex init" only has to be run once, when a git repository
    is first being created. Clones will automatically notice that git-annex
    is in use and automatically perform a basic initalization. It's
    still recommended to run "git annex init" in any clones, to describe them.
  * Added annex-cost-command configuration, which can be used to vary the
    cost of a remote based on the output of a shell command.
  * Fix broken upgrade from V1 repository. Closes: #638584

 -- Joey Hess <joeyh@debian.org>  Fri, 19 Aug 2011 20:34:09 -0400

git-annex (3.20110817) unstable; urgency=low

  * Fix shell escaping in rsync special remote.
  * addurl: --fast can be used to avoid immediately downloading the url.
  * Added support for getting content from git remotes using http (and https).
  * Added curl to Debian package dependencies.

 -- Joey Hess <joeyh@debian.org>  Wed, 17 Aug 2011 01:29:02 -0400

git-annex (3.20110719) unstable; urgency=low

  * add: Be even more robust to avoid ever leaving the file seemingly deleted.
    Closes: #634233
  * Bugfix: Make add ../ work.
  * Support the standard git -c name=value
  * unannex: Clean up use of git commit -a.

 -- Joey Hess <joeyh@debian.org>  Tue, 19 Jul 2011 23:39:53 -0400

git-annex (3.20110707) unstable; urgency=low

  * Fix sign bug in disk free space checking.
  * Bugfix: Forgot to de-escape keys when upgrading. Could result in
    bad location log data for keys that contain [&:%] in their names.
    (A workaround for this problem is to run git annex fsck.)
  * add: Avoid a failure mode that resulted in the file seemingly being
    deleted (content put in the annex but no symlink present).

 -- Joey Hess <joeyh@debian.org>  Thu, 07 Jul 2011 19:29:39 -0400

git-annex (3.20110705) unstable; urgency=low

  * uninit: Delete the git-annex branch and .git/annex/
  * unannex: In --fast mode, file content is left in the annex, and a
    hard link made to it.
  * uninit: Use unannex in --fast mode, to support unannexing multiple
    files that link to the same content.
  * Drop the dependency on the haskell curl bindings, use regular haskell HTTP.
  * Fix a pipeline stall when upgrading (caused by #624389).

 -- Joey Hess <joeyh@debian.org>  Tue, 05 Jul 2011 14:37:39 -0400

git-annex (3.20110702) unstable; urgency=low

  * Now the web can be used as a special remote. 
    This feature replaces the old URL backend.
  * addurl: New command to download an url and store it in the annex.
  * Sped back up fsck, copy --from, and other commands that often
    have to read a lot of information from the git-annex branch. Such
    commands are now faster than they were before introduction of the
    git-annex branch.
  * Always ensure git-annex branch exists.
  * Modify location log parser to allow future expansion.
  * --force will cause add, etc, to operate on ignored files.
  * Avoid mangling encoding when storing the description of repository
    and other content.
  * cabal can now be used to build git-annex. This is substantially
    slower than using make, does not build or install documentation,
    does not run the test suite, and is not particularly recommended,
    but could be useful to some.

 -- Joey Hess <joeyh@debian.org>  Sat, 02 Jul 2011 15:00:18 -0400

git-annex (3.20110624) experimental; urgency=low

  * New repository format, annex.version=3. Use `git annex upgrade` to migrate.
  * git-annex now stores its logs in a git-annex branch.
  * merge: New subcommand. Auto-merges the new git-annex branch.
  * Improved handling of bare git repos with annexes. Many more commands will
    work in them.
  * git-annex is now more robust; it will never leave state files
    uncommitted when some other git process comes along and locks the index
    at an inconvenient time.
  * rsync is now used when copying files from repos on other filesystems.
    cp is still used when copying file from repos on the same filesystem,
    since --reflink=auto can make it significantly faster on filesystems
    such as btrfs.
  * Allow --trust etc to specify a repository by name, for temporarily 
    trusting repositories that are not configured remotes.
  * unlock: Made atomic.
  * git-union-merge: New git subcommand, that does a generic union merge
    operation, and operates efficiently without touching the working tree.

 -- Joey Hess <joeyh@debian.org>  Fri, 24 Jun 2011 14:32:18 -0400

git-annex (0.20110610) unstable; urgency=low

  * Add --numcopies option.
  * Add --trust, --untrust, and --semitrust options.
  * get --from is the same as copy --from
  * Bugfix: Fix fsck to not think all SHAnE keys are bad.

 -- Joey Hess <joeyh@debian.org>  Fri, 10 Jun 2011 11:48:40 -0400

git-annex (0.20110601) unstable; urgency=low

  * Minor bugfixes and error message improvements.
  * Massively sped up `git annex lock` by avoiding use of the uber-slow
    `git reset`, and only running `git checkout` once, even when many files
    are being locked.
  * Fix locking of files with staged changes.
  * Somewhat sped up `git commit` of modifications to unlocked files.
  * Build fix for older ghc.

 -- Joey Hess <joeyh@debian.org>  Wed, 01 Jun 2011 11:50:47 -0400

git-annex (0.20110522) unstable; urgency=low

  * Closer emulation of git's behavior when told to use "foo/.git" as a
    git repository instead of just "foo". Closes: #627563
  * Fix bug in --exclude introduced in 0.20110516.

 -- Joey Hess <joeyh@debian.org>  Fri, 27 May 2011 20:20:41 -0400

git-annex (0.20110521) unstable; urgency=low

  * status: New subcommand to show info about an annex, including its size.
  * --backend now overrides any backend configured in .gitattributes files.
  * Add --debug option. Closes: #627499

 -- Joey Hess <joeyh@debian.org>  Sat, 21 May 2011 11:52:53 -0400

git-annex (0.20110516) unstable; urgency=low

  * Add a few tweaks to make it easy to use the Internet Archive's variant
    of S3. In particular, munge key filenames to comply with the IA's filename
    limits, disable encryption, support their nonstandard way of creating
    buckets, and allow x-archive-* headers to be specified in initremote to
    set item metadata.
  * Added filename extension preserving variant backends SHA1E, SHA256E, etc.
  * migrate: Use current filename when generating new key, for backends
    where the filename affects the key name.
  * Work around a bug in Network.URI's handling of bracketed ipv6 addresses.

 -- Joey Hess <joeyh@debian.org>  Mon, 16 May 2011 14:16:52 -0400

git-annex (0.20110503) unstable; urgency=low

  * Fix hasKeyCheap setting for bup and rsync special remotes.
  * Add hook special remotes.
  * Avoid crashing when an existing key is readded to the annex.
  * unused: Now also lists files fsck places in .git/annex/bad/
  * S3: When encryption is enabled, the Amazon S3 login credentials
    are stored, encrypted, in .git-annex/remotes.log, so environment
    variables need not be set after the remote is initialized.

 -- Joey Hess <joeyh@debian.org>  Tue, 03 May 2011 20:56:01 -0400

git-annex (0.20110427) unstable; urgency=low

  * Switch back to haskell SHA library, so git-annex remains buildable on
    Debian stable.
  * Added rsync special remotes. This could be used, for example, to 
    store annexed content on rsync.net (encrypted naturally). Or anywhere else.
  * Bugfix: Avoid pipeline stall when running git annex drop or fsck on a
    lot of files. Possibly only occured with ghc 7.

 -- Joey Hess <joeyh@debian.org>  Wed, 27 Apr 2011 22:50:26 -0400

git-annex (0.20110425) unstable; urgency=low

  * Use haskell Crypto library instead of haskell SHA library.
  * Remove testpack from build depends for non x86 architectures where it
    is not available. The test suite will not be run if it cannot be compiled.
  * Avoid using absolute paths when staging location log, as that can
    confuse git when a remote's path contains a symlink. Closes: #621386

 -- Joey Hess <joeyh@debian.org>  Mon, 25 Apr 2011 15:47:00 -0400

git-annex (0.20110420) unstable; urgency=low

  * Update Debian build dependencies for ghc 7.
  * Debian package is now built with S3 support.
    Thanks Joachim Breitner for making this possible.
  * Somewhat improved memory usage of S3, still work to do.
    Thanks Greg Heartsfield for ongoing work to improve the hS3 library
    for git-annex.

 -- Joey Hess <joeyh@debian.org>  Thu, 21 Apr 2011 15:00:48 -0400

git-annex (0.20110419) unstable; urgency=low

  * Don't run gpg in batch mode, so it can prompt for passphrase when
    there is no agent.
  * Add missing build dep on dataenc.
  * S3: Fix stalls when transferring encrypted data.
  * bup: Avoid memory leak when transferring encrypted data.

 -- Joey Hess <joeyh@debian.org>  Tue, 19 Apr 2011 21:26:51 -0400

git-annex (0.20110417) unstable; urgency=low

  * bup is now supported as a special type of remote.
  * The data sent to special remotes (Amazon S3, bup, etc) can be encrypted
    using GPG for privacy.
  * Use lowercase hash directories for locationlog files, to avoid
    some issues with git on OSX with the mixed-case directories.
    No migration is needed; the old mixed case hash directories are still
    read; new information is written to the new directories.
  * Unused files on remotes, particulary special remotes, can now be
    identified and dropped, by using "--from remote" with git annex unused
    and git annex dropunused.
  * Clear up short option confusion between --from and --force (-f is now
    --from, and there is no short option for --force).
  * Add build depend on perlmagick so docs are consistently built.
    Closes: #621410
  * Add doc-base file. Closes: #621408
  * Periodically flush git command queue, to avoid boating memory usage
    too much.
  * Support "sha1" and "sha512" commands on FreeBSD, and allow building
    if any/all SHA commands are not available. Thanks, Fraser Tweedale

 -- Joey Hess <joeyh@debian.org>  Sun, 17 Apr 2011 12:00:24 -0400

git-annex (0.20110401) experimental; urgency=low

  * Amazon S3 is now supported as a special type of remote.
    Warning: Encrypting data before sending it to S3 is not yet supported.
  * Note that Amazon S3 support is not built in by default on Debian yet,
    as hS3 is not packaged.
  * fsck: Ensure that files and directories in .git/annex/objects
    have proper permissions.
  * Added a special type of remote called a directory remote, which
    simply stores files in an arbitrary local directory.
  * Bugfix: copy --to --fast never really copied, fixed.

 -- Joey Hess <joeyh@debian.org>  Fri, 01 Apr 2011 21:27:22 -0400

git-annex (0.20110328) experimental; urgency=low

  * annex.diskreserve can be given in arbitrary units (ie "0.5 gigabytes")
  * Generalized remotes handling, laying groundwork for remotes that are
    not regular git remotes. (Think Amazon S3.)
  * Provide a less expensive version of `git annex copy --to`, enabled
    via --fast. This assumes that location tracking information is correct,
    rather than contacting the remote for every file.
  * Bugfix: Keys could be received into v1 annexes from v2 annexes, via
    v1 git-annex-shell. This results in some oddly named keys in the v1
    annex. Recognise and fix those keys when upgrading, instead of crashing.

 -- Joey Hess <joeyh@debian.org>  Mon, 28 Mar 2011 10:47:29 -0400

git-annex (0.20110325) experimental; urgency=low

  * Free space checking is now done, for transfers of data for keys
    that have free space metadata. (Notably, not for SHA* keys generated
    with git-annex 0.2x or earlier.) The code is believed to work on
    Linux, FreeBSD, and OSX; check compile-time messages to see if it
    is not enabled for your OS.
  * Add annex.diskreserve config setting, to control how much free space
    to reserve for other purposes and avoid using (defaults to 1 mb).
  * Add --fast flag, that can enable less expensive, but also less thorough
    versions of some commands.
  * fsck: In fast mode, avoid checking checksums.
  * unused: In fast mode, just show all existing temp files as unused,
    and avoid expensive scan for other unused content.
  * migrate: Support migrating v1 SHA keys to v2 SHA keys with
    size information that can be used for free space checking.
  * Fix space leak in fsck and drop commands.
  * migrate: Bugfix for case when migrating a file results in a key that
    is already present in .git/annex/objects.
  * dropunused: Significantly sped up; only read unused log file once.

 -- Joey Hess <joeyh@debian.org>  Fri, 25 Mar 2011 00:47:37 -0400

git-annex (0.20110320) experimental; urgency=low

  * Fix dropping of files using the URL backend.
  * Fix support for remotes with '.' in their names.
  * Add version command to show git-annex version as well as repository
    version information.
  * No longer auto-upgrade to repository format 2, to avoid accidental
    upgrades, etc. Use git-annex upgrade when you're ready to run this
    version.

 -- Joey Hess <joeyh@debian.org>  Sun, 20 Mar 2011 16:36:33 -0400

git-annex (0.20110316) experimental; urgency=low

  * New repository format, annex.version=2.
  * The first time git-annex is run in an old format repository, it
    will automatically upgrade it to the new format, staging all
    necessary changes to git. Also added a "git annex upgrade" command.
  * Colons are now avoided in filenames, so bare clones of git repos
    can be put on USB thumb drives formatted with vFAT or similar
    filesystems.
  * Added two levels of hashing to object directory and .git-annex logs,
    to improve scalability with enormous numbers of annexed
    objects. (With one hundred million annexed objects, each
    directory would contain fewer than 1024 files.)
  * The setkey, fromkey, and dropkey subcommands have changed how
    the key is specified. --backend is no longer used with these.

 -- Joey Hess <joeyh@debian.org>  Wed, 16 Mar 2011 16:20:23 -0400

git-annex (0.24) unstable; urgency=low

  Branched the 0.24 series, which will be maintained for a while to
  support v1 git-annex repos, while main development moves to the 0.2011
  series, with v2 git-annex repos.

  * Add Suggests on graphviz. Closes: #618039
  * When adding files to the annex, the symlinks pointing at the annexed
    content are made to have the same mtime as the original file.
    While git does not preserve that information, this allows a tool
    like metastore to be used with annexed files.
    (Currently this is only done on systems supporting POSIX 200809.)

 -- Joey Hess <joeyh@debian.org>  Wed, 16 Mar 2011 18:35:13 -0400

git-annex (0.23) unstable; urgency=low

  * Support ssh remotes with a port specified.
  * whereis: New subcommand to show where a file's content has gotten to.
  * Rethink filename encoding handling for display. Since filename encoding
    may or may not match locale settings, any attempt to decode filenames 
    will fail for some files. So instead, do all output in binary mode.

 -- Joey Hess <joeyh@debian.org>  Sat, 12 Mar 2011 15:02:49 -0400

git-annex (0.22) unstable; urgency=low

  * Git annexes can now be attached to bare git repositories.
    (Both the local and remote host must have this version of git-annex
    installed for it to work.)
  * Support filenames that start with a dash; when such a file is passed
    to a utility it will be escaped to avoid it being interpreted as an
    option. (I went a little overboard and got the type checker involved
    in this, so such files are rather comprehensively supported now.)
  * New backends: SHA512 SHA384 SHA256 SHA224
    (Supported on systems where corresponding shaNsum commands are available.)
  * describe: New subcommand that can set or change the description of
    a repository.
  * Fix test suite to reap zombies.
    (Zombies can be particularly annoying on OSX; thanks to Jimmy Tang
    for his help eliminating the infestation... for now.)
  * Make test suite not rely on a working cp -pr.
    (The Unix wars are still ON!)
  * Look for dir.git directories the same as git does.
  * Support remote urls specified as relative paths.
  * Support non-ssh remote paths that contain tilde expansions.
  * fsck: Check for and repair location log damage.
  * Bugfix: When fsck detected and moved away corrupt file content, it did
    not update the location log.

 -- Joey Hess <joeyh@debian.org>  Fri, 04 Mar 2011 15:10:57 -0400

git-annex (0.21) unstable; urgency=low

  * test: Don't rely on chmod -R working.
  * unannex: Fix recently introduced bug when attempting to unannex more
    than one file at a time.
  * test: Set git user name and email in case git can't guess values.
  * Fix display of unicode filenames.

 -- Joey Hess <joeyh@debian.org>  Fri, 11 Feb 2011 23:21:08 -0400

git-annex (0.20) unstable; urgency=low

  * Preserve specified file ordering when instructed to act on multiple
    files or directories. For example, "git annex get a b" will now always
    get "a" before "b". Previously it could operate in either order.
  * unannex: Commit staged changes at end, to avoid some confusing behavior
    with the pre-commit hook, which would see some types of commits after
    an unannex as checking in of an unlocked file.
  * map: New subcommand that uses graphviz to display a nice map of
    the git repository network.
  * Deal with the mtl/monads-fd conflict.
  * configure: Check for sha1sum.

 -- Joey Hess <joeyh@debian.org>  Tue, 08 Feb 2011 18:57:24 -0400

git-annex (0.19) unstable; urgency=low

  * configure: Support using the uuidgen command if the uuid command is
    not available.
  * Allow --exclude to be specified more than once.
  * There are now three levels of repository trust.
  * untrust: Now marks the current repository as untrusted.
  * semitrust: Now restores the default trust level. (What untrust used to do.)
  * fsck, drop: Take untrusted repositories into account.
  * Bugfix: Files were copied from trusted remotes first even if their
    annex.cost was higher than other remotes.
  * Improved temp file handling. Transfers of content can now be resumed
    from temp files later; the resume does not have to be the immediate
    next git-annex run.
  * unused: Include partially transferred content in the list.
  * Bugfix: Running a second git-annex while a first has a transfer in
    progress no longer deletes the first processes's temp file.

 -- Joey Hess <joeyh@debian.org>  Fri, 28 Jan 2011 14:31:37 -0400

git-annex (0.18) unstable; urgency=low

  * Bugfix: `copy --to` and `move --to` forgot to stage location log changes
    after transferring the file to the remote repository.
    (Did not affect ssh remotes.)
  * fsck: Fix bug in moving of corrupted files to .git/annex/bad/
  * migrate: Fix support for --backend option.
  * unlock: Fix behavior when file content is not present.
  * Test suite improvements. Current top-level test coverage: 80%

 -- Joey Hess <joeyh@debian.org>  Fri, 14 Jan 2011 14:17:44 -0400

git-annex (0.17) unstable; urgency=low

  * unannex: Now skips files whose content is not present, rather than
    it being an error.
  * New migrate subcommand can be used to switch files to using a different
    backend, safely and with no duplication of content.
  * bugfix: Fix crash caused by empty key name. (Thanks Henrik for reporting.)

 -- Joey Hess <joeyh@debian.org>  Sun, 09 Jan 2011 10:04:11 -0400

git-annex (0.16) unstable; urgency=low

  * git-annex-shell: Avoid exposing any git repo config except for the
    annex.uuid when doing configlist.
  * bugfix: Running `move --to` with a remote whose UUID was not yet known
    could result in git-annex not recording on the local side where the
    file was moved to. This could not result in data loss, or even a
    significant problem, since the remote *did* record that it had the file.
  * Also, add a general guard to detect attempts to record information
    about repositories with missing UUIDs.
  * bugfix: Running `move --to` with a non-ssh remote failed.
  * bugfix: Running `copy --to` with a non-ssh remote actually did a move.
  * Many test suite improvements. Current top-level test coverage: 65%

 -- Joey Hess <joeyh@debian.org>  Fri, 07 Jan 2011 14:33:13 -0400

git-annex (0.15) unstable; urgency=low

  * Support scp-style urls for remotes (host:path).
  * Support ssh urls containing "~".
  * Add trust and untrust subcommands, to allow configuring repositories
    that are trusted to retain files without explicit checking.
  * Fix bug in numcopies handling when multiple remotes pointed to the
    same repository.
  * Introduce the git-annex-shell command. It's now possible to make
    a user have it as a restricted login shell, similar to git-shell.
  * Note that git-annex will always use git-annex-shell when accessing
    a ssh remote, so all of your remotes need to be upgraded to this
    version of git-annex at the same time.
  * Now rsync is exclusively used for copying files to and from remotes.
    scp is not longer supported.

 -- Joey Hess <joeyh@debian.org>  Fri, 31 Dec 2010 22:00:52 -0400

git-annex (0.14) unstable; urgency=low

  * Bugfix to git annex unused in a repository with nothing yet annexed.
  * Support upgrading from a v0 annex with nothing in it.
  * Avoid multiple calls to git ls-files when passed eg, "*".

 -- Joey Hess <joeyh@debian.org>  Fri, 24 Dec 2010 17:38:48 -0400

git-annex (0.13) unstable; urgency=low

  * Makefile: Install man page and html (when built).
  * Makefile: Add GHCFLAGS variable.
  * Fix upgrade from 0.03.
  * Support remotes using git+ssh and ssh+git as protocol.
    Closes: #607056

 -- Joey Hess <joeyh@debian.org>  Tue, 14 Dec 2010 13:05:10 -0400

git-annex (0.12) unstable; urgency=low

  * Add --exclude option to exclude files from processing.
  * mwdn2man: Fix a bug in newline supression. Closes: #606578
  * Bugfix to git annex add of an unlocked file in a subdir. Closes: #606579
  * Makefile: Add PREFIX variable.

 -- Joey Hess <joeyh@debian.org>  Sat, 11 Dec 2010 17:32:00 -0400

git-annex (0.11) unstable; urgency=low

  * If available, rsync will be used for file transfers from remote
    repositories. This allows resuming interrupted transfers.
  * Added remote.annex-rsync-options.
  * Avoid deleting temp files when rsync fails.
  * Improve detection of version 0 repos.
  * Add uninit subcommand. Closes: #605749

 -- Joey Hess <joeyh@debian.org>  Sat, 04 Dec 2010 17:27:42 -0400

git-annex (0.10) unstable; urgency=low

  * In .gitattributes, the annex.numcopies attribute can be used
    to control the number of copies to retain of different types of files.
  * Bugfix: Always correctly handle gitattributes when in a subdirectory of
    the repository. (Had worked ok for ones like "*.mp3", but failed for
    ones like "dir/*".)
  * fsck: Fix warning about not enough copies of a file, when locations
    are known, but are not available in currently configured remotes.
  * precommit: Optimise to avoid calling git-check-attr more than once.
  * The git-annex-backend attribute has been renamed to annex.backend.

 -- Joey Hess <joeyh@debian.org>  Sun, 28 Nov 2010 19:28:05 -0400

git-annex (0.09) unstable; urgency=low

  * Add copy subcommand.
  * Fix bug in setkey subcommand triggered by move --to.

 -- Joey Hess <joeyh@debian.org>  Sat, 27 Nov 2010 17:14:59 -0400

git-annex (0.08) unstable; urgency=low

  * Fix `git annex add ../foo` (when ran in a subdir of the repo).
  * Add configure step to build process.
  * Only use cp -a if it is supported, falling back to cp -p or plain cp
    as needed for portability.
  * cp --reflink=auto is used if supported, and will make git annex unlock
    much faster on filesystems like btrfs that support copy on write.

 -- Joey Hess <joeyh@debian.org>  Sun, 21 Nov 2010 13:45:44 -0400

git-annex (0.07) unstable; urgency=low

  * find: New subcommand.
  * unused: New subcommand, finds unused data. (Split out from fsck.)
  * dropunused: New subcommand, provides for easy dropping of unused keys
    by number, as listed by the unused subcommand.
  * fsck: Print warnings to stderr; --quiet can now be used to only see
    problems.

 -- Joey Hess <joeyh@debian.org>  Mon, 15 Nov 2010 18:41:50 -0400

git-annex (0.06) unstable; urgency=low

  * fsck: Check if annex.numcopies is satisfied.
  * fsck: Verify the sha1 of files when the SHA1 backend is used.
  * fsck: Verify the size of files when the WORM backend is used.
  * fsck: Allow specifying individual files if fscking everything
    is not desired.
  * fsck: Fix bug, introduced in 0.04, in detection of unused data.

 -- Joey Hess <joeyh@debian.org>  Sat, 13 Nov 2010 16:24:29 -0400

git-annex (0.05) unstable; urgency=low

  * Optimize both pre-commit and lock subcommands to not call git diff
    on every file being committed/locked.
    (This actually also works around a bug in ghc, that caused
    git-annex 0.04 pre-commit to sometimes corrupt filename being read
    from git ls-files and fail. 
    See <http://hackage.haskell.org/trac/ghc/ticket/4493>
    The excessive number of calls made by pre-commit exposed the ghc bug.
    Thanks Josh Triplett for the debugging.)
  * Build with -O2.

 -- Joey Hess <joeyh@debian.org>  Thu, 11 Nov 2010 18:31:09 -0400

git-annex (0.04) unstable; urgency=low

  * Add unlock subcommand, which replaces the symlink with a copy of
    the file's content in preparation of changing it. The "edit" subcommand
    is an alias for unlock.
  * Add lock subcommand.
  * Unlocked files will now automatically be added back into the annex when
    committed (and the updated symlink committed), by some magic in the
    pre-commit hook.
  * The SHA1 backend is now fully usable.
  * Add annex.version, which will be used to automate upgrades
    between incompatible versions.
  * Reorganised the layout of .git/annex/
  * The new layout will be automatically upgraded to the first time
    git-annex is used in a repository with the old layout.
  * Note that git-annex 0.04 cannot transfer content from old repositories
    that have not yet been upgraded.
  * Annexed file contents are now made unwritable and put in unwriteable
    directories, to avoid them accidentally being removed or modified.
    (Thanks Josh Triplett for the idea.)
  * Add build dep on libghc6-testpack-dev. Closes: #603016
  * Avoid using runghc to run test suite as it is not available on all
    architectures. Closes: #603006

 -- Joey Hess <joeyh@debian.org>  Wed, 10 Nov 2010 14:23:23 -0400

git-annex (0.03) unstable; urgency=low

  * Fix support for file:// remotes.
  * Add --verbose
  * Fix SIGINT handling.
  * Fix handling of files with unusual characters in their name.
  * Fixed memory leak; git-annex no longer reads the whole file list
    from git before starting, and will be much faster with large repos.
  * Fix crash on unknown symlinks.
  * Added remote.annex-scp-options and remote.annex-ssh-options.
  * The backends to use when adding different sets of files can be configured
    via gitattributes.
  * In .gitattributes, the git-annex-backend attribute can be set to the
    names of backends to use when adding different types of files.
  * Add fsck subcommand. (For now it only finds unused key contents in the
    annex.)

 -- Joey Hess <joeyh@debian.org>  Sun, 07 Nov 2010 18:26:04 -0400

git-annex (0.02) unstable; urgency=low

  * Can scp annexed files from remote hosts, and check remote hosts for
    file content when dropping files.
  * New move subcommand, that makes it easy to move file contents from
    or to a remote.
  * New fromkey subcommand, for registering urls, etc.
  * git-annex init will now set up a pre-commit hook that fixes up symlinks
    before they are committed, to ensure that moving symlinks around does not
    break them.
  * More intelligent and fast staging of modified files; git add coalescing.
  * Add remote.annex-ignore git config setting to allow completly disabling
    a given remote.
  * --from/--to can be used to control the remote repository that git-annex
    uses.
  * --quiet can be used to avoid verbose output
  * New plumbing-level dropkey and addkey subcommands.
  * Lots of bug fixes.

 -- Joey Hess <joeyh@debian.org>  Wed, 27 Oct 2010 16:39:29 -0400

git-annex (0.01) unstable; urgency=low

  * First prerelease.

 -- Joey Hess <joeyh@debian.org>  Wed, 20 Oct 2010 12:54:24 -0400<|MERGE_RESOLUTION|>--- conflicted
+++ resolved
@@ -1,3 +1,12 @@
+git-annex (7.20190616) UNRELEASED; urgency=medium
+
+  * When running multiple concurrent actions, the cleanup phase is run
+    in a separate queue than the main action queue. This can make some
+    commands faster, because less time is spent on bookkeeping in
+    between each file transfer.
+
+ -- Joey Hess <id@joeyh.name>  Sat, 15 Jun 2019 12:38:25 -0400
+
 git-annex (7.20190615) upstream; urgency=medium
 
   * Fixed bug that caused git-annex to fail to add a file when another
@@ -30,16 +39,9 @@
     security hole CVE-2018-10857 (except for configurations which enabled curl
     and bypassed public IP address restrictions). Now it will work
     if allowed by annex.security.allowed-ip-addresses.
-<<<<<<< HEAD
   * Avoid a delay at startup when concurrency is enabled and there are
     rsync or gcrypt special remotes, which was caused by git-annex
     opening a ssh connection to the remote too early.
-=======
-  * When running multiple concurrent actions, the cleanup phase is run
-    in a separate queue than the main action queue. This can make some
-    commands faster, because less time is spent on bookkeeping in
-    between each file transfer.
->>>>>>> e589a9b3
 
  -- Joey Hess <id@joeyh.name>  Sat, 15 Jun 2019 12:38:25 -0400
 
