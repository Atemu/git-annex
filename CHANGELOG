<<<<<<< HEAD
git-annex (8.20200221) UNRELEASED; urgency=medium

  * New v8 repository version.
  * v7 upgrades automatically to v8. The upgrade deletes old sqlite
    databases, which may cause git-annex to need to do extra work to
    regenerate the databases or due to not having the information from the
    old databases available. Two notable cases are interrupted incremental
    fscks and interrupted exports, both of which will restart from the
    beginning.
  * Improved serialization of filenames and keys to the sqlite databases,
    avoiding encoding problems and speeding up operations on them.
  * Add some missing indexes to sqlite databases. This will speed up
    some things involving export and import remotes, and git-annex smudge.
    Microbenchmarks show around 10-25% speedup of sqlite database operations.
  * add: When adding a whole directory, any dotfiles found in it will
    not be skipped, but will be added to git by default. This behavior
    can be configured with annex.dotfiles.
  * add: Removed special case for explicitly passing dotfiles,
    that no longer adds them to the annex, but to git. This behavior
    can be configured with annex.dotfiles.
  * add: Removed the --include-dotfiles option.
  * Bugfix: export --tracking (a deprecated option) set 
    annex-annex-tracking-branch, instead of annex-tracking-branch.
  * initremote, enableremote: Set remote.name.skipFetchAll when
    the remote cannot be fetched from by git, so git fetch --all
    will not try to use it.
  * Makefile: Support newer versions of cabal that use the new-build system.
  * Fix some cases where handling of keys with extensions varied depending
    on the locale.
  * annex.maxextensionlength used to be the number of characters, not
    bytes, when in a utf-8 locale. It's now always the number of bytes.
  * init --version: When the version given is one that automatically
    upgrades to a newer version, use the newer version instead.
  * Auto upgrades from older repo versions, like v5, now jump right to v8.
  * Extended annex.security.allowed-ip-addresses to let specific ports
    of an IP address to be used, while denying use of other ports.
  * Bugfix to getting content from an export remote with -J, when the
    export database was not yet populated.
  * info: Fix display of the encryption value.
    (Some debugging junk had crept in.)

 -- Joey Hess <id@joeyh.name>  Wed, 19 Feb 2020 12:48:58 -0400
=======
git-annex (7.20200226) upstream; urgency=high

  * Fix serious regression in gcrypt and encrypted git-lfs remotes.
    Since version 7.20200202.7, git-annex incorrectly stored content
    on those remotes without encrypting it.
    If your remotes are affected, you will want to make sure to delete
    any content that git-annex has stored on them that is not encrypted!
  * info: Fix display of the encryption value.
    (Some debugging junk had crept in.)
  * Bugfix to getting content from an export remote with -J, when the
    export database was not yet populated.
  * Bugfix: export --tracking (a deprecated option) set 
    annex-annex-tracking-branch, instead of annex-tracking-branch.

 -- Joey Hess <id@joeyh.name>  Wed, 26 Feb 2020 17:18:16 -0400
>>>>>>> d3797535

git-annex (7.20200219) upstream; urgency=medium

  * Added sync --only-annex, which syncs the git-annex branch and annexed
    content but leaves managing the other git branches up to you.
  * Added annex.synconlyannex git config setting, which can also be set with
    git-annex config to configure sync in all clones of the repo.
  * fsck --from remote: Fix a concurrency bug that could make it incorrectly
    detect that content in the remote is corrupt, and remove it, resulting in
    data loss.
  * When git-annex is built with a ssh that does not support ssh connection
    caching, default annex.sshcaching to false, but let the user override it.
  * Improve warning messages further when ssh connection caching cannot
    be used, to clearly state why.
  * Avoid throwing fatal errors when asked to write to a readonly
    git remote on http.
  * Fix support for repositories tuned with annex.tune.branchhash1=true,
    including --all not working and git-annex log not displaying anything
    for annexed files.

 -- Joey Hess <id@joeyh.name>  Wed, 19 Feb 2020 12:44:43 -0400

git-annex (7.20200204) upstream; urgency=medium

  * Fix build with persistent-template 2.8.0.
  * Makefile: Really move the fish completion to the
    vendor_completions.d directory.

 -- Joey Hess <id@joeyh.name>  Tue, 04 Feb 2020 14:30:55 -0400

git-annex (7.20200202.7) upstream; urgency=medium

  * add: --force-annex/--force-git options make it easier to override
    annex.largefiles configuration (and potentially safer as it avoids
    bugs like the smudge bug fixed in the last release).
  * reinject --known: Fix bug that prevented it from working in a bare repo.
  * Support being used in a git repository that uses sha256 rather than sha1.
  * initremote, enableremote: Be stricter about rejecting invalid
    configuration parameters for remotes, particularly things like foo=true
    when foo=yes is expected.
  * initremote, enableremote: Reject unknown configuration parameters
    provided to these commands.
  * initremote: Added --whatelse option, to show additional
    configuration parameters you might want to set. Eg:
    git annex initremote type=directory encryption=none --whatelse
  * Added LISTCONFIGS to external special remote protocol. Special remote
    programs that use GETCONFIG/SETCONFIG are recommended to implement it.
  * init: Avoid an ugly error message when http remote has no git-annex
    uuid configured.
  * Support git remotes that need http basic auth to be accessed,
    using git credential to get the password.
  * Display a warning when concurrency is enabled but ssh connection caching
    is not enabled or won't work due to a crippled filesystem.
  * Makefile: Move the fish completion to the vendor_completions.d directory.
  * Fixed a test suite failure when run in the C locale.

 -- Joey Hess <id@joeyh.name>  Sun, 02 Feb 2020 00:00:00 -0400

git-annex (7.20191230) upstream; urgency=medium

  * Optimised processing of many files, especially by commands like find
    and whereis that only report on the state of the repository. Commands
    like get also sped up in cases where they have to check a lot of
    files but only transfer a few files. Speedups range from 30-100%.
  * Added build dependency on the filepath-bytestring library.
  * Fixed an oversight that had always prevented annex.resolvemerge
    from being honored, when it was configured by git-annex config.
  * annex.largefiles can be configured by git-annex config,
    to more easily set a default that will also be used by clones,
    without needing to shoehorn the expression into the gitattributes file.
    The git config and gitattributes override that.
  * annex.addunlocked can be set to an expression with the same format used by
    annex.largefiles, when you want to default to unlocking some files but
    not others.
  * annex.addunlocked can be configured by git-annex config.
  * git-annex-config --set/--unset: No longer change the local git config
    setting, except for in the special case of annex.securehashesonly.
  * Improve file ordering behavior when one parameter is "." and other
    parameters are other directories.
  * smudge bugfix: When annex.largefiles=anything, files that were already
    stored in git, and have not been modified could sometimes be converted
    to being stored in the annex. Changes in 7.20191024 made this more
    of a problem. This case is now detected and prevented.

 -- Joey Hess <id@joeyh.name>  Mon, 30 Dec 2019 12:43:30 -0400

git-annex (7.20191218) upstream; urgency=medium

  * git-lfs: The url provided to initremote/enableremote will now be
    stored in the git-annex branch, allowing enableremote to be used without
    an url. initremote --sameas can be used to add additional urls.
  * git-lfs: When there's a git remote with an url that's known to be
    used for git-lfs, automatically enable the special remote.
  * sync, assistant: Pull and push from git-lfs remotes.
  * Fix bug that made bare repos be treated as non-bare when --git-dir
    was used.
  * inprogress: Support --key.
  * Sped up many git-annex commands that operate on many files, by 
    avoiding reserialization of keys.
    find is 7% faster; whereis is 3% faster; and git-annex get when
    all files are already present is 5% faster
  * Stop displaying rsync progress, and use git-annex's own progress display
    for local-to-local repo transfers.
  * benchmark: Changed --databases to take a parameter specifiying the size
    of the database to benchmark.
  * benchmark --databases: Display size of the populated database.
  * benchmark --databases: Improve the "addAssociatedFile (new)"
    benchmark to really add new values, not overwriting old values.
  * Windows: Fix handling of changes to time zone. (Used to work but was
    broken in version 7.20181031.)

 -- Joey Hess <id@joeyh.name>  Wed, 18 Dec 2019 13:53:51 -0400

git-annex (7.20191114) upstream; urgency=medium

  * Added annex.allowsign option.
  * Make --json-error-messages capture more errors,
    particularly url download errors.
  * Fix a crash (STM deadlock) when -J is used with multiple files
    that point to the same key.
  * linuxstandalone: Fix a regression that broke git-remote-https.
  * OSX git-annex.app: Fix a problem that prevented using the bundled
    git-remote-https, git-remote-http, and git-shell.

 -- Joey Hess <id@joeyh.name>  Thu, 14 Nov 2019 21:57:59 -0400

git-annex (7.20191106) upstream; urgency=medium

  * init: Fix bug that lost modifications to unlocked files when init is
    re-ran in an already initialized repo.
  * benchmark: Add --databases to benchmark sqlite databases.

 -- Joey Hess <id@joeyh.name>  Wed, 06 Nov 2019 12:14:50 -0400

git-annex (7.20191024) upstream; urgency=medium

  * Changed git add/git commit -a default behavior back to what it was
    before v7; they add file contents to git, not to the annex. 
    (However, if a file was annexed before, they will still add it to
    the annex, to avoid footgun.)
  * Configuring annex.largefiles overrides that; once git-annex has
    been told which files are large git add/git commit -a will annex them.
  * Added annex.gitaddtoannex configuration. Setting it to false prevents
    git add from adding files to the annex even when annex.largefiles
    is configured. (Unless the file was annexed before.)
  * smudge: Made git add smarter about renamed annexed files. It can tell
    when an annexed file was renamed, and will add it to the annex, 
    and not to git, unless annex.largefiles tells it to do otherwise.
  * init: Fix a failure when used in a submodule on a crippled filesystem.
  * sync: Fix crash when there are submodules and an adjusted branch is
    checked out.
  * enable-tor: Deal with pkexec changing to root's home directory
    when running a command.

 -- Joey Hess <id@joeyh.name>  Fri, 25 Oct 2019 13:04:59 -0400

git-annex (7.20191017) upstream; urgency=medium

  * initremote: Added --sameas option, allows for two special remotes that
    access the same data store.
  * Note that due to complications of the sameas feature, any external
    special remotes that try to send SETSTATE or GETSTATE during INITREMOTE
    or EXPORTSUPPORTED will now get back an ERROR. That would be a very
    hackish thing for an external special remote to do, needing some kind
    of hard-coded key value to be used, so probably nothing will be affected.
  * forget --drop-dead: Remove several classes of git-annex log files
    when they become empty, further reducing the size of the git-annex branch.
  * OSX: Deal with symbolic link problem that caused git to not be included in
    the git-annex.dmg.
  * Fix build with persistent-2.10.

 -- Joey Hess <id@joeyh.name>  Thu, 17 Oct 2019 18:19:12 -0400

git-annex (7.20191009) upstream; urgency=medium

  * Fix bug in handling of annex.largefiles that use largerthan/smallerthan.
    When adding a modified file, it incorrectly used the file size of the
    old version of the file, not the current size.
  * Added --mimetype and --mimeencoding file matching options.
  * Added --unlocked and --locked file matching options.
  * Added adjust --lock, to enter an adjusted branch where files are locked.
  * git-lfs: Added support for http basic auth.
  * git-lfs: Only do endpoint discovery once when concurrency is enabled.
  * fsck --incremental/--more: Fix bug that prevented the incremental fsck
    information from being updated every 5 minutes as it was supposed to be;
    it was only updated after 1000 files were checked, which may be more
    files that are possible to fsck in a given fsck time window.
    Thanks to Peter Simons for help with analysis of this bug.
  * Test: Use more robust directory removal when built with directory-1.2.7.
  * Close sqlite databases more robustly.
  * remotedaemon: Don't list --stop in help since it's not supported.
  * enable-tor: Run kdesu with -c option.
  * enable-tor: Use pkexec to run command as root when gksu and kdesu are not
    available.
  * When dropping an unlocked file, preserve its mtime, which avoids
    git status unncessarily running the clean filter on the file.
  * uninit: Remove several git hooks that git-annex init sets up.
  * uninit: Remove the smudge and clean filters that git-annex init sets up.
  * Work around git cat-file --batch's odd stripping of carriage return
    from the end of the line (some windows infection), avoiding crashing
    when the repo contains a filename ending in a carriage return.
  * git-annex-standalone.rpm: Fix the git-annex-shell symlink.

 -- Joey Hess <id@joeyh.name>  Wed, 09 Oct 2019 12:31:31 -0400

git-annex (7.20190912) upstream; urgency=medium

  * Default to v7 for new repositories.
  * Automatically upgrade v5 repositories to v7.
  * Automatically convert direct mode repositories to v7 with adjusted
    unlocked branches and set annex.thin.
  * Added annex.autoupgraderepository configuration that can be set to false
    to prevent any automatic repository upgrades.
  * Refuse to upgrade direct mode repositories when git is older than 2.22,
    which fixed a memory leak that could cause an OOM during the upgrade.
  * Removed support for git versions older than 2.1.
  * assistant: When creating a new repository, no longer use direct
    mode, instead use v7 adjusted branches with annex.thin.
  * init: When run on a crippled filesystem with --version=5,
    will error out, since version 7 is needed for adjusted unlocked branch.
  * direct: This command always errors out as direct mode is no longer
    supported.
  * indirect: This command has become a deprecated noop.
  * proxy: This command is deprecated because it was only needed in direct
    mode. (But it continues to work.)
  * info: Removed the "repository mode" from its output (including the
    --json output) since with the removal of direct mode, there is no
    repository mode.
  * info: When file matching options are specified when getting
    info of something other than a directory, they won't have any effect,
    so error out to avoid confusion.
  * info: Display trust level when getting info on a uuid, same as a remote.
  * When upgrading a direct mode repo to v7 with adjusted unlocked branches,
    fix a bug that prevented annex.thin from taking effect for the files
    in working tree.
  * Avoid making a commit when upgrading from direct mode to v7.
  * init: Catch more exceptions when testing locking.
  * init: Fix a reversion that broke initialization on systems that
    need to use pid locking.
  * A git-annex-standalone rpm is now distributed along with the standalone
    tarball.
  * Added standalone/rpm/rpmbuild-from-standalone-tarball script.

 -- Joey Hess <id@joeyh.name>  Fri, 13 Sep 2019 12:53:06 -0400

git-annex (7.20190819) upstream; urgency=medium

  * New git-lfs special remote, which can be used to store data on any git-lfs
    server, including github, gitlab, and gogs.
  * Support fully encrypting all data sent to a git-lfs special remote,
    using a combination of gcrypt to encrypt the git data, and git-annex's
    encryption of its data.
  * Use the same optimisation for --in=here as has always been
    used for --in=. rather than the slow code path that unncessarily
    queries the git-annex branch.
  * Allow setting up a gcrypt special remote with encryption=shared.
  * Fix querying git for object type when operating on a file containing
    newlines.
  * merge: When run with a branch parameter, merges from that branch.
    This is especially useful when using an adjusted branch, because
    it applies the same adjustment to the branch before merging it.
  * init: Install working hook scripts when run on a crippled filesystem
    and on Windows. If your repository was set up by an old version
    of git-annex that omitted the hooks, you can simply re-run git-annex init
    to install them.
  * init: When the repo is already initialized, and --version requests a
    different version, error out rather than silently not changing the
    version.
  * S3: Fix encoding when generating public urls of S3 objects.
  * Make git-annex-standalone.deb include the shell completions again.
  * Makefile: Changed default zsh completion location to zsh default fpath.
    Systems such as Debian that have overridden the default fpath will
    need to set ZSH_COMPLETIONS_PATH.
  * test: Add pass using adjusted unlocked branch.
  * Fix intermittent failure of the test suite, where its repeated opening
    and writing to the sqlite database somehow caused inode cache information
    to occasionally be lost.
  * Fix several test suite failures on Windows.
  * Windows installer: Always install to 64 bit program files directory,
    since it needs 64 bit git now.
  * Build with silently-1.2.5.1 on Windows; the old one used "NUL" device
    which is not supported with recent versions of ghc.

 -- Joey Hess <id@joeyh.name>  Mon, 19 Aug 2019 12:23:16 -0400

git-annex (7.20190730) upstream; urgency=medium

  * Improved probing when CoW copies can be made between files on the same
    drive. Now supports CoW between BTRFS subvolumes. And, falls back to rsync
    instead of using cp when CoW won't work, eg copies between repos on the
    same EXT4 filesystem.
  * Add BLAKE2BP512 and BLAKE2BP512E backends, using a blake2 variant
    optimised for 4-way CPUs.
  * Support running v7 upgrade in a repo where there is no branch checked
    out, but HEAD is set directly to some other ref.
  * Windows build no longer ships with a copy of rsync, since that is only
    used any more to access rsync special remotes or remotes with a very
    old version of git-annex-shell.
  * Windows build is now 64 bit, and using it with the 64 bit git for
    Windows is fully supported.
  * Windows problems with long filenames should be fixed now,
    since the Windows build is made with a newer ghc version that works
    around the problems.
  * stack.yaml: Build with http-client-0.5.14 to get a bug fix to http header
    parsing.
  * Drop support for building with ghc older than 8.4.4,
    and with older versions of serveral haskell libraries.
  * Support building with socks-0.6 and persistant-template-2.7.
  * Corrected some license statements.
    Thanks, Sean Whitton.

 -- Joey Hess <id@joeyh.name>  Tue, 30 Jul 2019 12:22:25 -0400

git-annex (7.20190708) upstream; urgency=medium

  * Fix find --json to output json once more.

 -- Joey Hess <id@joeyh.name>  Mon, 08 Jul 2019 08:58:16 -0400

git-annex (7.20190626) upstream; urgency=medium

  * get, move, copy, sync: When -J or annex.jobs has enabled concurrency,
    checksum verification uses a separate job pool than is used for
    downloads, to keep bandwidth saturated.
  * Other commands also run their cleanup phase using a separate job pool
    than their perform phase, which may make some of them somewhat faster
    when running concurrently as well.
  * When downloading an url and the destination file exists but is empty,
    avoid using http range to resume, since a range "bytes=0-" is an unusual
    edge case that it's best to avoid relying on working. This is known to
    fix a case where importfeed downloaded a partial feed from such a server.
  * importfeed: When there's a problem parsing the feed, --debug will
    output the feed content that was downloaded.
  * init: Fix a reversion in the last release that prevented automatically
    generating and setting a description for the repository.
  * add: Display progress meter when hashing files.
  * add: Support --json-progress option.
  * The Linux standalone arm build now works again on CPU versions below
    arm6. Thanks to Emanuele Olivetti, Ilias Tsitsimpis, Bernhard
    Übelacker, and Adrian Bunk for fixing ghc in Debian (bug #928882).
  * OSX dmg: Put git-annex's version in the Info.plist file.

 -- Joey Hess <id@joeyh.name>  Wed, 26 Jun 2019 12:29:46 -0400

git-annex (7.20190615) upstream; urgency=medium

  * Fixed bug that caused git-annex to fail to add a file when another
    git-annex process cleaned up the temp directory it was using.
  * Makefile: Added install-completions to install target.
  * Added the ability to run one job per CPU (core), by setting
    annex.jobs=cpus, or using option --jobs=cpus or -Jcpus.
  * Honor preferred content of a special remote when exporting trees to it;
    unwanted files are filtered out of the tree that is exported.
  * Importing from a special remote honors its preferred content too;
    unwanted files are not imported. But, some preferred content
    expressions can't be checked before files are imported, and trying to
    import with such an expression will fail.
  * Don't try to import .git directories from special remotes, because
    git does not support storing git repositories inside a git repository.
  * Improve shape of commit tree when importing from unversioned special
    remotes.
  * init: When the repository already has a description, don't change it.
  * describe: When run with no description parameter it used to set
    the description to "", now it will error out.
  * Android: Improve installation process when the user's login shell is not
    bash.
  * When a remote is configured to be readonly, don't allow changing
    what's exported to it.
  * Renamed annex.security.allowed-http-addresses to
    annex.security.allowed-ip-addresses because it is not really specific
    to the http protocol, also limiting eg, git-annex's use of ftp.
    The old name for the config will still work.
  * Add back support for ftp urls, which was disabled as part of the fix for
    security hole CVE-2018-10857 (except for configurations which enabled curl
    and bypassed public IP address restrictions). Now it will work
    if allowed by annex.security.allowed-ip-addresses.
  * Avoid a delay at startup when concurrency is enabled and there are
    rsync or gcrypt special remotes, which was caused by git-annex
    opening a ssh connection to the remote too early.

 -- Joey Hess <id@joeyh.name>  Sat, 15 Jun 2019 12:38:25 -0400

git-annex (7.20190507) upstream; urgency=medium

  * Fix reversion in last release that caused wrong tree to be written
    to remote tracking branch after an export of a subtree.
  * Improved locking when multiple git-annex processes are writing to 
    the .git/index file

 -- Joey Hess <id@joeyh.name>  Tue, 07 May 2019 13:05:33 -0400

git-annex (7.20190503) upstream; urgency=medium

  * adb special remote supports being configured with importtree=yes,
    to allow git-annex import of files from an Android device. This can be
    combined with exporttree=yes and git-annex export used to send changes
    back to the Android device.
  * S3 special remote supports being configured with importtree=yes,
    to allow git-annex import of files from a S3 bucket. This can be
    combined with exporttree=yes and git-annex export used to send changes
    back to the S3 bucket.
  * S3: When versioning is enabled on a bucket, importing from it will
    import old versions of files that were written to the bucket as well
    as the current versions. A git history is synthesized to reflect the way
    the bucket changed over time.
  * Fix bug that caused importing from a special remote to repeatedly
    download unchanged files when multiple files in the remote have the same
    content.
  * Made git-annex sync --content much faster when all the remotes it's
    syncing with are export/import remotes.
  * sync: When listing contents on an import remote fails, proceed with
    other syncing instead of aborting.
  * renameremote: New command, changes the name that is used to enable 
    a special remote. Especially useful when you want to reuse the name
    of an old remote for something new.
  * Drop support for building with aws older than 0.14.
  * info: Show when a remote is configured with importtree.
  * Added mimeencoding= term to annex.largefiles expressions.
    This is probably mostly useful to match non-text files with eg
    "mimeencoding=binary"
  * git-annex matchexpression: Added --mimeencoding option.

 -- Joey Hess <id@joeyh.name>  Fri, 03 May 2019 12:47:41 -0400

git-annex (7.20190322) upstream; urgency=medium

  * New feature allows importing from special remotes, using
    git annex import branch:subdir --from remote
  * Directory special remote supports being configured with importree=yes,
    to allow git-annex import of files from the directory. This can be
    combined with exporttree=yes and git-annex export used to send changes
    back to the same directory.
  * Remote tracking branches are updated when importing and exporting to
    special remotes, in ways analagous to how git fetch and git push do.
  * export: Deprecated the --tracking option.
    Instead, users can configure remote.<name>.annex-tracking-branch
    themselves.
  * sync --content: When remote.<name>.annex-tracking-branch is configured,
    import from special remotes.
  * sync, assistant: --no-push and remote.<name>.annex-push prevent exporting
    trees to special remotes.
  * Fix storage of metadata values containing newlines.
    (Reversion introduced in version 7.20190122.)
  * Sped up git-annex export in repositories with lots of keys.
  * S3: Support enabling bucket versioning when built with aws-0.21.1.
  * stack.yaml: Build with aws-0.21.1
  * Fix cleanup of git-annex:export.log after git-annex forget --drop-dead.
  * Makefile: Added install-home target which installs git-annex into
    the HOME directory.
  * addurl --file: Fix a bug that made youtube-dl be used unneccessarily
    when adding an html url that does not contain any media.
  * Add -- before %f in the smudge/clean filter configuration,
    to support filenames starting with dashes.
    (To update the config of existing repositories, you can
    re-run git-annex init.)
  * fsck: Detect situations where annex.thin has caused data loss
    to the content of locked files.
  * Removed bundled gpg from the Linux standalone build and OSX dmg,
    because gpg now always wants to use gpg-agent, and shipping such a daemon
    in those is not a good idea.
  * import: Let --force overwrite symlinks, not only regular files.
  * Android: Fix typo of name of armv7l in installation script.
    Thanks, 4omecha.
  * S3: Added protocol= initremote setting, to allow https to be used
    on a non-standard port.

 -- Joey Hess <id@joeyh.name>  Fri, 22 Mar 2019 13:56:51 -0400

git-annex (7.20190219) upstream; urgency=medium

  * init: Fix bug when direct mode needs to be enabled on a crippled
    filesystem, that left the repository in indirect mode.
  * Fix false positive in export conflict detection, that occurred
    when the same tree was exported by multiple clones. Previous fix was
    incomplete.
  * When key-based retrieval from a S3 remote with exporttree=yes appendonly=yes
    fails, fall back to trying to retrieve from the exported tree.
    This allows downloads of files that were exported to such a remote
    before versioning was enabled on it.
  * Fix path separator bug on Windows that completely broke git-annex
    since version 7.20190122.
  * Improved speed of S3 remote by only loading S3 creds once.
  * Display progress bar when getting files from export remotes.
  * Fix race in cleanup of othertmp directory that could result in a failure
    attempting to access it.
  * fromkey: Made idempotent.
  * fromkey: Added --json.
  * fromkey --batch output changed to support using it with --json.
    The old output was not parseable for any useful information, so
    this is not expected to break anything.
  * Avoid performing repository fixups for submodules and git-worktrees
    when there's a .noannex file that will prevent git-annex from being
    used in the repository.
  * init: Don't let --force be used to override a .noannex file,
    instead the user can just delete the file.
  * webdav: Exporting files with '#' or '?' in their name won't work because
    urls get truncated on those. Fail in a better way in this case,
    and avoid failing when removing such files from the export, so
    after the user has renamed the problem files the export will succeed.
  * On Windows, avoid using rsync for local copies, since rsync is not
    always available there.
  * Added NetworkBSD build flag to deal with Network.BSD moving to a new
    package.

 -- Joey Hess <id@joeyh.name>  Tue, 19 Feb 2019 11:12:45 -0400

git-annex (7.20190129) upstream; urgency=medium

  * initremote S3: When configured with versioning=yes, either ask the user
    to enable bucket versioning, or auto-enable it when built with aws-0.22.
  * enableremote S3: Do not let versioning=yes be set on existing remote,
    because when git-annex lacks S3 version IDs for files stored in
    the bucket, deleting them would cause data loss.
  * S3: Detect when version=yes but an exported file lacks a S3 version ID,
    and refuse to delete it, to avoid data loss.
  * S3: Send a Content-Type header when storing objects in S3,
    so exports to public buckets can be linked to from web pages.
    (When git-annex is built with MagicMime support.)

 -- Joey Hess <id@joeyh.name>  Tue, 29 Jan 2019 15:09:20 -0400

git-annex (7.20190122) upstream; urgency=medium

  * sync --content: Fix dropping unwanted content from the local repository.
  * sync --content: Support dropping local content that has reached an
    exporttree remote that is not untrusted (currently only S3 remotes
    with versioning).
  * init: When --version=5 is passed on a crippled filesystem,
    use a v5 direct mode repo as requested, rather than upgrading to v7
    adjusted unlocked. (Fixes test suite on crippled filesystems.)
  * Some optimisations, including a 10x faster timestamp parser,
    a 7x faster key parser, and improved parsing and serialization of
    git-annex branch data. Many commands will run 5-15% faster.
  * Stricter parser for keys doesn't allow doubled fields or out of order fields.
  * The benchmark command, which only had some old benchmarking of the sqlite
    databases before, now allows benchmarking any other git-annex commands.
  * Support being built with ghc 8.6.3 (MonadFail).
  * Removed old code that cleaned up after a bug in git-annex versions
    3.20111105-3.20111110. In the unlikely event that a repo was
    last touched by that ancient git-annex version, the descriptions
    of remotes would appear missing when used with this version of
    git-annex.
  * Improve uuid.log parser to preserve whitespace in repo descriptions.
  * Improve activity.log parser to not remove unknown values,
    allowing for future expansion.
  * addunused, merge, assistant: Avoid creating work tree files in
    subdirectories in an edge case where the key contains "/".
  * testremote: Support testing readonly remotes with the --test-readonly option.
  * Switch to using .git/annex/othertmp for tmp files other than partial
    downloads, and make stale files left in that directory when git-annex
    is interrupted be cleaned up promptly by subsequent git-annex processes.
  * The .git/annex/misctmp directory is no longer used and git-annex will
    delete anything lingering in there after it's 1 week old.
  * Estimated time to completion display shortened from eg "1h1m1s" to "1h1m".
  * Fix doubled progress display when downloading an url when -J is used.
  * unused: Update suggested git log message to see where data was previously
    used so it will also work with v7 unlocked pointer files.
  * importfeed: Better error message when downloading the feed fails.
  * Make test suite work better when the temp directory is on NFS.
  * webapp: Remove configurator for box.com repository, since their
    webdav support is going away at the end of this January.
  * webapp: Remove configurator for gitlab, which stopped supporting git-annex
    some time ago.
  * Android: For armv71 architecture, use the armel build.
  * Windows: If 64 bit git is installed, use it when installing git-annex.
    (However, rsync still won't work and this is still not the documented way
    to install it.)

 -- Joey Hess <id@joeyh.name>  Tue, 22 Jan 2019 12:25:26 -0400

git-annex (7.20181211) upstream; urgency=medium

  * S3: Improve diagnostics when a remote is configured with exporttree and
    versioning, but no S3 version id has been recorded for a key.
  * findref: Support file matching options: --include, --exclude,
    --want-get, --want-drop, --largerthan, --smallerthan, --accessedwithin
  * Commands supporting --branch now apply file matching options --include,
    --exclude, --want-get, --want-drop to filenames from the branch.
    Previously, combining --branch with those would fail to match anything.
  * add, import, findref: Support --time-limit.
  * Add --branch option to git-annex find and mildly deprecate findref in
    favor of it.
  * webdav: When initializing, avoid trying to make a directory at the top of
    the webdav server, which could never accomplish anything and failed on
    nextcloud servers. (Reversion introduced in version 6.20170925.)
  * Fix a case where upgrade to v7 caused git to think that unlocked files
    were modified.
  * Fix bug upgrading from direct mode to v7: when files in the repository
    were already committed as v7 unlocked files elsewhere, and the
    content was present in the direct mode repository, the annexed files
    got their full content checked into git.
  * Fix bug that caused v7 unlocked files in a direct mode repository
    to get locked when committing.

 -- Joey Hess <id@joeyh.name>  Tue, 11 Dec 2018 16:33:10 -0400

git-annex (7.20181205) upstream; urgency=medium

  * Make bittorrent special remote work w/o btshowmetainfo installed
    when it was build with torrentparser.
    Thanks, Robert Schütz
  * When running youtube-dl to get a filename, pass --no-playlist.
  * Fix build without concurrent-output.
  * init: When a crippled filesystem causes an adjusted unlocked branch to
    be used, set repo version to 7, which it neglected to do before.
  * init: When on a crippled filesystem, and the git version is too old
    to use an adjusted unlocked branch, fall back to using direct mode.
  * info: When used with an exporttree remote, includes an "exportedtree"
    info, which is the tree last exported to the remote. During an export
    conflict, multiple values will be listed.
  * dropunused: When an unused object file has gotten modified, eg due to
    annex.thin being set, don't silently skip it, but display a warning
    and let --force drop it.
  * annex.cachecreds: New config to allow disabling of credentials caching
    for special remotes.

 -- Joey Hess <id@joeyh.name>  Wed, 05 Dec 2018 14:02:27 -0400

git-annex (7.20181121) upstream; urgency=medium

  * git-annex-shell: Fix hang when transferring the same objects to two
    different clients at the same time. (Or when annex.pidlock is used,
    two different objects.)
  * Fixed some other potential hangs in the P2P protocol.
  * Fix bash completion of "git annex" to propertly handle files with
    spaces and other problem characters. (Completion of "git-annex"
    already did.)
  * Fix resume of download of url when the whole file content is
    already actually downloaded.
  * When an export conflict prevents accessing a special remote,
    be clearer about what the problem is and how to resolve it.
  * export, sync --content: Avoid unnecessarily trying to upload files
    to an exporttree remote that already contains the files.
  * smudge: When passed a file located outside the working tree, eg by git
    diff, avoid erroring out.
  * drop -J: Avoid processing the same key twice at the same time when
    multiple annexed files use it.
  * When a command is operating on multiple files and there's an error
    with one, try harder to continue to the rest. (As was already done
    for many types of errors including IO errors.)
  * Fixed a crash when using -J with ssh password prompts in
    --quiet/--json mode.
    Thanks to Yaroslav Halchenko and the DataLad&ReproNim team for
    helping to track down this bug.
  * Remove esqueleto dependency to allow upgrading other dependencies to
    newer versions.
    Thanks Sean Parsons.
  * Fix build with persistent-sqlite older than 2.6.3.
  * Updated stack.yaml to lts-12.19; added stack-lts-9.9.yaml
    to support old versions of stack.

 -- Joey Hess <id@joeyh.name>  Wed, 21 Nov 2018 14:22:47 -0400

git-annex (7.20181105) upstream; urgency=medium

  * Fix test suite failure when git-annex test is not run inside a git
    repository.
  * Fix a P2P protocol hang.
  * importfeed: Avoid erroring out when a feed has been repeatedly broken,
    as that can leave other imported files not checked into git.
  * Increase minimum QuickCheck version.

 -- Joey Hess <id@joeyh.name>  Mon, 05 Nov 2018 13:31:09 -0400

git-annex (7.20181031) upstream; urgency=medium

  * Added v7 repository mode. v6 upgrades automatically to v7, but
    v5 is still the default for now. While v6 was always experimental
    to some degree, its successor v7 is ready for production use!
    http://git-annex.branchable.com/tips/unlocked_files/
  * Direct mode repositories are deprecated; they have many problems
    that v7 fixes, so upgrading them now is recommended (but not yet
    required): git annex upgrade --version=7
  * init: When in a crippled filesystem, initialize a v7 repository
    using an adjusted unlocked branch, instead of a direct mode repository.
  * At long last there's a way to hide annexed files whose content
    is missing from the working tree: git-annex adjust --hide-missing
    See https://git-annex.branchable.com/tips/hiding_missing_files/
  * When already in an adjusted branch, running git-annex adjust
    again will update the branch as needed. This is mostly
    useful with --hide-missing to hide/unhide files after their content
    has been dropped or received.
  * git-annex sync --content supports --hide-missing; it can
    be used to get the content of hidden files, and it updates the
    adjusted branch to hide/unhide files as necessary.
  * smudge: The smudge filter no longer provides git with annexed
    file content, to avoid a git memory leak, and because that did not
    honor annex.thin. Now git annex smudge --update has to be run
    after a checkout to update unlocked files in the working tree 
    with annexed file contents.
  * v7 init, upgrade: Install git post-checkout and post-merge hooks that run 
    git annex smudge --update.
  * precommit: Run git annex smudge --update, because the post-merge
    hook is not run when there is a merge conflict. So the work tree will
    be updated when a commit is made to resolve the merge conflict.
  * Note that git has no hooks run after git stash or git cherry-pick,
    so the user will have to manually run git annex smudge --update
    after such commands.
  * Removed the old Android app.
  * Removed support for building with very old ghc < 8.0.1,
    and with yesod < 1.4.3, and without concurrent-output,
    which were only being used for the Android cross build.
  * Webapp: Fix termux detection.
  * runshell: Use system locales when built with 
    GIT_ANNEX_PACKAGE_INSTALL set. (For Neurodebian packages.)
  * Fix database inconsistency that could cause git-annex to
    get confused about whether a locked file's content was present.
  * Fix concurrency bug that occurred on the first download from an
    exporttree remote.
  * init --version=6 will still work, but the repository is auto-upgraded
    immediately to v7.
  * When annex.thin is set, allow hard links to be made between executable
    work tree files and annex objects.
  * addurl: Removed undocumented special case in handling of a CHECKURL-MULTI
    response with only a single file listed. Rather than ignoring the url that
    was in the response, use it.
  * webapp: Fixed a crash when adding a git remote.
    (Reversion introduced in version 6.20180112)
  * migrate: Fix failure to migrate from URL keys.
    (Reversion introduced in version 6.20180926)
  * Cache high-resolution mtimes for improved detection of modified files
    in v7 (and direct mode).

 -- Joey Hess <id@joeyh.name>  Wed, 31 Oct 2018 09:21:50 -0400

git-annex (6.20181011) upstream; urgency=medium

  * sync: Warn when a remote's export is not updated to the current
    tree because export tracking is not configured.
  * Improve display when git config download from a http remote fails.
  * Added annex.jobs setting, which is like using the -J option.
  * Fix reversion in support of annex.web-options.
  * rmurl: Fix a case where removing the last url left git-annex thinking
    content was still present in the web special remote.
  * SETURLPRESENT, SETURIPRESENT, SETURLMISSING, and SETURIMISSING
    used to update the presence information of the external special remote
    that called them; this was not documented behavior and is no longer done.
  * export: Fix false positive in export conflict detection, that occurred
    when the same tree was exported by multiple clones.
  * Fix potential crash in exporttree database due to failure to honor
    uniqueness constraint.
  * Fix crash when exporttree is set to a bad value.
  * Linux standalone: Avoid using bundled cp before envionment is fully set up.
  * Added arm64 Linux standalone build.
  * Improved termux installation process.

 -- Joey Hess <id@joeyh.name>  Thu, 11 Oct 2018 13:41:10 -0400

git-annex (6.20180926) upstream; urgency=medium

  [ Joey Hess ]
  * Fixes a reversion in the last release that broke interoperation with
    older versions of git-annex-shell.
  * init: Improve generated post-receive hook, so it won't fail when
    run on a system whose git-annex is too old to support git-annex post-receive
  * init: Update the post-receive hook when re-run in an existing repository.
  * S3: Fix url construction bug when the publicurl has been set to an url
    that does not end with a slash.
  * --debug shows urls accessed by git-annex, like it used to do when 
    git-annex used wget and curl.
  * Fix support for filenames containing newlines when querying git
    cat-file, though less efficiently than other filenames.
    This should make git-annex fully support filenames containing newlines
    as the rest of git's interface is used in newline-safe ways.
  * Added -z option to git-annex commands that use --batch, useful for
    supporting filenames containing newlines.
  * Added annex.maxextensionlength for use cases where extensions longer
    than 4 characters are needed.
  * Added remote.name.annex-security-allow-unverified-downloads, a
    per-remote setting for annex.security.allow-unverified-downloads.
  * More FreeBSD build fixes.

  [ Yaroslav Halchenko ]
  * debian/control
    + add netbase to Depends: since required for basic tcp interactions
      (see e.g. https://github.com/nipy/heudiconv/issues/260)

 -- Joey Hess <id@joeyh.name>  Wed, 26 Sep 2018 12:56:49 -0400

git-annex (6.20180913) upstream; urgency=medium

  * When --batch is used with matching options like --in, --metadata,
    etc, only operate on the provided files when they match those options.
    Otherwise, a blank line is output in the batch protocol.
    Affected commands: find, add, whereis, drop, copy, move, get
  * Make metadata --batch combined with matching options refuse to run,
    since it does not seem worth supporting that combination.
  * v6 add: Take advantage of improved SIGPIPE handler in git 2.5 to
    speed up the clean filter by not reading the file content from the
    pipe. This also avoids git buffering the whole file content in memory.
  * v6: After updating the worktree for an add/drop, update git's index,
    so git status will not show the files as modified.
  * v6: When annex.largefiles is not configured for a file, running git
    add or git commit, or otherwise using git to stage a file
    will add it to the annex if the file was in the annex before,
    and to git otherwise. This is to avoid accidental conversion.
    Note that git-annex add's behavior has not changed.
  * v6: Update associated files database when git has staged changes
    to pointer files.
  * v6: Fix some race conditions.
  * v6: Fix annex object file permissions when git-annex add is run
    on a modified unlocked file, and in some related cases.
  * v6: When a file is unlocked but has not been modified,
    and the unlocking is only staged, git-annex add did not lock it.
    Now it will, for consistency with how modified files are handled and
    with v5.
  * Fix git command queue to be concurrency safe.
  * linux standalone: When LOCPATH is already set, use it instead of the
    bundled locales. It can be set to an empty string to use the system
    locales too.
  * Stop using external hash programs, since cryptonite is faster.
  * Fix build on FreeBSD.
  * S3: Support buckets with versioning enabled. When a remote
    is configured with exporttree=yes versioning=yes, git-annex can
    download past versions of exported files from it.
  * S3: Multipart uploads are now only supported when git-annex is built
    with aws-0.16.0 or later, as earlier versions of the library don't
    support versioning with multipart uploads.
  * S3: Support AWS_SESSION_TOKEN.
  * Don't use GIT_PREFIX when GIT_WORK_TREE=. because it seems git
    does not intend GIT_WORK_TREE to be relative to GIT_PREFIX in that
    case, despite GIT_WORK_TREE=.. being relative to GIT_PREFIX.
  * Don't use GIT_PREFIX to fix up a relative GIT_DIR, because
    git 2.11 sets GIT_PREFIX to a path it's not relative to.
    and apparently GIT_DIR is never relative to GIT_PREFIX.
  * git-annex.cabal: Fix build without assistant, and some other refinements.
    Thanks fftehnik.

 -- Joey Hess <id@joeyh.name>  Thu, 13 Sep 2018 15:50:38 -0400

git-annex (6.20180807) upstream; urgency=medium

  * S3: Support credential-less download from remotes configured
    with public=yes exporttree=yes.
  * Fix reversion in display of http 404 errors.
  * Added remote.name.annex-speculate-present config that can be used to
    make cache remotes.
  * Added --accessedwithin matching option.
  * Added annex.commitmessage config that can specify a commit message
    for the git-annex branch instead of the usual "update".
  * Fix wrong sorting of remotes when using -J, it was sorting by uuid,
    rather than cost.
  * addurl: Include filename in --json-progress output.
  * Fix git-annex branch data loss that could occur after
    git-annex forget --drop-dead.

 -- Joey Hess <id@joeyh.name>  Tue, 07 Aug 2018 16:22:05 -0400

git-annex (6.20180719) upstream; urgency=medium

  * Support working trees set up by git-worktree.
  * Improve support for repositories created with --separate-git-dir.
  * Support configuring remote.web.annex-cost and remote.bittorrent.annex-cost
  * addurl: When security configuration prevents downloads with youtube-dl,
    still check if the url is one that it supports, and fail downloading
    it, instead of downloading the raw web page.
  * Send User-Agent and any configured annex.http-headers when downloading
    with http, fixes reversion introduced when switching to http-client.
  * Fix reversion introduced in version 6.20180316 that caused git-annex to
    stop processing files when unable to contact a ssh remote.
  * v6: Work around git bug that runs smudge/clean filters at the top of the
    repository while passing them a relative GIT_WORK_TREE that may point
    outside of the repository, by using GIT_PREFIX to get back to the
    subdirectory where a relative GIT_WORK_TREE is valid.
  * p2p --pair: Fix interception of the magic-wormhole pairing code,
    which since 0.8.2 it has sent to stderr rather than stdout.
  * info: Display uuid and description when a repository is identified by
    uuid, and for "here".
  * unused --from: Allow specifiying a repository by uuid or description.
  * linux standalone: Generate locale files in ~/.cache/git-annex/locales/
    so they're available even when the standalone tarball is installed
    in a directory owned by root. Note that this prevents using the
    standalone bundle in environments where HOME is not writable.
  * Include uname command in standalone builds since git-annex uses it.
  * git-annex.cabal: Fix network version.

 -- Joey Hess <id@joeyh.name>  Thu, 19 Jul 2018 13:53:45 -0400

git-annex (6.20180626) upstream; urgency=high

  Security fix release for CVE-2018-10857 and CVE-2018-10859
  https://git-annex.branchable.com/security/CVE-2018-10857_and_CVE-2018-10859/

  * Refuse to download content, that cannot be verified with a hash, 
    from encrypted special remotes (for CVE-2018-10859),
    and from all external special remotes and glacier (for CVE-2018-10857).
    In particular, URL and WORM keys stored on such remotes won't
    be downloaded. If this affects your files, you can run
    `git-annex migrate` on the affected files, to convert them
    to use a hash.
  * Added annex.security.allow-unverified-downloads, which can override
    the above.
  * Added annex.security.allowed-url-schemes setting, which defaults
    to only allowing http, https, and ftp URLs. Note especially that file:/
    is no longer enabled by default.
  * Removed annex.web-download-command, since its interface does not allow
    supporting annex.security.allowed-url-schemes across redirects.
    If you used this setting, you may want to instead use annex.web-options
    to pass options to curl.
  * git-annex will refuse to download content from http servers on
    localhost, or any private IP addresses, to prevent accidental
    exposure of internal data. This can be overridden with the
    annex.security.allowed-http-addresses setting.
  * Local http proxies will not be used unless allowed by the
    annex.security.allowed-http-addresses setting.
  * Since the interfaces to curl and youtube-dl do not have a way to
    prevent them from accessing localhost or private IP addresses,
    they default to not being used for url downloads.
    Only when annex.security.allowed-http-addresses=all will curl and
    youtube-dl be used.
 
  Non-security fix changes:

  * Fix build with ghc 8.4+, which broke due to the Semigroup Monoid change. 
  * version: Show operating system and repository version list 
    when run outside a git repo too.
  * Fix annex-checkuuid implementation, so that remotes configured that
    way can be used.
  * Fix problems accessing repositories over http when annex.tune.*
    is configured.
  * External special remotes can now add info to `git annex info $remote`,
    by replying to the GETINFO message.
  * adb: Android serial numbers are not all 16 characters long, so accept
    other lengths.
  * Display error messages that come from git-annex-shell when the p2p
    protocol is used, so that diskreserve messages, IO errors, etc from
    the remote side are visible again.
  * When content has been lost from an export remote and 
    git-annex fsck --from remote has noticed it's gone, re-running
    git-annex export or git-annex sync --content will re-upload it.

 -- Joey Hess <id@joeyh.name>  Fri, 22 Jun 2018 10:36:22 -0400

git-annex (6.20180529) upstream; urgency=medium

  * Prevent haskell http-client from decompressing gzip files, so downloads
    of such files works the same as it used to with wget and curl.
  * Workaround for bug in an old version of cryptonite that broke https
    downloads, by using curl for downloads when git-annex is built with it.
  * view, vadd: Fix crash when a git submodule has a name starting with a dot.
  * Don't allow entering a view with staged or unstaged changes.
  * move: --force was accidentially enabling two unrelated behaviors
    since 6.20180427. The older behavior, which has never been well
    documented and seems almost entirely useless, has been removed.
  * copy: --force no longer does anything.
  * migrate: Fix bug in migration between eg SHA256 and SHA256E, 
    that caused the extension to be included in SHA256 keys,
    and omitted from SHA256E keys.
    (Bug introduced in version 6.20170214)
  * migrate: Check for above bug when migrating from SHA256 to SHA256
    (and same for SHA1 to SHA1 etc), and remove the extension that should
    not be in the SHA256 key.
  * fsck: Detect and warn when keys need an upgrade, either to fix up
    from the above migrate bug, or to add missing size information
    (a long ago transition), or because of a few other past key related
    bugs.
  * git-annex-shell: GIT_ANNEX_SHELL_APPENDONLY makes it allow writes,
    but not deletion of annexed content. Note that securing pushes to
    the git repository is left up to the user.
  * setpresentkey: Added --batch support.

 -- Joey Hess <id@joeyh.name>  Tue, 29 May 2018 13:05:26 -0400

git-annex (6.20180509) upstream; urgency=medium

  * The old git-annex Android app is now deprecated in favor of running
    git-annex in termux.
  * runshell: Use proot when running on Android, to work around
    Android 8's ill-advised seccomp filtering of system calls,
    including ones crucial for reliable thread locking.
    (This will only work with termux's version of proot.)
  * Fix bug in last release that crashes when using
    --all or running git-annex in a bare repository. May have also
    affected git-annex unused and git-annex info.
  * Fix bug in last release that prevented the webapp opening on
    non-Linux systems.
  * Support building with hinotify-0.3.10.
  * Display error message when http download fails.
  * Avoid forward retry when 0 bytes were received.

 -- Joey Hess <id@joeyh.name>  Wed, 09 May 2018 16:20:26 -0400

git-annex (6.20180427) upstream; urgency=medium

  * move: Now takes numcopies configuration, and required content
    configuration into account, and refuses to reduce the current
    number of copies of a file, or remove content that a repository
    requires. --force can override these checks.
    Note that it's still allowed to move the content of a file
    from one repository to another when numcopies is not satisfied, as long
    as the move does not result in there being fewer copies.
  * Fix mangling of --json output of utf-8 characters when not
    running in a utf-8 locale.
  * Fix build with yesod 1.6.
  * Clean up some build warnings with newer versions of ghc and haskell
    libraries.
  * runshell: Unset LD_PRELOAD since preloaded libraries from the host
    system may not get along with the bundled linker.
  * runshell: Added some tweaks to make git-annex work in termux on
    Android. The regular arm standalone tarball now works in termux.
  * Webapp: Support being run inside termux on Android, and offer to set up
    a repository on the sdcard.
  * Assistant: Integrate with Termux:Boot, so when it's installed, the
    assistant is autostarted on boot.
  * Assistant: Fix installation of menus, icons, etc when run
    from within runshell.
  * import: Avoid buffering all filenames to be imported in memory.
  * Improve memory use and speed of --all and git-annex info remote,
    by not buffering list of all keys.

 -- Joey Hess <id@joeyh.name>  Fri, 27 Apr 2018 12:36:20 -0400

git-annex (6.20180409) upstream; urgency=medium

  * Added adb special remote which allows exporting files to Android devices.
  * For url downloads, git-annex now defaults to using a http library,
    rather than wget or curl. But, if annex.web-options is set, it will
    use curl. To use the .netrc file, run: 
      git config annex.web-options --netrc
  * git-annex no longer uses wget (and wget is no longer shipped with
    git-annex builds).
  * Enable HTTP connection reuse across multiple files for improved speed.
  * Fix calculation of estimated completion for progress meter.
  * OSX app: Work around libz/libPng/ImageIO.framework version skew
    by not bundling libz, assuming OSX includes a suitable libz.1.dylib.
  * Added annex.retry, annex.retry-delay, and per-remote versions
    to configure transfer retries.
  * Also do forward retrying in cases where no exception is thrown,
    but the transfer failed.
  * When adding a new version of a file, and annex.genmetadata is enabled,
    don't copy the data metadata from the old version of the file,
    instead use the mtime of the file.
  * Avoid running annex.http-headers-command more than once.
  * info: Added "combined size of repositories containing these files"
    stat when run on a directory.
  * info: Changed sorting of numcopies stats table, so it's ordered
    by the variance from the desired number of copies.
  * Fix resuming a download when using curl.

 -- Joey Hess <id@joeyh.name>  Mon, 09 Apr 2018 13:03:15 -0400

git-annex (6.20180316) upstream; urgency=medium

  * New protocol for communicating with git-annex-shell increases speed
    of operations involving ssh remotes. When not transferring large files,
    git-annex is between 200% and 400% faster using the new protocol,
    and it's just as fast as before when transferring large files.
    (When the remote has an old git-annex-shell, git-annex falls back
    to the old slower code. This fallback is planned to be removed 
    after 5 years or so.)
  * Note that, due to not using rsync to transfer files over ssh
    any longer, permissions and other file metadata of annexed files
    will no longer be preserved when copying them to and from ssh remotes.
    Other remotes never supported preserving that information, so
    this is not considered a regression.
  * Fix data loss bug in content locking over tor, when the remote
    repository is in direct mode, it neglected to check that the content
    was actually present when locking it. This could cause git annex drop
    to remove the only copy of a file when it thought the tor remote had
    a copy.
  * Fix data loss bug when the local repository uses direct mode, and a
    locally modified file is dropped from a remote repsitory. The bug
    caused the modified file to be counted as a copy of the original file.
    (This is not a severe bug because in such a situation, dropping
    from the remote and then modifying the file is allowed and has the same
    end result.)
  * Some downloads will be verified, even when annex.verify=false.
    This is done in some edge cases where there's a likelyhood than an
    object was downloaded incorrectly.
  * Support exporttree=yes for rsync special remotes.
  * Added backends for the BLAKE2 family of hashes, when built with
    a new enough version of cryptonite.
  * Improve SHA*E extension extraction code to not treat parts of the
    filename that contain punctuation or other non-alphanumeric characters
    as extensions. Before, such characters were filtered out.
  * Better ssh connection warmup when using -J for concurrency.
    Avoids ugly messages when forced ssh command is not git-annex-shell.
  * Fix race condition in ssh warmup that caused git-annex to get
    stuck and never process some files when run with high levels of
    concurrency.
  * Fix reversion introduced in 6.20171214 that caused concurrent
    transfers to incorrectly fail with "transfer already in progress".
  * Note that Remote/Git.hs now contains AGPL licensed code,
    thus the license of git-annex as a whole is AGPL. This was already
    the case when git-annex was built with the webapp enabled.
  * Include amount of data transferred in progress display.
  * Dial back optimisation when building on arm, which prevents
    ghc and llc from running out of memory when optimising some files.
    (Unfortunately this fix is incomplete due to a ghc bug.)

 -- Joey Hess <id@joeyh.name>  Fri, 16 Mar 2018 12:10:40 -0400

git-annex (6.20180227) upstream; urgency=medium

  * inprogress: Avoid showing failures for files not in progress. 
  * Added INFO to external special remote protocol.
  * Added EXTENSIONS to external special remote protocol.
  * datalad < 0.9.1 had a problem in its special remote protocol handling
    which is broken by EXTENSIONS. Make the debian git-annex package
    conflict with the problem version of datalad.
  * fsck: Warn when required content is not present in the repository that
    requires it.
  * Add gpg-agent to Build-Depends.
    Needed to run the test suite.
  * --json: When there are multiple lines of notes about a file, make the note
    field multiline, rather than the old behavior of only including the
    last line.
  * git-annex.cabal: Once more try to not build the assistant on the hurd,
    hopefully hackage finally recognises that OS.
  * Split Test.hs and avoid optimising it much, to need less memory to
    compile.
  * Fix behavior of --json-progress followed by --json, the latter option
    used to disable the former.
  * Added --json-error-messages option, which makes messages
    that would normally be output to standard error be included in
    the json output.
  * Remove temporary code added in 6.20160619 to prime the mergedrefs
    log.
  * importfeed: Fix a failure when downloading with youtube-dl
    and the destination subdirectory does not exist yet.
  * Added annex.merge-annex-branches config setting which
    can be used to disable automatic merge of git-annex branches.
  * tips/automatically_adding_metadata/pre-commit-annex: Fix to not
    silently skip filenames containing non-ascii characters.
  * sync: Fix bug that prevented pulling changes into direct mode
    repositories that were committed to remotes using git commit
    rather than git-annex sync.
  * Makefile: Remove chrpath workaround for bug in cabal, 
    which is no longer needed.

 -- Joey Hess <id@joeyh.name>  Tue, 27 Feb 2018 12:04:52 -0400

git-annex (6.20180112) upstream; urgency=medium

  * Added inprogress command for accessing files as they are being
    downloaded.
  * Fix bug introduced in version 6.20171018 that caused some commands
    to print out "ok" twice after processing a file.
  * addurl: When the file youtube-dl will download is already an annexed
    file, don't download it again and fail to overwrite it, instead just do
    nothing, like it used to when quvi was used.
  * addurl: Fix encoding of filename queried from youtube-dl when in
    --fast mode.
  * Fix several places where files in .git/annex/ were written with modes
    that did not take the core.sharedRepository config into account.
  * Improve startup time for commands that do not operate on remotes,
    and for tab completion, by not unnessessarily statting paths to
    remotes, which used to cause eg, spin-up of removable drives.
  * Added remote.<name>.annex-checkuuid config, which can be set to false
    to disable the default checking of the uuid of remotes that point to
    directories. This can be useful to avoid unncessary drive spin-ups and
    automounting.
  * git-annex.cabal: Add back custom-setup stanza, so cabal new-build works.
  * git-annex.cabal: Removed the testsuite build flag; test suite is always
    included.

 -- Joey Hess <id@joeyh.name>  Fri, 12 Jan 2018 15:45:48 -0400

git-annex (6.20171214) upstream; urgency=medium

  * Use youtube-dl rather than quvi to download media from web pages,
    since quvi is not being actively developed and youtube-dl supports
    many more sites.
  * addurl --relaxed got slower, since youtube-dl has to hit the network
    to check for embedded media. If you relied on --relaxed not hitting the
    network for speed reasons, using --relaxed --raw will get the old level
    of speed, but can't be used for urls with embedded videos.
  * importfeed now downloads things linked to by feeds, even when they are
    not media files.
  * Removed no longer needed dependency on yesod-default.
  * Allow exporttree remotes to be marked as dead.
  * initremote, enableremote: Really support gpg subkeys suffixed with an
    exclamation mark, which forces gpg to use a specific subkey.
    (Previous try had a bug.)
  * lookupkey: Support being given an absolute filename to a file
    within the current git repository.
  * A top-level .noannex file will prevent git-annex init from being used
    in a repository. This is useful for repositories that have a policy
    reason not to use git-annex. The content of the file will be displayed
    to the user who tries to run git-annex init.

 -- Joey Hess <id@joeyh.name>  Thu, 14 Dec 2017 11:50:48 -0400

git-annex (6.20171124) unstable; urgency=medium

  * Display progress meter when uploading a key without size information,
    getting the size by statting the content file.
  * Fix build with dns-3.0.

 -- Joey Hess <id@joeyh.name>  Fri, 24 Nov 2017 10:49:36 -0400

git-annex (6.20171109) unstable; urgency=medium

  * Fix export of subdir of a branch.
  * Fix exporting of non-annexed files to external special remotes.
  * unlock, lock: Support --json.
  * When there are multiple urls for a file, still treat it as being present
    in the web when some urls don't work, as long as at least one url does
    work.
  * Makefile improvement for sudo make install.
    Thanks, Eric Siegerman 
  * Makefile improvement for BUILDER=stack, use stack to run ghc.
  * testremote: Test exporttree.
  * Fix directory special remote's cleanup of empty export directories.

 -- Joey Hess <id@joeyh.name>  Thu, 09 Nov 2017 12:21:49 -0400

git-annex (6.20171026) unstable; urgency=medium

  * Windows: Fix reversion that caused the path used to link
    to annexed content to include the drive letter and full path, rather
    than being relative. (`git annex fix` will fix up after this problem).
  * Windows build fixed, and changed to use stack for more reliable build
    environment.
  * Windows: Remove wget from bundle; it needs libraries that are not
    included, and git for windows includes curl which git-annex will use
    instead.
  * Add day to metadata when annex.genmetadata is enabled.
    Thanks, Sean T Parsons
  * stack.yaml: Added nix packages section.
    Thanks, Sean T Parsons 

 -- Joey Hess <id@joeyh.name>  Thu, 26 Oct 2017 13:56:18 -0400

git-annex (6.20171018) unstable; urgency=medium

  * add: Replace work tree file atomically on systems supporting hard
    links. Avoids a window where interrupting an add could result in
    the file being moved into the annex, with no symlink yet created.
  * webdav: Avoid unncessisarily creating the collection at the top
    of the repository when storing files there, since that collection
    is created by initremote.
    (This seems to work around some brokenness of the box.com webdav
    server, which caused uploads to be very slow or sometimes fail.)
  * webdav: Make --debug show all webdav operations.
  * get -J/move -J/copy -J/mirror -J/sync -J: Avoid "transfer already in
    progress" errors when two files use the same key.
  * Konqueror desktop file location changed to one used by plasma 5.
    Thanks, Félix Sipma.
  * Avoid repeated checking that files passed on the command line exist.
  * Fix build with aws-0.17.
  * stack.yaml: Update to lts-9.9.

 -- Joey Hess <id@joeyh.name>  Wed, 18 Oct 2017 15:40:06 -0400

git-annex (6.20171003) unstable; urgency=medium

  * webdav: Improve error message for failed request to include the request
    method and path.
  * metadata: Added --remove-all.
  * Warn when metadata is inherited from a previous version of a file,
    to avoid the user being surprised in cases where that behavior is not
    desired or expected.
  * sync: Added --cleanup, which removes local and remote synced/ branches.
  * external: When the external special remote program crashed, a newline
    could be output, which messed up the expected output for --batch mode.
  * external: Avoid checking EXPORTSUPPORTED for special remotes that are
    not configured to use exports.
  * test: Fix reversion that made it only run inside a git repository.
  * copy, move: Behave same with --fast when sending to remotes located
    on a local disk as when sending to other remotes.
  * Fix process and file descriptor leak that was exposed when
    git-annex was built with ghc 8.2.1. Broke git-annex test on OSX
    due to running out of FDs, and may have also leaked in other situations.
  * info: Improve cleanup of stale transfer info files.

 -- Joey Hess <id@joeyh.name>  Tue, 03 Oct 2017 13:18:15 -0400

git-annex (6.20170925) unstable; urgency=medium

  * git-annex export: New command, can create and efficiently update
    exports of trees to special remotes.
  * Use git-annex initremote with exporttree=yes to set up a special remote
    for use by git-annex export.
  * Implemented export to directory, S3, and webdav special remotes.
  * External special remote protocol extended to support export.
    Developers of external special remotes should consider if export makes
    sense for them and add support.
  * sync, assistant: Update tracking exports.
  * Support building with feed-1.0, while still supporting older versions.
  * init: Display an additional message when it detects a filesystem that
    allows writing to files whose write bit is not set.
  * S3: Allow removing files from IA.
  * webdav: Checking if a non-existent file is present on Box.com
    triggered a bug in its webdav support that generates an infinite series
    of redirects. Deal with such problems by assuming such behavior means
    the file is not present.
  * webdav: Fix lack of url-escaping of filenames. Mostly impacted exports
    of filenames containing eg spaces.
  * webdav: Changed path used on webdav server for temporary files.

 -- Joey Hess <id@joeyh.name>  Mon, 25 Sep 2017 11:13:58 -0400

git-annex (6.20170818) unstable; urgency=high

  * Security fix: Disallow hostname starting with a dash, which
    would get passed to ssh and be treated an option. This could
    be used by an attacker who provides a crafted repository url
    to cause the victim to execute arbitrary code via -oProxyCommand.
    CVE-2017-12976
    (The same class of security hole recently affected git itself.)
  * git-annex.cabal: Deal with breaking changes in Cabal 2.0.
  * Fix build with QuickCheck 2.10.
  * fsck: Support --json.
  * move, copy: Support --batch.
  * Added GIT_ANNEX_VECTOR_CLOCK environment variable, which can be used to
    override the default timestamps used in log files in the git-annex
    branch. This is a dangerous environment variable; use with caution.
  * Fix a git-annex test failure when run on NFS due to NFS lock files
    preventing directory removal.
  * test: Avoid most situations involving failure to delete test
    directories, by forking a worker process and only deleting the test
    directory once it exits.
  * Disable http-client's default 30 second response timeout when HEADing
    an url to check if it exists. Some web servers take quite a long time
    to answer a HEAD request.
  * Added remote configuration settings annex-ignore-command and
    annex-sync-command, which are dynamic equivilants of the annex-ignore
    and annex-sync configurations.
  * Prevent spaces from being embedded in the name of new WORM keys,
    as that handing spaces in keys would complicate things like the
    external special remote protocol.
  * migrate: WORM keys containing spaces will be migrated to not contain
    spaces anymore.
  * External special remotes will refuse to operate on keys with spaces in
    their names. That has never worked correctly due to the design of the
    external special remote protocol. Display an error message suggesting
    migration.
  * Fix incorrect external special remote documentation, which said that
    the filename parameter to the TRANSFER command could not contain
    spaces. It can in fact contain spaces. Special remotes implementors
    that relied on that may need to fix bugs in their special remotes.
  * Fix the external special remotes git-annex-remote-ipfs, 
    git-annex-remote-torrent and the example.sh template to correctly
    support filenames with spaces.
  * Windows: Win32 package has subsumed Win32-extras; update dependency.

 -- Joey Hess <id@joeyh.name>  Fri, 18 Aug 2017 11:19:06 -0400

git-annex (6.20170520) unstable; urgency=medium

  * move --to=here moves from all reachable remotes to the local repository.
  * initremote, enableremote: Support gpg subkeys suffixed with an
    exclamation mark, which forces gpg to use a specific subkey.
  * Improve progress display when watching file size, in cases where
    a transfer does not resume.
  * Fix transfer log file locking problem when running concurrent
    transfers.
  * Avoid concurrent git-config setting problem when running concurrent
    threads.
  * metadata: When setting metadata of a file that did not exist,
    no error message was displayed, unlike getting metadata and most other
    git-annex commands. Fixed this oversight.
  * Added annex.resolvemerge configuration, which can be set to false to 
    disable the usual automatic merge conflict resolution done by git-annex
    sync and the assistant.
  * sync: Added --no-resolvemerge option.
  * Avoid error about git-annex-shell not being found when
    syncing with -J with a git remote where git-annex-shell is not
    installed.
  * Fix bug that prevented transfer locks from working when
    run on SMB or other filesystem that does not support fcntl locks
    and hard links.
  * assistant: Merge changes from refs/remotes/foo/master into master.
    Previously, only sync branches were merged. This makes regular git push
    into a repository watched by the assistant auto-merge.
  * Makefile: Install completions for the fish and zsh shells
    when git-annex is built with optparse-applicative-0.14.
  * assistant: Don't trust OSX FSEvents's eventFlagItemModified to be called
    when the last writer of a file closes it; apparently that sometimes
    does not happen, which prevented files from being quickly added.

 -- Joey Hess <id@joeyh.name>  Mon, 12 Jun 2017 13:37:16 -0400

git-annex (6.20170519) unstable; urgency=medium

  * Ssh password prompting improved when using -J for concurrency.
    When ssh connection caching is enabled (and when GIT_ANNEX_USE_GIT_SSH
    is not set), only one ssh password prompt will be made per host, and
    only one ssh password prompt will be made at a time.
  * When built with concurrent-output 1.9, ssh password prompts will no
    longer interfere with the -J display.
  * Removed dependency on MissingH, instead depending on the split library.
  * Progress is displayed for transfers of files of unknown size.
  * Work around bug in git 2.13.0 involving GIT_COMMON_DIR that broke
    merging changes into adjusted branches.

 -- Joey Hess <id@joeyh.name>  Fri, 19 May 2017 10:37:57 -0400

git-annex (6.20170510) unstable; urgency=medium

  * When a http remote does not expose an annex.uuid config, only warn
    about it once, not every time git-annex is run.
  * multicast: New command, uses uftp to multicast annexed files, for eg
    a classroom setting.
  * Added remote.<name>.annex-push and remote.<name>.annex-pull
    which can be useful to make remotes that don't get fully synced with
    local changes.
  * Disable git-annex's support for GIT_SSH and GIT_SSH_COMMAND, unless
    GIT_ANNEX_USE_GIT_SSH=1 is also set in the environment. This is
    necessary because as feared, the extra -n parameter that git-annex
    passes breaks uses of these environment variables that expect exactly
    the parameters that git passes.
  * enableremote: When enabling a non-special remote, param=value
    parameters can't be used, so error out if any are provided.
  * enableremote: Fix re-enabling of special remotes that have a git
    url, so that eg, encryption key changes take effect. They were silently
    ignored, a reversion introduced in 6.20160527.
  * gcrypt: Support re-enabling to change eg, encryption parameters.
    This was never supported before.
  * git annex add -u now supported, analagous to git add -u
  * version: Added "dependency versions" line.
  * Keys marked as dead are now skipped by --all.
  * annex.backend is the new name for what was annex.backends, and takes
    a single key-value backend, rather than the unncessary and confusing
    list. The old option still works if set.

 -- Joey Hess <id@joeyh.name>  Wed, 10 May 2017 15:05:22 -0400

git-annex (6.20170321) unstable; urgency=medium

  * Bugfix: Passing a command a filename that does not exist sometimes
    did not display an error, when a path to a directory was also passed.
  * status: Propigate nonzero exit code from git status.
  * Linux standalone builds put the bundled ssh last in PATH,
    so any system ssh will be preferred over it.
  * assistant: Add 1/200th second delay between checking each file
    in the full transfer scan, to avoid using too much CPU.
  * get -J: Improve distribution of jobs amoung remotes when there are more
    jobs than remotes.
  * fsck -q: When a file has bad content, include the name of the file
    in the warning message.
  * Windows: Improve handling of shebang in external special remote
    program, searching for the program in the PATH.
  * Drop support for building with old versions of dns, http-conduit,
    directory, feed, and http-types.
  * Windows: Fix bug in shell script shebang lookup code that
    caused a "delayed read on closed handle" error.
  * git-annex-shell: Fix bug when used with a recently cloned repository,
    where "merging" messages were included in the output of configlist
    (and perhaps other commands) and caused a "Failed to get annex.uuid
    configuration" error.
  * Support GIT_SSH and GIT_SSH_COMMAND, which are handled close the same
    as they are by git. However, unlike git, git-annex sometimes needs to
    pass the -n parameter when using these.
  * sync --content-of=path (-C path) added for when you want to sync
    only some files' contents, not the whole working tree.

 -- Joey Hess <id@joeyh.name>  Tue, 21 Mar 2017 11:27:38 -0400

git-annex (6.20170301.1) unstable; urgency=medium

  * Fix reversion in yesterday's release that made SHA1E and MD5E backends
    not work.

 -- Joey Hess <id@joeyh.name>  Wed, 01 Mar 2017 12:46:03 -0400

git-annex (6.20170301) unstable; urgency=medium

  * No changes from 6.20170228; a new version number was needed due
    to a problem with Hackage.

 -- Joey Hess <id@joeyh.name>  Wed, 01 Mar 2017 12:06:02 -0400

git-annex (6.20170228) unstable; urgency=medium

  * Cryptographically secure hashes can be forced to be used in a
    repository, by setting annex.securehashesonly.
    This does not prevent the git repository from containing links
    to insecure hashes, but it does prevent the content of such files
    from being added to .git/annex/objects by any method.
  * Tighten key parser to prevent SHA1 collision attacks generating
    two keys that have the same SHA1. (Only done for keys that contain
    a hash). This ensures that signed git commits of annexed files
    will remain secure, as long as git-annex is using a secure hashing
    backend.
  * fsck: Warn about any files whose content is present, that don't
    use secure hashes, when annex.securehashesonly is set.
  * init: When annex.securehashesonly has been set with git-annex config,
    copy that value to the annex.securehashesonly git config.
  * Added --securehash option to match files using a secure hash function,
    and corresponding securehash preferred content expression.
  * sync, merge: Fail when the current branch has no commits yet, instead
    of not merging in anything from remotes and appearing to succeed.
  * Run ssh with -n whenever input is not being piped into it,
    to avoid it consuming stdin that it shouldn't.
    This fixes git-annex-checkpresentkey --batch remote,
    which didn't output results for all keys passed into it. Other
    git-annex commands that communicate with a remote over ssh may also
    have been consuming stdin that they shouldn't have, which could have
    impacted using them in eg, shell scripts.
  * sync: Improve integration with receive.denyCurrentBranch=updateInstead,
    displaying error messages from the remote then it fails to update
    its checked out branch.
  * Added post-recieve hook, which makes updateInstead work with direct
    mode and adjusted branches.
  * init: Set up the post-receive hook.
  * sync: When syncing with a local repository located on a crippled
    filesystem, run the post-receive hook there, since it wouldn't get run
    otherwise. This makes pushing to repos on FAT-formatted removable
    drives update them when receive.denyCurrentBranch=updateInstead.
  * config group groupwanted numcopies schedule wanted required: 
    Avoid displaying extraneous messages about repository auto-init,
    git-annex branch merging, etc, when being used to get information.
  * adjust: Fix behavior when used in a repository that contains
    submodules.
  * Run wget with -nv instead of -q, so it will display HTTP errors.
  * Run curl with -S, so HTTP errors are displayed, even when
    it's otherwise silent.
  * When downloading in --json or --quiet mode, use curl in preference
    to wget, since curl is able to display only errors to stderr, unlike
    wget.
  * status: Pass --ignore-submodules=when option on to git status.
  * config --set: As well as setting value in git-annex branch,
    set local gitconfig. This is needed especially for
    annex.securehashesonly, which is read only from local gitconfig and not
    the git-annex branch.
  * Removed support for building with the old cryptohash library.
    Building with that library made git-annex not support SHA3; it's time
    for that to always be supported in case SHA2 dominoes.
  * git-annex.cabal: Make crypto-api a dependency even when built w/o
    webapp and test suite.

 -- Joey Hess <id@joeyh.name>  Tue, 28 Feb 2017 14:39:47 -0400

git-annex (6.20170214) unstable; urgency=medium

  * Increase default cost for p2p remotes from 200 to 1000.
    This makes git-annex prefer transferring data from special
    remotes when possible.
  * Remove -j short option for --json-progress; that option was already
    taken for --json.
  * vicfg: Include the numcopies configuation.
  * config: New command for storing configuration in the git-annex branch.
  * annex.autocommit can be configured via git-annex config, to control
    the default behavior in all clones of a repository.
  * New annex.synccontent config setting, which can be set to true to make
    git annex sync default to --content. This may become the default at
    some point in the future. As well as being configuable by git config,
    it can be configured by git-annex config to control the default
    behavior in all clones of a repository.
  * stack.yaml: Update to lts-7.18.
  * Some optimisations to string splitting code.
  * unused: When large files are checked right into git, avoid buffering
    their contents in memory.
  * unused: Improved memory use significantly when there are a lot
    of differences between branches.
  * Wormhole pairing will start to provide an appid to wormhole on
    2021-12-31. An appid can't be provided now because Debian stable is going
    to ship a older version of git-annex that does not provide an appid.
    Assumption is that by 2021-12-31, this version of git-annex will be
    shipped in a Debian stable release. If that turns out to not be the
    case, this change will need to be cherry-picked into the git-annex in
    Debian stable, or its wormhole pairing will break.
  * Fix build with aws 0.16. Thanks, aristidb.
  * assistant: Make --autostart --foreground wait for the children it
    starts. Before, the --foreground was ignored when autostarting.
  * initremote: When a uuid= parameter is passed, use the specified
    UUID for the new special remote, instead of generating a UUID.
    This can be useful in some situations, eg when the same data can be
    accessed via two different special remote backends.
  * import: Changed how --deduplicate, --skip-duplicates, and
    --clean-duplicates determine if a file is a duplicate.
    Before, only content known to be present somewhere was considered
    a duplicate. Now, any content that has been annexed before will be
    considered a duplicate, even if all annexed copies of the data have
    been lost.
    Note that --clean-duplicates and --deduplicate still check
    numcopies, so won't delete duplicate files unless there's an annexed
    copy.
  * import: --deduplicate and --skip-duplicates were implemented
    inneficiently; they unncessarily hashed each file twice. They have
    been improved to only hash once.
  * import: Added --reinject-duplicates.
  * Added git template directory to Linux standalone tarball and OSX
    app bundle.
  * Improve pid locking code to work on filesystems that don't support hard
    links.
  * S3: Fix check of uuid file stored in bucket, which was not working.
  * Work around sqlite's incorrect handling of umask when creating
    databases.

 -- Joey Hess <id@joeyh.name>  Tue, 14 Feb 2017 14:22:00 -0400

git-annex (6.20170101) unstable; urgency=medium

  * XMPP support has been removed from the assistant in this release.
    If your repositories used XMPP to keep in sync, that will no longer
    work, and you should enable some other remote to keep them in sync.
    A ssh server is one way, or use the new Tor pairing feature.
  * p2p --pair makes it easy to pair repositories, over Tor, using
    Magic Wormhole codes to find the other repository.
    See http://git-annex.branchable.com/tips/peer_to_peer_network_with_tor/
  * webapp: The "Share with a friend" and "Share with your other devices"
    pages have been changed to pair repositories using Tor and Magic Wormhole.
  * metadata --batch: Fix bug when conflicting metadata changes were
    made in the same batch run.
  * Pass annex.web-options to wget and curl after other options, so that
    eg --no-show-progress can be set by the user to disable the default
    --show-progress.
  * Revert ServerAliveInterval change in 6.20161111, which caused problems
    with too many old versions of ssh and unusual ssh configurations.
    It should have not been needed anyway since ssh is supposted to
    have TCPKeepAlive enabled by default.
  * Make all --batch input, as well as fromkey and registerurl stdin
    be processed without requiring it to be in the current encoding.
  * p2p: --link no longer takes a remote name, instead the --name
    option can be used.
  * Linux standalone: Improve generation of locale definition files,
    supporting locales such as en_GB.UTF-8.
  * rekey --force: Incorrectly marked the new key's content as being
    present in the local repo even when it was not.
  * enable-tor: Put tor sockets in /var/lib/tor-annex/, rather
    than in /etc/tor/hidden_service/.
  * enable-tor: No longer needs to be run as root.
  * enable-tor: When run as a regular user, also tests a connection back to 
    the hidden service over tor.
  * Support all common locations of the torrc file.
  * Always use filesystem encoding for all file and handle reads and
    writes.
  * Fix build with directory-1.3.
  * Debian: Suggest tor and magic-wormhole.
  * Debian: Build webapp on armel.

 -- Joey Hess <id@joeyh.name>  Sat, 31 Dec 2016 15:11:04 -0400

git-annex (6.20161210) unstable; urgency=medium

  * Linux standalone: Updated ghc to fix its "unable to decommit memory"
    bug, which may have resulted in data loss when these builds were used
    with Linux kernels older than 4.5.
  * enable-tor: New command, enables tor hidden service for P2P syncing.
  * p2p: New command, allows linking repositories using a P2P network.
  * remotedaemon: Serve tor hidden service.
  * Added git-remote-tor-annex, which allows git pull and push to the tor
    hidden service.
  * remotedaemon: Fork to background by default. Added --foreground switch
    to enable old behavior.
  * addurl: Fix bug in checking annex.largefiles expressions using
    largerthan, mimetype, and smallerthan; the first two always failed
    to match, and the latter always matched.
  * Relicense 5 source files that are not part of the webapp from AGPL to GPL.
  * map: Run xdot if it's available in PATH. On OSX, the dot command
    does not support graphical display, while xdot does.
  * Debian: xdot is a better interactive viewer than dot, so Suggest
    xdot, rather than graphviz.
  * rmurl: Multiple pairs of files and urls can be provided on the
    command line.
  * rmurl: Added --batch mode.
  * fromkey: Accept multiple pairs of files and keys.
    Thanks, Daniel Brooks.
  * rekey: Added --batch mode.
  * add: Stage modified non-large files when running in indirect mode. 
    (This was already done in v6 mode and direct mode.)
  * git-annex-shell, remotedaemon, git remote: Fix some memory DOS attacks.
  * Fix build with http-client 0.5.
    Thanks, Alper Nebi Yasak.

 -- Joey Hess <id@joeyh.name>  Sat, 10 Dec 2016 11:56:25 -0400

git-annex (6.20161118) unstable; urgency=medium

  * git-annex.cabal: Loosen bounds on persistent to allow 2.5, which
    on Debian has been patched to work with esqueleto.
    This may break cabal's resolver on non-Debian systems;
    if so, either use stack to build, or run cabal with 
    --constraint='persistent ==2.2.4.1'
    Hopefully this mess with esqueleto will be resolved soon.
  * sync: Pass --allow-unrelated-histories to git merge when used with git
    git 2.9.0 or newer. This makes merging a remote into a freshly created
    direct mode repository work the same as it works in indirect mode.
  * Avoid backtraces on expected failures when built with ghc 8;
    only use backtraces for unexpected errors.
  * fsck --all --from was checking the existence and content of files
    in the local repository, rather than on the special remote. Oops.
  * Linux arm standalone: Build with a 32kb page size, which is needed
    on several ARM NAS devices, including Drobo 5N, and WD NAS.

 -- Joey Hess <id@joeyh.name>  Fri, 18 Nov 2016 11:43:14 -0400

git-annex (6.20161111) unstable; urgency=medium

  * Restarting a crashing git process could result in filename encoding
    issues when not in a unicode locale, as the restarted processes's
    handles were not read in raw mode.
  * Make .git/annex/ssh.config file work with versions of ssh older than
    7.3, which don't support Include. When used with an older version
    of ssh, any ServerAliveInterval in ~/.ssh/config will be overridden
    by .git/annex/ssh.config.
  * S3: Support the special case endpoint needed for the cn-north-1 region.
  * Webapp: Don't list the Frankfurt S3 region, as this (and some other new
    regions) need V4 authorization which the aws library does not yet use.
  * reinject --known: Avoid second, unncessary checksum of file.
  * OSX: Remove RPATHs from git-annex binary, which are not needed,
    slow down startup, and break the OSX Sierra linker.
  * webapp: Explicitly avoid checking for auth in static subsite
    requests. Yesod didn't used to do auth checks for that, but this may
    have changed.
  * Linux standalone: Avoid using hard links in the tarball so it can be
    untarred on eg, afs which does not support them.

 -- Joey Hess <id@joeyh.name>  Fri, 11 Nov 2016 14:46:39 -0400

git-annex (6.20161031) unstable; urgency=medium

  * Assistant, repair: Fix ignoring of git fsck errors due to
    duplicate file entries in tree objects.
  * Linux standalone: Fix location of locale files in the bundle.
  * Fix reversion in 6.20161012 that prevented adding files with a space
    in their name.

 -- Joey Hess <id@joeyh.name>  Mon, 31 Oct 2016 18:55:59 -0400

git-annex (6.20161027) unstable; urgency=medium

  * lock, smudge: Fix edge cases where data loss could occur in v6 mode
    when the keys database was not populated.
  * upgrade: Handle upgrade to v6 when the repository already contains
    v6 unlocked files whose content is already present.
  * Improve style of offline html build of website.
  * importfeed: Drop URL parameters from file extension.
    Thanks, James MacMahon.
  * Assistant, repair: Improved filtering out of git fsck lines about
    duplicate file entries in tree objects.
  * test: Deal with gpg-agent behavior change that broke the test suite.
  * Improve ssh socket cleanup code to skip over the cruft that
    NFS sometimes puts in a directory when a file is being deleted.
  * If a transfer fails for some reason, but some data managed to be sent,
    the transfer will be retried. (The assistant already did this.)
  * Run ssh with ServerAliveInterval 60, so that stalled transfers will
    be noticed within about 3 minutes.
    (Any setting in your ~/.ssh/config or /etc/ssh/ssh_config 
    overrides this.)

 -- Joey Hess <id@joeyh.name>  Thu, 27 Oct 2016 15:21:58 -0400

git-annex (6.20161012) unstable; urgency=medium

  * Optimisations to time it takes git-annex to walk working tree and find
    files to work on. Sped up by around 18%.
  * Optimisations to git-annex branch query and setting, avoiding repeated
    copies of the environment. Speeds up commands like 
    "git-annex find --in remote" by over 50%.
  * Optimised git-annex branch log file timestamp parsing.
  * Add "total-size" field to --json-progress output.
  * Make --json-progress output be shown even when the size of a object
    is not known.
  * Multiple external special remote processes for the same remote will be
    started as needed when using -J. This should not beak any existing
    external special remotes, because running multiple git-annex commands
    at the same time could already start multiple processes for the same
    external special remotes.
  * Linux standalone: Include locale files in the bundle, and generate
    locale definition files for the locales in use when starting runshell.
    (Currently only done for utf-8 locales.)
  * Avoid using a lot of memory when large objects are present in the git
    repository and have to be checked to see if they are a pointed to an
    annexed file. Cases where such memory use could occur included, but
    were not limited to:
    - git commit -a of a large unlocked file (in v5 mode)
    - git-annex adjust when a large file was checked into git directly
  * When auto-upgrading a v3 remote, avoid upgrading to version 6,
    instead keep it at version 5.
  * Support using v3 repositories without upgrading them to v5.
  * sync: Fix bug in adjusted branch merging that could cause recently
    added files to be lost when updating the adjusted branch.

 -- Joey Hess <id@joeyh.name>  Wed, 12 Oct 2016 09:37:41 -0400

git-annex (6.20160923) unstable; urgency=medium

  * Rate limit console progress display updates to 10 per second.
    Was updating as frequently as changes were reported, up to hundreds of
    times per second, which used unncessary bandwidth when running git-annex
    over ssh etc.
  * Make --json and --quiet work when used with -J.
    Previously, -J override the other options.
  * addurl, get: Added --json-progress option, which adds progress
    objects to the json output.
  * Remove key:null from git-annex add --json output.
  * copy, move, mirror: Support --json and --json-progress.
  * Improve gpg secret key list parser to deal with changes in gpg 2.1.15.
    Fixes key name display in webapp.
  * info: Support being passed a treeish, and show info about the annexed
    files in it similar to how a directory is handled.
  * sync: Previously, when run in a branch with a slash in its name,
    such as "foo/bar", the sync branch was "synced/bar". That conflicted
    with the sync branch used for branch "bar", so has been changed to
    "synced/foo/bar".
  * Note that if you're using an old version of git-annex to sync with
    a branch with a slash in its name, it won't see some changes synced by
    this version, and this version won't see some changes synced by the older
    version. This is not a problem if there's a central bare repository,
    but may impact other configurations until git-annex is upgraded to this
    version.
  * adjust: Previously, when adjusting a branch with a slash in its name,
    such as "foo/bar", the adjusted branch was "adjusted/bar(unlocked)".
    That conflicted with the adjusted branch used for branch "bar",
    so has been changed to "adjusted/foo/bar(unlocked)"
  * Also, running sync in an adjusted branch did not correctly sync
    changes back to the parent branch when it had a slash in its name.
    This bug has been fixed.
  * addurl, importfeed: Improve behavior when file being added is gitignored.

 -- Joey Hess <id@joeyh.name>  Fri, 23 Sep 2016 09:43:26 -0400

git-annex (6.20160907) unstable; urgency=medium

  * Windows: Handle shebang in external special remote program.
  * Fix formatting of git-annex-smudge man page, and improve mdwn2man.
    Thanks, Jim Paris.
  * examimekey: Allow being run in a git repo that is not initialized by
    git-annex yet.
  * Android: Fix disabling use of cp --reflink=auto, curl, sha224, and sha384.
  * Make --json and --quiet suppress automatic init messages, and any
    other messages that might be output before a command starts.
    Fixes a reversion introduced in version 5.20150727.
  * Assistant, repair: Filter out git fsck lines about duplicate file
    entries in tree objects.
  * get -J, sync --content -J: Download different files from different
    remotes when the remotes have the same costs.

 -- Joey Hess <id@joeyh.name>  Wed, 07 Sep 2016 11:12:11 -0400

git-annex (6.20160808) unstable; urgency=medium

  * metadata --json output format has changed, adding a inner json object
    named "fields" which contains only the fields and their values.
    This should be easier to parse than the old format, which mixed up
    metadata fields with other keys in the json object.
    Any consumers of the old format will need to be updated.
  * Added metadata --batch option, which allows getting, setting, deleting,
    and modifying metadata for multiple files/keys.
  * Added --branch option to copy, drop, fsck, get, metadata, mirror, move,
    and whereis commands. This option makes git-annex operate on files that
    are included in a specified branch (or other treeish).
  * git-annex.cabal: Temporarily limit to http-conduit <2.2.0
    since aws 0.14.0 is not compatible with the newer version.
  * git-annex.cabal: Temporarily limit to persistent <2.5
    since esqueleto 2.4.3 is not compatible with the newer version.
  * Removed dependency on json library; all JSON is now handled by aeson.
  * When built with uuid-1.3.12, generate more random UUIDs than before.
    (However, this did not impact git-annex much, so a hard depedency has
    not been added on uuid-1.3.12.)
  * info: When run on a file now includes an indication of whether
    the content is present locally.
  * get, move, copy, mirror: Added --failed switch which retries
    failed copies/moves.
  * Re-enable accumulating transfer failure log files for command-line
    actions (disabled in 5.20150522), and remove the log files after
    successful transfers.

 -- Joey Hess <id@joeyh.name>  Mon, 08 Aug 2016 11:42:17 -0400

git-annex (6.20160619) unstable; urgency=medium

  * get, drop: Add --batch and --json options.
  * testremote: Fix crash when testing a freshly made external special remote.
  * Remove unnecessary rpaths in the git-annex binary, but only when
    it's built using make, not cabal. 
    This speeds up git-annex startup time by around 50%.
  * Speed up startup time by caching the refs that have been merged into
    the git-annex branch.
    This can speed up git-annex commands by as much as a second,
    depending on the number of remotes.
  * fsck: Fix a reversion in direct mode fsck of a file that is
    present when the location log thinks it is not. Reversion introduced
    in version 5.20151208.
  * uninit: Fix crash due to trying to write to deleted keys db.
    Reversion introduced by v6 mode support, affects v5 too.
  * Fix a similar crash when the webapp is used to delete a repository.
  * Support checking presence of content at a http url that redirects to
    a ftp url.
  * log: Added --all option.
  * New url for git-remote-gcrypt, now maintained by spwhitton.
  * webapp: Don't allow deleting a remote that has syncing disabled,
    as such a deletion will never finish.
    Thanks, Farhan Kathawala.
  * webapp: Escape unusual characters in ssh hostnames when generating
    mangled hostnames. This allows IPv6 addresses to be used on filesystems
    not supporting : in filenames.
  * Avoid any access to keys database in v5 mode repositories, which 
    are not supposed to use that database.
  * Remove the EKG build flag, since Gentoo for some reason decided to
    enable this flag, depsite it not being intended for production use and
    so disabled by default.

 -- Joey Hess <id@joeyh.name>  Tue, 19 Jul 2016 14:17:54 -0400

git-annex (6.20160613) unstable; urgency=medium

  * Improve SHA*E extension extraction code.
  * Windows: Avoid terminating git-annex branch lines with \r\n when
    union merging and performing transitions.
  * Remove Makefile from cabal tarball; man page building is now handled by
    a small haskell program.
  * sync --content: Fix bug that caused transfers of files to be made 
    to a git remote that does not have a UUID. This particularly impacted
    clones from gcrypt repositories.
  * Pass -S to git commit-tree when commit.gpgsign is set and when
    making a non-automatic commit, in order to preserve current behavior
    when used with git 2.9, which has stopped doing this itself.
  * remotedaemon: Fixed support for notifications of changes to gcrypt
    remotes, which was never tested and didn't quite work before.
  * list: Do not include dead repositories.
  * move --to: Better behavior when system is completely out of disk space;
    drop content from disk before writing location log.
  * Avoid a crash if getpwuid does not work, when querying the user's full
    name.
  * Automatically enable v6 mode when initializing in a clone from a repo
    that has an adjusted branch checked out.
  * v6: Fix initialization of a bare clone of a repo that has an adjusted
    branch checked out.
  * v6: Fix bad automatic merge conflict resolution between an annexed file
    and a directory with the same name when in an adjusted branch.
  * v6: Fix bad merge in an adjusted branch that resulted in an empty tree.
  * v6: Fix bug in initialization of clone from a repo with an adjusted branch
    that had not been synced back to master. 
    (This bug caused broken tree objects to get built by a later git annex
    sync.)
  * v6: Make lock and unlock work on files whose content is not present.
  * v6: Fix update of associated files db when unlocking a file.
  * v6: Make git clean filter preserve the backend that was used for a file.

 -- Joey Hess <id@joeyh.name>  Mon, 13 Jun 2016 14:57:38 -0400

git-annex (6.20160527) unstable; urgency=medium

  * Split lines in the git-annex branch on \r as well as \n, to deal
    with \r\n terminated lines written by some versions of git-annex on
    Windows. This fixes strange displays in some cases.
  * assistant: Fix bug that caused v6 pointer files to be annexed by the
    assistant.
  * assistant: Fix race in v6 mode that caused downloaded file content to
    sometimes not replace pointer files.
  * add: Adding a v6 pointer file used to annex it; now the pointer file is
    added to git as-is. (git add of a pointer file already did the right
    thing)
  * enableremote: Can now be used to explicitly enable git-annex to use
    git remotes. Using the command this way prevents other git-annex
    commands from probing new git remotes to auto-enable them.
  * enableremote: Remove annex-ignore configuration from a remote.
  * Change git annex info remote encryption description to use wording
    closer to what's used in initremote.
  * Pass the various gnupg-options configs to gpg in several cases where
    they were not before. Most notably, gnupg-decrypt-options is now
    passed when decrypting an encrypted cipher.
  * adjust: Add --fix adjustment, which is useful when the git directory
    is in a nonstandard place.
  * adjust: If the adjusted branch already exists, avoid overwriting it,
    since it might contain changes that have not yet been propigated to the
    original branch.
  * Work around git weirdness in handling of relative path to GIT_INDEX_FILE
    when in a subdirectory of the repository. This affected git annex view.
  * Fix crash when entering/changing view in a subdirectory of a repo that
    has a dotfile in its root.
  * webapp: Avoid confusing display of dead remotes.
  * Support building with ghc 8.0.1.
  * Updated cabal file explicitly lists source files. The tarball
    on hackage will include only the files needed for cabal install;
    it is NOT the full git-annex source tree.
  * debian/changelog, debian/NEWS, debian/copyright: Converted to symlinks
    to CHANGELOG, NEWS, and COPYRIGHT, which used to symlink to these instead.

 -- Joey Hess <id@joeyh.name>  Fri, 27 May 2016 11:48:36 -0400

git-annex (6.20160511) unstable; urgency=medium

  * Fix bug that sometimes prevented git-annex smudge --clean from consuming
    all its input, which resulted in git add bypassing git-annex.
  * Fix build with directory-1.2.6.2.
  * Improve behavior when a just added http remote is not available
    during uuid probe. Do not mark it as annex-ignore, so it will be tried
    again later.
  * Android: Icon refresh.
    Thanks, freewheelinfranks.
  * Added DIRHASH-LOWER to external special remote protocol.
  * git-annex.cabal: Add Setup-Depends.
  * stack.yaml: Enable explicit-setup-deps.
  * Windows: Fix several bugs in propigation of changes from the adjusted
    branch back to the master branch.
  * Windows: Fix an over-long temp directory name.
  * map: Hide dead repositories that are not connected to the graph.
  * map: Changed colors; red is used for untrusted repositories and grey
    for dead.
  * version: Display OS version and architecture too.
  * Propigate GIT_DIR and GIT_WORK_TREE environment to external special
    remotes.
  * Added annex.gnupg-decrypt-options and
    remote.<name>.annex-gnupg-decrypt-options, which are passed to gpg
    when it's decrypting data.
  * fsck: When a key is not previously known in the location log,
    record something so that reinject --known will work.
  * In the unusual configuration where annex.crippledfilesystem=true but
    core.symlinks=true, store object contents in mixed case hash
    directories so that symlinks will point to them.
  * Added new encryption=sharedpubkey mode for special remotes.
    This is useful for makking a special remote that anyone with a clone
    of the repo and your public keys can upload files to, but only you can
    decrypt the files stored in it.

 -- Joey Hess <id@joeyh.name>  Wed, 11 May 2016 12:41:42 -0400

git-annex (6.20160419) unstable; urgency=medium

  * Fix bug that prevented resuming of uploads to encrypted special remotes
    that used chunking.
  * That bug could also expose the names of keys to such remotes, so it is a
    minor security issue.
  * Fix duplicate progress meter display when downloading from a git remote
    over http with -J.
  * reinject: When src file's content cannot be verified, leave it alone,
    instead of deleting it.
  * reinject: Added new mode which can reinject known files into the annex.
    For example: git-annex reinject --known /mnt/backup/*
  * calckey: New plumbing command, calculates the key that would be used
    to refer to a file.
  * Fix bug that prevented annex.sshcaching=false configuration from taking
    effect when on a crippled filesystem. Thanks, divergentdave.
  * git 2.9.0 is going to prevent git merge from merging in unrelated
    branches. Since the webapp's pairing etc features often combine
    together repositories with unrelated histories, work around
    this behavior change when the assistant merges, by passing
    --allow-unrelated-histories. Note though that this is not done
    for git annex sync's merges, so it will follow git's default or
    configured behavior.
  * When git-annex is used with a git version older than 2.2.0, disable
    support for adjusted branches, since GIT_COMMON_DIR is needed to update
    them and was first added in that version of git.
  * Avoid setting LOCPATH in linux standalone builds that are built with
    a ghc that has been fixed to not hang when it cannot find locale files.
  * Isolate test suite from global git config settings.

 -- Joey Hess <id@joeyh.name>  Thu, 28 Apr 2016 09:31:14 -0400

git-annex (6.20160418) unstable; urgency=medium

  * smudge: Print a warning when annex.thin is set, as git's smudge
    interface does not allow honoring that configuration.
  * webapp: When $HOME is a git repository, and has been initialized for
    use by git-annex, opening the webapp went ahead and ran the assistant
    there, annexing all files. Since this is almost certianly not
    desirable, especially when the user is just opening the webapp from
    a dekstop menu which happens to run it in $HOME, the webapp will now not
    treat such a $HOME git repository as a git-annex repository.
  * webapp: Update url to add gitlab.com ssh key.
  * Fix bug in v6 mode that prevented treating unlocked executable files
    as annexed. If you have such files, run git annex init --version=6
    to update the cache after upgrading to this version of git-annex.
  * Preserve execute bits of unlocked files in v6 mode.
  * fsck: Warn when core.sharedRepository is set and an annex object file's
    write bit is not set and cannot be set due to the file being owned
    by a different user.
  * Fix hang when dropping content needs to lock the content on a
    ssh remote, which occurred when the remote has git-annex version
    5.20151019 or newer. (The bug was in the client side; the remote
    git-annex-shell does not need to be upgraded.)

 -- Joey Hess <id@joeyh.name>  Mon, 18 Apr 2016 18:33:52 -0400

git-annex (6.20160412) unstable; urgency=medium

  * adjust --unlock: Enters an adjusted branch in which all annexed files
    are unlocked. The v6 equivilant of direct mode, but much cleaner!
  * Upgrading a direct mode repository to v6 has changed to enter
    an adjusted unlocked branch. This makes the direct mode to v6 upgrade
    able to be performed in one clone of a repository without affecting
    other clones, which can continue using v5 and direct mode.
  * init --version=6: Automatically enter the adjusted unlocked branch
    when filesystem doesn't support symlinks.
  * ddar remote: fix ssh calls
    Thanks, Robie Basak
  * log: Display time with time zone.
  * log --raw-date: Use to display seconds from unix epoch.
  * v6: Close pointer file handles more quickly, to avoid problems on Windows.
  * sync: Show output of git commit.
  * annex.thin and annex.hardlink are now supported on Windows.
  * unannex --fast now makes hard links on Windows.
  * Fix bug in annex.largefiles mimetype= matching when git-annex
    is run in a subdirectory of the repository.
  * Fix build with ghc v7.11. Thanks, Gabor Greif.

 -- Joey Hess <id@joeyh.name>  Tue, 12 Apr 2016 14:53:22 -0400

git-annex (6.20160318) unstable; urgency=medium

  * metadata: Added -r to remove all current values of a field.
  * Fix data loss that can occur when annex.pidlock is set in a repository.
  * Fix bug preventing moving files to/from a repository with annex.pidlock set.
  * Fix shared lock file FD leak.
  * Fix metadata hook behavior when multiple files are added at once.
    Thanks, Klaus Ethgen.
  * Added dependencies on haskell mountpoints and disk-free-space
    libraries, removing FFI code from git-annex.
  * dropkey: Add --batch and --json.
  * Fix OSX dmg to include libraries needed by bundled gpg,
    lost in last release.
  * Always try to thaw content, even when annex.crippledfilesystem is set.
  * Correct git-annex info to include unlocked files in v6 repository.
  * Sped up git-annex add in direct mode and v6 by using
    git hash-object --stdin-paths.
  * Sped up git-annex merge by using git hash-object --stdin-paths.

 -- Joey Hess <id@joeyh.name>  Fri, 18 Mar 2016 11:30:36 -0400

git-annex (6.20160229) unstable; urgency=medium

  * Update perlmagick build dependency. Closes: #789225
  * Fix memory leak in last release, which affected commands like
    git-annex status when a large non-annexed file is present in the work
    tree.
  * fsck: When the only copy of a file is in a dead repository, mention
    the repository.
  * info: Mention when run in a dead repository.
  * Linux and OSX standalone builds put the bundled gpg last in PATH,
    so any system gpg will be preferred over it.
  * Avoid crashing when built with MagicMime support, but when the magic
    database cannot be loaded.
  * Include magic database in the linux and OSX standalone builds.
  * Fix memory leak when hashing files, which triggered during fsck
    when an external hash program was not used.
    (This leak was introduced in version 6.20160114.)
  * Support --metadata field<number, --metadata field>number etc
    to match ranges of numeric values.
  * Similarly, support preferred content expressions like
    metadata=field<number and metadata=field>number
  * The pre-commit-annex hook script that automatically extracts
    metadata has been updated to also use exiftool.
    Thanks, Klaus Ethgen.

 -- Joey Hess <id@joeyh.name>  Mon, 29 Feb 2016 12:41:49 -0400

git-annex (6.20160217) unstable; urgency=medium

  * Support getting files from read-only repositories.
  * checkpresentkey: Allow to be run without an explicit remote.
  * checkpresentkey: Added --batch.
  * Work around problem with concurrent-output when in a non-unicode locale
    by avoiding use of it in such a locale. Instead -J will behave as if
    it was built without concurrent-output support in this situation.
  * Fix storing of filenames of v6 unlocked files when the filename is not
    representable in the current locale.
  * fsck: Detect and fix missing associated file mappings in v6 repositories.
  * fsck: Populate unlocked files in v6 repositories whose content is
    present in annex/objects but didn't reach the work tree.
  * When initializing a v6 repo on a crippled filesystem, don't force it
    into direct mode.
  * Windows: Fix v6 unlocked files to actually work.
  * add, addurl, import, importfeed: When in a v6 repository on a crippled
    filesystem, add files unlocked.
  * annex.addunlocked: New configuration setting, makes files always be
    added unlocked. (v6 only)
  * Improve format of v6 unlocked pointer files to support keys containing
    slashes.

 -- Joey Hess <id@joeyh.name>  Wed, 17 Feb 2016 14:48:51 -0400

git-annex (6.20160211) unstable; urgency=medium

  * annex.addsmallfiles: New option controlling what is done when
    adding files not matching annex.largefiles.
  * Fix reversion in lookupkey, contentlocation, and examinekey which
    caused them to sometimes output side messages.
  * webapp: Fix deletion of current repository directory.
  * Added "nothing" to preferred content expression syntax.
  * annex.largefiles can be configured in .gitattributes too;
    this is particulary useful for v6 repositories, since the
    .gitattributes configuration will apply in all clones of the
    repository.
  * Limit annex.largefiles parsing to the subset of preferred content
    expressions that make sense in its context. So, not "standard"
    or "lackingcopies", etc.
  * annex.largefiles: Add support for mimetype=text/* etc, when git-annex
    is linked with libmagic.
  * matchexpression: Added --largefiles option to parse an annex.largefiles
    expression.
  * Brought back the dbus and xmpp build flags, so build from source can be
    done without C libraries that may be hard to install.
  * init: Fix bugs in submodule .git symlink fixup, that occurred when
    initializing in a subdirectory of a submodule and a submodule of a
    submodule.
  * WebDAV: Set depth 1 in PROPFIND request, for better compatibility with
    some servers. Thanks, wzhd.
  * WebDAV: Remove a bogus trailing slash from the end of the url to the
    temporary store location for a key. Thanks, wzhd.
  * S3: Allow configuring with requeststyle=path to use path-style bucket
    access instead of the default DNS-style access.

 -- Joey Hess <id@joeyh.name>  Thu, 11 Feb 2016 11:42:19 -0400

git-annex (6.20160126) unstable; urgency=medium

  * Fix nasty reversion in the last release that broke sync --content's
    handling of many preferred content expressions.
  * whereis --json: Urls are now listed inside the remote that claims them,
    rather than all together at the end.
  * info, add, whereis, find: Support --batch mode.
  * Force output to be line-buffered, even when it's not connected to the
    terminal. This is particuarly important for commands with --batch
    output, which was not always being flushed at an appropriate time.
  * add, import: Support --json output.
  * addurl --json: Include field for added key (unless the file was
    added directly to git due to annex.largefiles configuration.)
    (Also done by add --json and import --json)
  * registerurl: Check if a remote claims the url, same as addurl does.
  * Bug fix: Git config settings passed to git-annex -c did not always take
    effect.
  * assistant: Use udisks2 dbus events to detect when disks are mounted,
    instead of relying on gnome/kde stuff that is not stable.
  * Fix build with QuickCheck 2.8.2
  * matchexpression: New plumbing command to check if a preferred content
    expression matches some data.
  * Removed the webapp-secure build flag, rolling it into the webapp build
    flag.
  * Removed the quvi, tahoe, feed, and tfds build flags, adding
    aeson feed and regex-tdfa to the core dependencies.
  * Roll the dns build flag into the assistant build flag.
  * Debian: Avoid building debug package, since gdb is not often useful
    to debug haskell programs.

 -- Joey Hess <id@joeyh.name>  Tue, 26 Jan 2016 14:57:42 -0400

git-annex (6.20160114) unstable; urgency=medium

  "hexapodia as the key insight"

  * Added v6 repository mode, but v5 is still the default for now.
  * unlock, lock: In v6 mode, unlocking a file changes it from a symlink to a
    pointer file, and this change can be committed to the git repository.
    For details, see http://git-annex.branchable.com/tips/unlocked_files/
  * The upgrade to version 6 is not done fully automatically yet, because
    upgrading a direct mode repository to version 6 will prevent old
    versions of git-annex from working in other clones of that repository.
    For details, see http://git-annex.branchable.com/upgrades/
  * init: --version parameter added to control which supported repository
    version to use.
  * init, upgrade: Configure .git/info/attributes to use git-annex
    as a smudge filter. In v6 repository mode, this makes git add
    add files to the annex in unlocked mode, unless overridden by
    annex.largefiles configuration.
  * assistant: In v6 mode, adds files in unlocked mode, so they can
    continue to be modified.
  * Added annex.thin setting, which makes unlocked files in v6 repositories
    be hard linked to their content, instead of a copy. This saves disk
    space but means any modification of an unlocked file will lose the local
    (and possibly only) copy of the old version.
  * Enable annex.thin by default on upgrade from direct mode to v6, since
    direct mode made the same tradeoff.
  * fix: Adjusts unlocked files as configured by annex.thin.
  * persistent-sqlite is now a hard build dependency, since v6 repository
    mode needs it.


  * status: On crippled filesystems, was displaying M for all annexed files
    that were present. Probably caused by a change to what git status
    displays in this situation. Fixed by treating files git thinks are
    modified the same as typechanged files.
  * addurl: Added --batch and --with-files options.
  * addurl: Support --json, particularly useful in --batch mode.
  * addurl: Refuse to overwrite any existing, non-annexed file.
  * Debian: Adjust build dependencies for webapp, DAV. Now available on
    mips, mipsel, but temporarily removed armel since build is failing
    there.
  * info: Fix "backend usage" numbers, which were counting present keys
    twice.
  * info --json: Improve json for "backend usage", using a nested object
    with fields for each backend instead of the previous weird nested lists.
    This may break existing parsers of this json output, if there were any.
  * whereis --json: Make url list be included in machine-parseable form.
  * test: Added --keep-failures option.
  * unused: Bug fix when a new file was added to the annex, and then
    removed (but not git rmed). git still has the add staged in this case,
    so the content should not be unused and was wrongly treated as such.
  * migrate: Copy over metadata to new key.
  * rekey: No longer copies over urls from the old to the new key.
    It makes sense for migrate to do that, but not for this low-level
    (and little used) plumbing command to.
  * view: Fix crash in non-unicode capable locale when entering a view
    of metadata containing a slash or backslash.
  * When annex.http-headers is used to set the User-Agent header, avoid
    sending User-Agent: git-annex
  * Windows: Fix rsync cross-drive hack to work with msys2 rsync.
    Thanks, Pieter Kitslaar.

 -- Joey Hess <id@joeyh.name>  Thu, 14 Jan 2016 10:14:19 -0400

git-annex (5.20151218) unstable; urgency=medium

  * Add S3 features to git-annex version output.
  * webdav: When testing the WebDAV server, send a file with content.
    The empty file it was sending tickled bugs in some php WebDAV server.
  * fsck: Failed to honor annex.diskreserve when checking a remote.
  * Debian: Build depend on concurrent-output.
  * Fix insecure temporary permissions when git-annex repair is used in
    in a corrupted git repository.
  * Fix potential denial of service attack when creating temp dirs.

 -- Joey Hess <id@joeyh.name>  Fri, 18 Dec 2015 12:09:33 -0400

git-annex (5.20151208) unstable; urgency=medium

  * Build with -j1 again to get reproducible build.
  * Display progress meter in -J mode when copying from a local git repo,
    to a local git repo, and from a remote git repo.
  * Display progress meter in -J mode when downloading from the web.
  * map: Improve display of git remotes with non-ssh urls, including http
    and gcrypt. 
  * When core.sharedRepository is set, annex object files are not made mode
    444, since that prevents a user other than the file owner from locking
    them. Instead, a mode such as 664 is used in this case.
  * tahoe: Include tahoe capabilities in whereis display.
  * import: Changed to honor annex.largefiles settings.
  * addurl, importfeed: Changed to honor annex.largefiles settings,
    when the content of the url is downloaded. (Not when using --fast or
    --relaxed.)
  * webapp: Fix bugs that could result in a relative path such as "."
    being written to ~/.config/git-annex/autostart, and ignore any such 
    relative paths in the file.
    This was a reversion caused by the relative path changes in 5.20150113.
  * dropunused: Make more robust when trying to drop an object that has
    already been dropped.
  * Fix reversion in handling of long filenames, particularly when using
    addurl/importfeed, which was introduced in the previous release.

 -- Joey Hess <id@joeyh.name>  Tue, 08 Dec 2015 11:14:03 -0400

git-annex (5.20151116) unstable; urgency=medium

  * Use concurrent-output library when configured with -fConcurrentOutput.
    This allows nicely displayed messages when using the -J flag.
  * Additional commands now support the -J flag: 
    fsck, drop, add, addurl, import
  * import: Avoid very ugly error messages when the directory files
    are imported to is not a directort, but perhaps an annexed file.
  * Concurrent progress bars are now displayed when using -J with a command
    that moves file contents around.
  * Fix race that could result in an annexed file's symlink not being
    created, when eg, running concurrent git-annex adds.
  * add: Fix error recovery rollback to not move the injested file content
    out of the annex back to the file, because other files may point to
    that same content. Instead, copy the injected file content out to
    recover.
  * quvi may output utf-8 encoded data when the conifigured locale doesn't
    support that; avoid crashing on such invalid encoding.
  * runshell: Avoid failing when $HOME/.ssh does not exist and cannot be
    created.
  * Make the git-annex-standalone.deb prevent runshell from installing
    wrappers into $HOME/.ssh
  * Make git-annex-standalone.deb include the git-annex html documentation,
    desktop file, and base completion file, same as the regular git-annex.deb.
  * fsck: When fscking a dead repo, avoid incorrect "fixing location log"
    message, and display a warning about it being dead, since it's unusual
    to have access to a dead repo.
  * assistant: Pass ssh-options through 3 more git pull/push calls
    that were missed before.
  * Added annex.pidlock and annex.pidlocktimeout configuration to support
    filesystems where POSIX fcntl locks cannot be used.
  * init: Automatically enable annex.pidlock when necessary.

 -- Joey Hess <id@joeyh.name>  Mon, 16 Nov 2015 14:17:40 -0400

git-annex (5.20151102.1) unstable; urgency=medium

  * Avoid installing desktop file and program file if cabal install
    git-annex is run as root, since that is not a systemwide install,
    but to /root, and so generating a systemwide desktop file is not right.
  * When cabal install is run with the desktop file location not writable,
    display a warning, but continue successfully.

 -- Joey Hess <id@joeyh.name>  Tue, 03 Nov 2015 12:08:38 -0400

git-annex (5.20151102) unstable; urgency=medium

  * Use statvfs on OSX.
  * Symlink timestamp preservation code uses functions
    from unix-2.7.0 when available, which should be more portable.
  * enableremote: List uuids and descriptions of remotes that can be
    enabled, and accept either the uuid or the description in leu if the
    name.
  * Catch up with current git behavior when both repo and repo.git exist;
    it seems it now prefers repo in this case, although historically it may
    have preferred repo.git.
  * Fix failure to build with aws-0.13.0.
  * When built with aws-0.13.0, the S3 special remote can be used to create
    google nearline buckets, by setting storageclass=NEARLINE.

 -- Joey Hess <id@joeyh.name>  Mon, 02 Nov 2015 12:41:20 -0400

git-annex (5.20151019) unstable; urgency=medium

  * Fix a longstanding, but unlikely to occur bug, where dropping
    a file from a remote could race with other drops of the same file,
    and result in all copies of its content being lost.
  * git-annex-shell: Added lockcontent command, to prevent dropping of
    a key's content. This is necessary due to the above bugfix.
  * In some cases, the above bugfix changes what git-annex allows you to
    drop:
    - When a file is present in several special remotes,
      but not in any accessible git repositories, dropping it from one of
      the special remotes will now fail. Instead, the file has to be
      moved from one of the special remotes to the git repository, and can
      then safely be dropped from the git repository.
    - If a git remote has too old a version of git-annex-shell installed,
      git-annex won't trust it to hold onto a copy of a file when dropping
      that file from the local git repository.
  * Changed drop ordering when using git annex sync --content or the
    assistant, to drop from remotes first and from the local repo last.
    This works better with the behavior changes to drop in many cases.
  * Do verification of checksums of annex objects downloaded from remotes.
  * When annex objects are received into git repositories from other git
    repos, their checksums are verified then too.
  * To get the old, faster, behavior of not verifying checksums, set
    annex.verify=false, or remote.<name>.annex-verify=false.
  * setkey, rekey: These commands also now verify that the provided file
    matches the expected checksum of the key, unless annex.verify=false.
  * reinject: Already verified content; this can now be disabled by
    setting annex.verify=false.
  * sync, merge, assistant: When git merge failed for a reason other
    than a conflicted merge, such as a crippled filesystem not allowing
    particular characters in filenames, git-annex would make a merge commit
    that could omit such files or otherwise be bad. Fixed by aborting the
    whole merge process when git merge fails for any reason other than a
    merge conflict.
  * Allow building with S3 disabled again.
  * Ported disk free space checking code to work on Solaris.
  * Windows webapp: Fix support for entering password when setting
    up a ssh remote.
  * copy --auto was checking the wrong repo's preferred content.
    (--from was checking what --to should, and vice-versa.)
    Fixed this bug, which was introduced in version 5.20150727.
  * Avoid unncessary write to the location log when a file is unlocked
    and then added back with unchanged content.
  * S3: Fix support for using https.
  * Avoid displaying network transport warning when a ssh remote
    does not yet have an annex.uuid set.
  * Debian: Add torrent library to build-depends as it's packaged now,
    and stop recommending bittornado | bittorrent.
  * Debian: Remove build dependency on transformers library, as it is now
    included in ghc.
  * Debian: Remove menu file, since a desktop file is provided and
    lintian says there can be only one.

 -- Joey Hess <id@joeyh.name>  Mon, 19 Oct 2015 13:59:01 -0400

git-annex (5.20150930) unstable; urgency=medium

  * Added new linux standalone "ancient" build to support kernels
    like 2.6.32.
  * info: Don't allow use in a non-git-annex repository, since it
    uses the git-annex branch and would create it if it were missing.
  * assistant: When updating ~/.ssh/config, preserve any symlinks.
  * webapp: Remove the "disable remote" feature from the UI.
  * S3: When built with aws-0.13.0, supports using more storage classes.
    In particular, storageclass=STANDARD_IA to use Amazon's
    new Infrequently Accessed storage, and storageclass=NEARLINE
    to use Google's NearLine storage.
  * Improve ~/.ssh/config modification code to not add trailing spaces
    to lines it cannot parse.
  * Fix a crash at direct mode merge time when .git/index doesn't exist
    yet. Triggered by eg, git-annex sync --no-commit in a fresh clone of
    a repository.
  * status: Show added but not yet committed files.
  * Added stack.yaml to support easy builds from source with stack.

 -- Joey Hess <id@joeyh.name>  Wed, 30 Sep 2015 14:31:52 -0400

git-annex (5.20150916) unstable; urgency=medium

  * Fix Windows build to work with ghc 7.10.
  * init: Fix reversion in detection of repo made with git clone --shared
  * info: Support querying info of individual files in direct mode.
  * unused: Fix reversion in 5.20150727 that broke parsing of the
    --unused-refspec option. Thanks, Øyvind A. Holm.
  * Make full option parsing be done when not in a git repo, so --help
    can be displayed for commands that require a git repo, etc.
  * fsck: Work around bug in persistent that broke display of
    problematically encoded filenames on stderr when using --incremental.
  * When gpg.program is configured, it's used to get the command to run
    for gpg. Useful on systems that have only a gpg2 command or want to
    use it instead of the gpg command.
  * Windows: Switched to using git for Windows, rather than msysgit.
    Using msysgit with git-annex is no longer supported.
  * Windows: Even when the user neglects to tell the git installer to
    add git to PATH, git-annex will still work from within the git bash
    shell, and the webapp can be used too.
  * sync: Add --no-commit, --no-pull, --no-push options to turn off parts of
    the sync process, as well as supporting --commit, --pull, --push, and
    --no-content options to specify the (current) default behavior.
  * annex.hardlink extended to also try to use hard links when copying from
    the repository to a remote.
  * Improve bash completion, so it completes names of remotes and backends
    in appropriate places.
  * Special remotes configured with autoenable=true will be automatically
    enabled when git-annex init is run.
  * Fix bug in combination of preferred and required content settings.
    When one was set to the empty string and the other set to some expression,
    this bug caused all files to be wanted, instead of only files matching
    the expression.

 -- Joey Hess <id@joeyh.name>  Wed, 16 Sep 2015 10:31:24 -0400

git-annex (5.20150824) unstable; urgency=medium

  * Sped up downloads of files from ssh remotes, reducing the
    non-data-transfer overhead 6x.
  * sync: Support --jobs
  * sync --content: Avoid unnecessary second pull from remotes when 
    no file transfers are made.
  * External special remotes can now be built that can be used in readonly
    mode, where git-annex downloads content from the remote using regular
    http.
  * Added WHEREIS to external special remote protocol.
  * importfeed --relaxed: Avoid hitting the urls of items in the feed.
  * Fix reversion in init when ran as root, introduced in version 5.20150731.
  * Reorder declaration to fix build with yesod-core > 1.4.13.
    Thanks, Michael Alan Dorman.
  * Fix building without quvi and without database.
    Thanks, Ben Boeckel.
  * Avoid building the assistant on the hurd, since an inotify equivalent
    is not yet implemented in git-annex for the hurd.
  * --debug log messages are now timestamped with fractional seconds.
  * --debug is passed along to git-annex-shell when git-annex is in debug mode.
  * Makefile: Pass LDFLAGS, CFLAGS, and CPPFLAGS through ghc and on to
    ld, cc, and cpp.
  * As a result of the Makefile changes, the Debian package is built
    with various hardening options. Although their benefit to a largely
    haskell program is unknown.

 -- Joey Hess <id@joeyh.name>  Mon, 24 Aug 2015 14:11:05 -0700

git-annex (5.20150812) unstable; urgency=medium

  * Added support for SHA3 hashed keys (in 8 varieties), when git-annex is
    built using the cryptonite library.
  * metadata: Fix reversion introduced in 5.20150727 that caused recursive
    display of metadata to not work.
  * Windows: Fix bug that caused git-annex sync to fail due to missing
    environment variable.
  * Fix setting/setting/viewing metadata that contains unicode or other
    special characters, when in a non-unicode locale.
  * Simplify setup process for a ssh remote. Now it suffices to run git
    remote add, followed by git-annex sync. Now the remote is automatically
    initialized for use by git-annex, where before the git-annex branch had
    to manually be pushed before using git-annex sync. Note that this
    involved changes to git-annex-shell, so if the remote is using an old
    version, the manual push is still needed.
  * git-annex-shell: Don't let configlist auto-init repository when in
    readonly mode.
  * Perform a clean shutdown when --time-limit is reached.
    This includes running queued git commands, and cleanup actions normally
    run when a command is finished.
  * fsck: Commit incremental fsck database when --time-limit is reached.
    Previously, some of the last files fscked did not make it into the
    database when using --time-limit.
  * fsck: Commit incremental fsck database after every 1000 files
    fscked, or every 5 minutes, whichever comes first. Previously,
    commits were made every 1000 files fscked.
  * Linux standalone: Work around problem that prevented it from working
    properly if unpacked into a directory that contains ":" or ";" in its
    name.
  * proxy: Fix proxy git commit of non-annexed files in direct mode. 
  * proxy: If a non-proxied git command, such as git revert
    would normally fail because of unstaged files in the work tree,
    make the proxied command fail the same way.
  * proxy: Fix removal of files deleted by the proxied command.
  * proxy: Fix behavior when run in subdirectory of git repo.
  * Improve Setup.hs file so that cabal copy --destdir works.
    Thanks, Magnus Therning.
  * Tighten dependency on optparse-applicative to 0.11.0.
  * Added back debian/cabal-wrapper, since it still seems needed after all.

 -- Joey Hess <id@joeyh.name>  Wed, 12 Aug 2015 11:14:58 -0400

git-annex (5.20150731) unstable; urgency=medium

  * webapp: Support enabling known gitlab.com remotes.
  * Fix rsync special remote to work when -Jn is used for concurrent
    uploads.
  * The last release accidentally removed a number of options from the
    copy command. (-J, file matching options, etc). These have been added
    back.
  * init: Detect when the filesystem is crippled such that it ignores
    attempts to remove the write bit from a file, and enable direct mode.
    Seen with eg, NTFS fuse on linux.
  * Fix man page installation by cabal install; all the new man pages are
    now installed.

 -- Joey Hess <id@joeyh.name>  Fri, 31 Jul 2015 11:34:36 -0400

git-annex (5.20150727) unstable; urgency=medium

  * Fix bug that prevented uploads to remotes using new-style chunking
    from resuming after the last successfully uploaded chunk.
  * Switched option parsing to use optparse-applicative. This was a very large
    and invasive change, and may have caused some minor behavior changes to
    edge cases of option parsing. (For example, the metadata command no
    longer accepts the combination of --get and --set, which never actually
    worked.)
  * Bash completion file is now included in the git-annex source tree, 
    and installed into Debian package (and any other packages built using make
    install). This bash completion is generated by the option parser, so it
    covers all commands, all options, and will never go out of date!
  * As well as tab completing "git-annex" commands, "git annex" will also tab
    complete. However, git's bash completion script needs a patch,
    which I've submitted, for this to work prefectly.
  * version --raw now works when run outside a git repository.
  * assistant --startdelay now works when run outside a git repository.
  * dead now accepts multiple --key options.
  * addurl now accepts --prefix and --suffix options to adjust the
    filenames used.
  * sync --content: Fix bug that caused files to be uploaded to eg,
    more archive remotes than wanted copies, only to later be dropped
    to satisfy the preferred content settings.
  * importfeed: Improve detection of known items whose url has changed,
    and avoid adding redundant files. Where before this only looked at
    permalinks in rss feeds, it now also looks at guids.
  * importfeed: Look at not only permalinks, but now also guids
    to identify previously downloaded files.
  * Webapp: Now features easy setup of git-annex repositories on gitlab.com.
  * Adjust debian build deps: The webapp can now build on arm64, s390x
    and hurd-i386. WebDAV support is also available on those architectures.
  * Debian package now maintained by Richard Hartmann.
  * Support building without persistent database on for systems that
    lack TH. This removes support for incremental fsck.

 -- Joey Hess <id@joeyh.name>  Mon, 27 Jul 2015 12:24:49 -0400

git-annex (5.20150710) unstable; urgency=medium

  * add: Stage symlinks the same as git add would, even if they are not a
    link to annexed content.
  * sync: When annex.autocommit=false, avoid making any commit of local
    changes, while still merging with remote to the extent possible.
  * unused: --used-refspec can now be configured to look at refs in the
    reflog. This provides a way to not consider old versions of files to be
    unused after they have reached a specified age, when the old refs in
    the reflog expire.
  * log: Fix reversion introduced in version 5.20150528 that broke this command.
  * assistant --autostart: First stop any daemons that are already running,
    which might be left over from a previous login session and so unable to
    use the ssh agent of a new login session.
  * assistant: Fix local pairing to not include newline in ssh pubkey,
    which is rejected on the other end for security reasons.
  * assistant: Fix ANNEX_SHELL_DIR written to ~/.ssh/authorized_keys 
    in local pairing to be the absolute path to the repository, not "."
    This was a reversion caused by the relative path changes in 5.20150113.
  * Brought back the setkey plumbing command that was removed in 2011, since
    we found a use case for it. Note that the command's syntax was changed
    for consistency.
  * bugfix: Pass --full-tree when using git ls-files to get a list of files
    on the git-annex branch, so it works when run in a subdirectory.
    This bug affected git-annex unused, and potentially also transitions
    running code and other things.
  * Support git's undocumented core.sharedRepository=2 value, which
    is equivalent to "world", and is set when a repo was created using
    git init --shared=world.
  * When building on linux, pass --as-needed to linker to avoid linking
    with unused shared libraries including libyaml.
  * import: Fix failure of cross-device import on Windows.
  * merge: Avoid creating the synced/master branch.
  * Removed support for optparse-applicative versions older than 0.10.

 -- Joey Hess <id@joeyh.name>  Fri, 10 Jul 2015 16:36:42 -0400

git-annex (5.20150617) unstable; urgency=medium

  * Now supports git annex sync --all --content to sync all versions of all
    files with all repos that want them.
  * Added new "anything" preferred content expression, which matches all
    versions of all files.
  * Standard preferred content for client, backup, incremental backup,
    and unwanted groups have been adjusted to work better when used
    with git annex sync --all --content.
  * fromkey, registerurl: Improve handling of urls that happen to also
    be parsable as strange keys.
  * sync, remotedaemon: Pass configured ssh-options even when
    annex.sshcaching is disabled.
  * assistant: Consume systemd-networkd dbus events to learn about
    changes to network connections, as was already done with
    network-manager and wicd.
    Thanks to Sebastian Reuße for the patches.
  * get --incomplete: New option to resume any interrupted downloads.
  * dead --key: Can be used to mark a key as dead.
  * fsck: Ignore keys that are known to be dead when running in
    --all/--unused/--key mode or a in a bare repo. Closes: #753888
    Otherwise, still reports files with lost contents, even if the content
    is dead.
  * S3: Special remotes can be configured with public=yes to allow
    the public to access the bucket's content.
  * S3: Publically accessible buckets can be used without creds.
  * import --clean-duplicates: Fix bug that didn't count local or trusted
    repo's copy of a file as one of the necessary copies to allow removing
    it from the import location.
  * tahoe: Use ~/.tahoe-git-annex/ rather than ~/.tahoe/git-annex/
    when setting up a tahoe special remote to avoid old versions of
    tahoe create-client choking.
  * Fix bug that prevented enumerating locally present objects in repos
    tuned with annex.tune.objecthash1=true.
    Fixes: unused, object count in info, unannex.
  * Improve url parsing to handle some urls containing illegal []
    characters in their paths.
  * info: Added json output for "backend usage", "numcopies stats",
    "repositories containing these files", and "transfers in progress".
  * Fix incremental backup standard preferred content expression to match
    its documentation, which says it does not want files that have reached
    a backup repository.
  * Increased the default annex.bloomaccuracy from 1000 to 10000000.
    This makes git annex unused use up to 16 mb more memory than it did
    before, but the massive increase in accuracy makes this worthwhile
    for all but the smallest systems.
  * Build documentation with deterministic=1 for reproducible builds.
    (A new ikiwiki feature.) Closes: #785736
  * Re-remove dependency on obsolete hamlet package. Closes: #786659
  * debian/cabal-wrapper: Removed this hack which should not be needed anymore.

 -- Joey Hess <id@joeyh.name>  Wed, 17 Jun 2015 13:50:35 -0400

git-annex (5.20150528) unstable; urgency=medium

  * fromkey, registerurl: Allow urls to be specified instead of keys,
    and generate URL keys.
  * Linux standalone, OSX app: Improve runshell script to always quote
    shell vars, so that it will work when eg, untarred into a directory
    path with spaces in its name.
  * Revert removal dependency on obsolete hamlet package, since the
    autobuilders are not ready for this change yet and it prevented them
    from building the webapp. Reopens: #786659
  * fsck: When checksumming a file fails due to a hardware fault,
    the file is now moved to the bad directory, and the fsck proceeds.
    Before, the fsck immediately failed.
  * Linux standalone: The webapp was not built in the previous release,
    this release fixes that oversight.

 -- Joey Hess <id@joeyh.name>  Thu, 28 May 2015 10:48:03 -0400

git-annex (5.20150522) unstable; urgency=medium

  * import: Refuse to import files that are within the work tree, as that
    does not make sense and could cause data loss.
  * drop: Now supports --all, --unused, and --key.
  * drop: Now defaults to --all when run in a bare repository.
    (Previously, did nothing when run in a bare repository.)
  * get, move, copy, mirror: Concurrent transfers are now supported!
    For example: git-annex get -J10
    However, progress bars are not yet displayed for concurrent transfers,
    pending an updated version of the ascii-progress library.
  * --quiet now makes progress output by rsync, wget, etc be quiet too.
  * Take space that will be used by other running downloads into account when
    checking annex.diskreserve.
  * Avoid accumulating transfer failure log files unless the assistant is
    being used.
  * Fix an unlikely race that could result in two transfers of the same key
    running at once.
  * Stale transfer lock and info files will be cleaned up automatically
    when get/unused/info commands are run.
  * unused: Add --used-refspec option and annex.used-refspec, which can
    specify a set of refs to consider used, rather than the default of
    considering all refs used.
  * webapp: Fix zombie xdg-open process left when opening file browser.
    Closes: #785498
  * Safer posix fctnl locking implementation, using lock pools and STM.
  * Build documentation with TZ=UTC for reproducible builds. See #785736.
  * OSX: Corrected the location of trustedkeys.gpg, so the built-in
    upgrade code will find it. Fixes OSX upgrade going forward, but
    older versions won't upgrade themselves due to this problem.
  * Remove dependency on obsolete hamlet package. Closes: #786659

 -- Joey Hess <id@joeyh.name>  Fri, 22 May 2015 14:20:18 -0400

git-annex (5.20150508.1) unstable; urgency=medium

  * Now builds cleanly using ghc 7.10 (as well as ghc back to 7.6).
  * Imrovements to the git-annex-standalone.deb build process.
    (Thanks, Yaroslav Halchenko)

 -- Joey Hess <id@joeyh.name>  Mon, 11 May 2015 12:08:58 -0400

git-annex (5.20150508) unstable; urgency=medium

  * Improve behavior when a git-annex command is told to operate
    on a file that doesn't exist. It will now continue to other
    files specified after that on the command line, and only error out at
    the end.
  * S3: Enable debug logging when annex.debug or --debug is set.
  * S3: git annex info will show additional information about a S3 remote
    (endpoint, port, storage class)
  * S3: Let git annex enableremote be used, without trying to recreate
    a bucket that should already exist.
  * S3: Fix incompatibility with bucket names used by hS3; the aws library
    cannot handle upper-case bucket names. git-annex now converts them to
    lower case automatically.
  * import: Check for gitignored files before moving them into the tree.
    (Needs git 1.8.4 or newer.)
  * import: Don't stop entire import when one file fails due to being
    gitignored or conflicting with something in the work tree.
  * import: Before removing a duplicate file in --deduplicate or
    --clean-duplicates mode, verify that enough copies of its content still
    exist.
  * Improve integration with KDE's file manager to work with dolphin
    version 14.12.3 while still being compatable with 4.14.2.
    Thanks, silvio.
  * assistant: Added --autostop to complement --autostart.
  * Work around wget bug #784348 which could cause it to clobber git-annex
    symlinks when downloading from ftp.
  * Support checking ftp urls for file presence.
  * Fix bogus failure of fsck --fast.
  * fsck: Ignore error recording the fsck in the activity log,
    which can happen when running fsck in a read-only repository.
    Closes: #698559
    (fsck can still need to write to the repository if it find problems,
    but a successful fsck can be done read-only)
  * Improve quvi 0.4 output parsing to handle cases wher there is no known
    filename extension. This is currently the case when using quvi with
    youtube. In this case, the extension ".m" will be used.
  * Dropped support for older versions of yesod, warp, and dbus than the ones
    in Debian Jessie.
  * Switch from the obsolete dataenc library for base64 encoding to sandi.
    (Thanks, Magnus Therning)
  * Debian's ghc now supports TH on arm! Adjust build dependencies
    to build the webapp on arm, and enable DAV support on arm. \o/
  * Adjust some other arch specific build dependencies that are now
    available on more architectures in Devian unstable.
  * Windows: Remove cygwin ssh, the newer version of which has stopped
    honoring the setting of HOME. Instead, copy msysgit's ssh into PATH.
    Note that setting up a remote ssh server using password authentication
    is known to be broken in this release on Windows.
  * Windows: Roll back to an older version of rsync from cygwin.
    The newer version has some dependency on a newer ssh from cygwin.

 -- Joey Hess <id@joeyh.name>  Fri, 08 May 2015 13:42:30 -0400

git-annex (5.20150420) unstable; urgency=medium

  * Fix activity log parsing, which caused the log to not retain
    activity from other uuids.
  * Union merge could fall over if there was a file in the repository
    with the same name as a git ref. Now fixed.
  * info dir: Added information about repositories that
    contain files in the specified directory.
  * info: Added --bytes option.
  * bittorrent: Fix handling of magnet links.
  * When a key's size is unknown, still check the annex.diskreserve,
    and avoid getting content if the disk is too full.
  * Fix fsck --from a git remote in a local directory, and from
    a directory special remote.
    This was a reversion caused by the relative path changes in 5.20150113.
  * fsck --from remote: When bad content is found in the remote,
    and the local repo does not have a copy of the content, preserve
    the bad content in .git/annex/bad/ to avoid further data loss.
  * fsck --from remote: Avoid downloading a key if it would go over
    the annex.diskreserve limit.
  * required: New command, like wanted, but for required content.
  * Removed dependency on haskell SHA library,
    instead using cryptohash >= 0.11.0.
  * Make repo init more robust.
  * New debian/rules build-standalone target, which generates a
    git-annex-standalone.deb that should work on many old Debian etc
    systems. Thanks, Yaroslav Halchenko.
  * Windows: Renamed start menu file to avoid loop in some versions
    of Windows where the menu file is treated as a git-annex program.
  * Windows: Fixed support of remotes on other drives.
    (A reversion introduced in version 5.20150113.)
  * Windows: Bundled versions of rsync, wget, ssh, and gpg from
    cygwin all updated. Thanks, Yury V. Zaytsev.

 -- Joey Hess <id@joeyh.name>  Mon, 20 Apr 2015 14:44:04 -0400

git-annex (5.20150409) unstable; urgency=medium

  * This fixes a bug in the assistant introduced by the literal pathspec
    changes in version 5.20150406.
  * --quiet now suppresses progress displays from eg, rsync.
    (Second time's the charm..)
  * fromkey, registerurl: When reading from stdin, allow the
    filename and url, respectively, to contain whitespace.
  * add: If annex.largefiles is set and does not match a file that's being
    added, the file will be checked into git rather than being added to the
    annex. Previously, git annex add skipped over such files; this new
    behavior is more useful in direct mode.
  * proxy: Made it work when run in a new repository before initial
    commit.
  * info: Display repository mode: bare when in a bare (non-direct mode)
    repo.
  * importfeed: Fix feed download when curl is used.
  * importfeed: Error out when passed a non-url.
  * webapp: When adding another local repository, and combining it
    with the current repository, the new repository's remote path
    was set to "." rather than the path to the current repository.
    This was a reversion caused by the relative path changes in 5.20150113.
  * contentlocationn: New plumbing command.

 -- Joey Hess <id@joeyh.name>  Thu, 09 Apr 2015 15:06:38 -0400

git-annex (5.20150406.1) unstable; urgency=medium

  * Fixes a bug in the last release that caused rsync and possibly
    other commands to hang at the end of a file transfer.
    (--quiet is back to not blocking progress displays until
    that code can be fixed properly.)

 -- Joey Hess <id@joeyh.name>  Mon, 06 Apr 2015 17:13:13 -0400

git-annex (5.20150406) unstable; urgency=medium

  * Prevent git-ls-files from double-expanding wildcards when an
    unexpanded wildcard is passed to a git-annex command like add or find.
  * Fix make build target. Thanks, Justin Geibel.
  * Fix GETURLS in external special remote protocol to strip
    downloader prefix from logged url info before checking for the
    specified prefix.
  * importfeed: Avoid downloading a redundant item from a feed whose
    permalink has been seen before, even when the url has changed.
  * importfeed: Always store itemid in metadata; before this was only
    done when annex.genmetadata was set.
  * Relax debian package dependencies to git >= 1:1.8.1 rather
    than needing >= 1:2.0.
  * test: Fix --list-tests
  * addurl --file: When used with a special remote that claims
    urls and checks their contents, don't override the user's provided
    filename with filenames that the special remote suggests. Also,
    don't allow adding the url if the special remote says it contains
    multiple files.
  * import: --deduplicate and --cleanduplicates now output the keys
    corresponding to duplicated files they process.
  * expire: New command, for expiring inactive repositories.
  * fsck: Record fsck activity for use by expire command.
  * Fix truncation of parameters that could occur when using xargs git-annex.
  * Significantly sped up processing of large numbers of directories
    passed to a single git-annex command.
  * version: Add --raw
  * init: Improve fifo test to detect NFS systems that support fifos
    but not well enough for sshcaching.
  * --quiet now suppresses progress displays from eg, rsync.
    (The option already suppressed git-annex's own built-in progress
    displays.)

 -- Joey Hess <id@joeyh.name>  Mon, 06 Apr 2015 12:48:48 -0400

git-annex (5.20150327) unstable; urgency=medium

  * readpresentkey: New plumbing command for checking location log.
  * checkpresentkey: New plumbing command to check if a key can be verified
    to be present on a remote.
  * Added a post-update-annex hook, which is run after the git-annex branch
    is updated. Needed for git update-server-info.
  * migrate: --force will force migration of keys already using the
    destination backend. Useful in rare cases.
  * Man pages for individual commands now available, and can be
    opened using "git annex help <command>"
  * --auto is no longer a global option; only get, drop, and copy
    accept it. (Not a behavior change unless you were passing it to a
    command that ignored it.)
  * Improve error message when --in @date is used and there is no
    reflog for the git-annex branch.
  * assistant: Committing a whole lot of files at once could overflow
    command-line length limits and cause the commit to fail. This
    only happened when using the assistant in an indirect mode repository.
  * Work around curl bug when asked to download an empty url to a file.
  * Fix bug introduced in the last release that broke git-annex sync
    when git-annex was installed from the standalone tarball.

 -- Joey Hess <id@joeyh.name>  Fri, 27 Mar 2015 13:10:59 -0400

git-annex (5.20150317) unstable; urgency=medium

  * fsck: Incremental fsck uses sqlite to store its records, instead
    of abusing the sticky bit. Existing sticky bits are ignored;
    incremental fscks started by old versions won't be resumed by
    this version.
  * fsck: Multiple incremental fscks of different repos (including remotes)
    can now be running at the same time in the same repo without it
    getting confused about which files have been checked for which remotes.
  * unannex: Refuse to unannex when repo is too new to have a HEAD,
    since in this case there must be staged changes in the index
    (if there is anything to unannex), and the unannex code path
    needs to run with a clean index.
  * Linux standalone: Set LOCPATH=/dev/null to work around
    https://ghc.haskell.org/trac/ghc/ticket/7695
    This prevents localization from working, but git-annex
    is not localized anyway.
  * sync: As well as the synced/git-annex push, attempt a
    git-annex:git-annex push, as long as the remote branch
    is an ancestor of the local branch, to better support bare git repos.
    (This used to be done, but it forgot to do it since version 4.20130909.)
  * When re-execing git-annex, use current program location, rather than
    ~/.config/git-annex/program, when possible.
  * Submodules are now supported by git-annex!
  * metadata: Fix encoding problem that led to mojibake when storing
    metadata strings that contained both unicode characters and a space
    (or '!') character.
  * Also potentially fixes encoding problem when embedding credentials
    that contain unicode characters.
  * sync: Fix committing when in a direct mode repo that has no HEAD ref.
    (For example, a newly checked out git submodule.)
  * Added SETURIPRESENT and SETURIMISSING to external special remote protocol,
    useful for things like ipfs that don't use regular urls.
  * addurl: Added --raw option, which bypasses special handling of quvi,
    bittorrent etc urls.
  * git-annex-shell: Improve error message when the specified repository
    doesn't exist or git config fails for some reason.
  * fromkey --force: Skip test that the key has its content in the annex.
  * fromkey: Add stdin mode.
  * registerurl: New plumbing command for mass-adding urls to keys.
  * remotedaemon: Fixed support for notifications of changes to gcrypt
    remotes, which was never tested and didn't quite work before.

 -- Joey Hess <id@joeyh.name>  Tue, 17 Mar 2015 13:02:36 -0400

git-annex (5.20150219) unstable; urgency=medium

  * glacier: Detect when the glacier command in PATH is the wrong one,
    from boto, rather than from glacier-cli, and refuse to use it,
    since the boto program fails to fail when passed
    parameters it does not understand.
  * groupwanted: New command to set the groupwanted preferred content
    expression.
  * import: Support file matching options such as --exclude, --include, 
    --smallerthan, --largerthan
  * The file matching options are now only accepted by commands that
    can actually use them, instead of by all commands.
  * import: Avoid checksumming file twice when run in the default
    or --duplicate mode.
  * Windows: Fix bug in dropping an annexed file, which
    caused a symlink to be staged that contained backslashes.
  * webapp: Fix reversion in opening webapp when starting it manually
    inside a repository.
  * assistant: Improve sanity check for control characters when pairing.
  * Improve race recovery code when committing to git-annex branch.
  * addurl: Avoid crash if quvi is not installed, when git-annex was
    built with process-1.2
  * bittorrent: Fix mojibake introduced in parsing arai2c progress output.
  * fsck --from: If a download from a remote fails, propagate the failure.
  * metadata: When setting metadata, do not recurse into directories by
    default, since that can be surprising behavior and difficult to recover
    from. The old behavior is available by using --force.
  * sync, assistant: Include repository name in head branch commit message.
  * The ssh-options git config is now used by gcrypt, rsync, and ddar
    special remotes that use ssh as a transport.
  * sync, assistant: Use the ssh-options git config when doing git pull
    and push.
  * remotedaemon: Use the ssh-options git config.
  * Linux standalone: Improved process names of linker shimmed programs.

 -- Joey Hess <id@joeyh.name>  Thu, 19 Feb 2015 14:16:03 -0400

git-annex (5.20150205) unstable; urgency=medium

  * info: Can now display info about a given uuid.
  * Added to remote/uuid info: Count of the number of keys present
    on the remote, and their size. This is rather expensive to calculate,
    so comes last and --fast will disable it.
  * info remote: Include the date of the last sync with the remote.
  * sync: Added --message/-m option like git commit.
  * remotedaemon: Fix problem that could prevent ssh connections being
    made after two LOSTNET messages were received in a row (perhaps due to
    two different network interfaces being brought down).
  * Fix build failure when wget is not installed.
  * Fix wording of message displayed when unable to get a file that
    is available in untrusted repositories.
  * addurl: When a Content-Disposition header suggests a filename to use,
    addurl will consider using it, if it's reasonable and doesn't conflict
    with an existing file. (--file overrides this)
  * Fix default repository description created by git annex init,
    which got broken by the relative path changes in the last release.
  * init: Repository tuning parameters can now be passed when initializing a
    repository for the first time. For details, see
    http://git-annex.branchable.com/tuning/
  * merge: Refuse to merge changes from a git-annex branch of a repo
    that has been tuned in incompatible ways.
  * Support annex.tune.objecthash1, annex.tune.objecthashlower, and
    annex.tune.branchhash1.
  * Remove support for building without cryptohash.
  * Added MD5 and MD5E backends.
  * assistant: Fix local pairing when ssh pubkey comment contains spaces.
  * Avoid using fileSize which maxes out at just 2 gb on Windows.
    Instead, use hFileSize, which doesn't have a bounded size.
    Fixes support for files > 2 gb on Windows.
  * Windows: Fix running of the pre-commit-annex hook.
  * Windows: Fix S3 special remote; need to call withSocketsDo. Thanks, Trent.

 -- Joey Hess <id@joeyh.name>  Thu, 05 Feb 2015 14:08:33 -0400

git-annex (5.20150113) unstable; urgency=medium

  * unlock: Don't allow unlocking files that have never been committed to git
    before, to avoid an intractable problem that prevents the pre-commit
    hook from telling if such a file is intended to be an annexed file or not.
  * Avoid re-checksumming when migrating from hash to hashE backend.
    Closes: #774494
  * Fix build with process 1.2.1.0.
  * Android: Provide a version built with -fPIE -pie to support Android 5.0.
  * sync: Fix an edge case where syncing in a bare repository would try to
    merge and so fail.
  * Check git version at runtime, rather than assuming it will be the same
    as the git version used at build time when running git-checkattr and
    git-branch remove.
  * Switch to using relative paths to the git repository.
    - This allows the git repository to be moved while git-annex is running in
      it, with fewer problems.
    - On Windows, this avoids some of the problems with the absurdly small
      MAX_PATH of 260 bytes. In particular, git-annex repositories should
      work in deeper/longer directory structures than before.
  * Generate shorter keys for WORM and URL, avoiding keys that are longer
    than used for SHA256, so as to not break on systems like Windows that
    have very small maximum path length limits.
  * Bugfix: A file named HEAD in the work tree could confuse some git commands
    run by git-annex.

 -- Joey Hess <id@joeyh.name>  Tue, 13 Jan 2015 12:10:08 -0400

git-annex (5.20141231) unstable; urgency=medium

  * vicfg: Avoid crashing on badly encoded config data.
  * Work around statfs() overflow on some XFS systems.
  * sync: Now supports remote groups, the same way git remote update does.
  * setpresentkey: A new plumbing-level command.
  * Run shutdown cleanup actions even if there were failures processing
    the command. Among other fixes, this means that addurl will stage
    added files even if adding one of the urls fails.
  * bittorrent: Fix locking problem when using addurl file://
  * Windows: Fix local rsync filepath munging (fixes 26 test suite failures).
  * Windows: Got the rsync special remote working.
  * Windows: Fix handling of views of filenames containing '%'
  * OSX: Switched away from deprecated statfs64 interface.

 -- Joey Hess <id@joeyh.name>  Wed, 31 Dec 2014 15:15:46 -0400

git-annex (5.20141219) unstable; urgency=medium

  * Webapp: When adding a new box.com remote, use the new style chunking.
    Thanks, Jon Ander Peñalba.
  * External special remote protocol now includes commands for setting
    and getting the urls associated with a key.
  * Urls can now be claimed by remotes. This will allow creating,
    for example, a external special remote that handles magnet: and
    *.torrent urls.
  * Use wget -q --show-progress for less verbose wget output,
    when built with wget 1.16.
  * Added bittorrent special remote.
  * addurl behavior change: When downloading an url ending in .torrent,
    it will download files from bittorrent, instead of the old behavior
    of adding the torrent file to the repository.
  * Added Recommends on aria2.
  * When possible, build with the haskell torrent library for parsing
    torrent files. As a fallback, can instead use btshowmetainfo from
    bittornado | bittorrent.
  * Fix build with -f-S3.

 -- Joey Hess <id@joeyh.name>  Fri, 19 Dec 2014 16:53:26 -0400

git-annex (5.20141203) unstable; urgency=medium

  * proxy: New command for direct mode repositories, allows bypassing
    the direct mode guard in a safe way to do all sorts of things
    including git revert, git mv, git checkout ...
  * undo: New command to undo the most recent change to a file
    or to the contents of a directory.
  * Add undo action to nautilus and konqueror integration.
  * diffdriver: New git-annex command, to make git external diff drivers
    work with annexed files.
  * pre-commit: Block partial commit of unlocked annexed file, since
    that left a typechange staged in index due to some infelicity of git's
    handling of partial commits.
  * Work around behavior change in lsof 4.88's -F output format.
  * S3: Switched to using the haskell aws library.
  * S3: No longer buffers entire files in memory when uploading without
    chunking.
  * S3: When built with a new enough version of the haskell aws library,
    supports doing multipart uploads, in order to store extremely large
    files in S3 when not using chunking.
  * Don't show "(gpg)" when decrypting the remote encryption cipher,
    since this could be taken to read that's the only time git-annex
    runs gpg, which is not the case.
  * Debian package is now maintained by Gergely Nagy.
  * Windows: Remove Alt+A keyboard shortcut, which turns out to have scope
    outside the menus.
  * Windows: Install ssh and other bundled programs to Git/cmd,
    instead of Git/bin, since the latter is not in the default msysgit PATH.

 -- Joey Hess <id@joeyh.name>  Wed, 03 Dec 2014 15:16:52 -0400

git-annex (5.20141125) unstable; urgency=medium

  * Remove fixup code for bad bare repositories created by
    versions 5.20131118 through 5.20131127. That fixup code would
    accidentally fire when --git-dir was incorrectly
    pointed at the working tree of a git-annex repository,
    possibly resulting in data loss. Closes: #768093
  * Windows: Fix crash when user.name is not set in git config.

 -- Joey Hess <joeyh@debian.org>  Wed, 05 Nov 2014 11:41:51 -0400

git-annex (5.20141024) unstable; urgency=medium

  * vicfg: Deleting configurations now resets to the default, where
    before it has no effect.
  * Remove hurd stuff from cabal file, since hackage currently rejects
    it, and the test suite fails on hurd.
  * initremote: Don't allow creating a special remote that has the same
    name as an existing git remote.
  * Windows: Use haskell setenv library to clean up several ugly workarounds
    for inability to manipulate the environment on windows. This includes
    making git-annex not re-exec itself on start on windows, and making the
    test suite on Windows run tests without forking.
  * glacier: Fix pipe setup when calling glacier-cli to retrieve an object.
  * info: When run on a single annexed file, displays some info about the 
    file, including its key and size.
  * info: When passed the name or uuid of a remote, displays info about that
    remote. Remotes that support encryption, chunking, or embedded
    creds will include that in their info.
  * enableremote: When the remote has creds, update the local creds cache
    file. Before, the old version of the creds could be left there, and
    would continue to be used.

 -- Joey Hess <joeyh@debian.org>  Fri, 24 Oct 2014 13:03:29 -0400

git-annex (5.20141013) unstable; urgency=medium

  * Adjust cabal file to support building w/o assistant on the hurd.
  * Support building with yesod 1.4.
  * S3: Fix embedcreds=yes handling for the Internet Archive.
  * map: Handle .git prefixed remote repos. Closes: #614759
  * repair: Prevent auto gc from happening when fetching from a remote.

 -- Joey Hess <joeyh@debian.org>  Mon, 13 Oct 2014 10:13:06 -0400

git-annex (5.20140927) unstable; urgency=medium

  * Really depend (not just build-depend) on new enough git for --no-gpg-sign
    to work. Closes: #763057
  * Add temporary workaround for bug #763078 which broke building on armel
    and armhf.

 -- Joey Hess <joeyh@debian.org>  Sat, 27 Sep 2014 14:25:09 -0400

git-annex (5.20140926) unstable; urgency=high

  * Depend on new enough git for --no-gpg-sign to work. Closes: #762446
  * Work around failure to build on mips by using cabal, not Setup,
    to build in debian/rules.

 -- Joey Hess <joeyh@debian.org>  Fri, 26 Sep 2014 15:09:02 -0400

git-annex (5.20140919) unstable; urgency=high

  * Security fix for S3 and glacier when using embedcreds=yes with
    encryption=pubkey or encryption=hybrid. CVE-2014-6274
    The creds embedded in the git repo were *not* encrypted.
    git-annex enableremote will warn when used on a remote that has
    this problem. For details, see:
    https://git-annex.branchable.com/upgrades/insecure_embedded_creds/
  * assistant: Detect when repository has been deleted or moved, and
    automatically shut down the assistant. Closes: #761261
  * Windows: Avoid crashing trying to list gpg secret keys, for gcrypt
    which is not yet supported on Windows.
  * WebDav: Fix enableremote crash when the remote already exists.
    (Bug introduced in version 5.20140817.)
  * add: In direct mode, adding an annex symlink will check it into git,
    as was already done in indirect mode.

 -- Joey Hess <joeyh@debian.org>  Fri, 19 Sep 2014 12:53:42 -0400

git-annex (5.20140915) unstable; urgency=medium

  * New annex.hardlink setting. Closes: #758593
  * init: Automatically detect when a repository was cloned with --shared,
    and set annex.hardlink=true, as well as marking the repository as
    untrusted.
  * Fix parsing of ipv6 address in git remote address when it was not
    formatted as an url.
  * The annex-rsync-transport configuration is now also used when checking
    if a key is present on a rsync remote, and when dropping a key from
    the remote.
  * Promote file not found warning message to an error.
  * Fix transfer lock file FD leak that could occur when two separate
    git-annex processes were both working to perform the same set of
    transfers.
  * sync: Ensure that pending changes to git-annex branch are committed
    before push when in direct mode. (Fixing a very minor reversion.)
  * WORM backend: Switched to include the relative path to the file inside
    the repository, rather than just the file's base name. Note that if you're
    relying on such things to keep files separate with WORM, you should really
    be using a better backend.
  * Rather than crashing when there's a problem with the requested bloomfilter
    capacity/accuracy, fall back to a reasonable default bloom filter size.
  * Fix build with optparse-applicative 0.10. Closes: #761484
  * webapp: Fixed visual glitch in xmpp pairing that was reported live by a
    user who tracked me down in front of a coffee cart in Portland. 
    (New bug reporting method of choice?)

 -- Joey Hess <joeyh@debian.org>  Mon, 15 Sep 2014 10:45:00 -0400

git-annex (5.20140831) unstable; urgency=medium

  * Make --help work when not in a git repository. Closes: #758592
  * Ensure that all lock fds are close-on-exec, fixing various problems with
    them being inherited by child processes such as git commands.
  * When accessing a local remote, shut down git-cat-file processes
    afterwards, to ensure that remotes on removable media can be unmounted.
    Closes: #758630
  * Fix handing of autocorrection when running outside a git repository.
  * Fix stub git-annex test support when built without tasty.
  * Do not preserve permissions and acls when copying files from
    one local git repository to another. Timestamps are still preserved
    as long as cp --preserve=timestamps is supported. Closes: #729757

 -- Joey Hess <joeyh@debian.org>  Sun, 31 Aug 2014 12:30:08 -0700

git-annex (5.20140817) unstable; urgency=medium

  * New chunk= option to chunk files stored in special remotes.
    Supported by: directory, S3, webdav, gcrypt, rsync, and all external
    and hook special remotes.
  * Partially transferred files are automatically resumed when using
    chunked remotes!
  * The old chunksize= option is deprecated. Do not use for new remotes.
  * Legacy code for directory remotes using the old chunksize= option
    will keep them working, but more slowly than before.
  * webapp: Automatically install Konqueror integration scripts
    to get and drop files.
  * repair: Removing bad objects could leave fsck finding no more
    unreachable objects, but some branches no longer accessible.
    Fix this, including support for fixing up repositories that
    were incompletely repaired before.
  * Fix cost calculation for non-encrypted remotes.
  * Display exception message when a transfer fails due to an exception.
  * WebDAV: Sped up by avoiding making multiple http connections
    when storing a file.
  * WebDAV: Avoid buffering whole file in memory when uploading and
    downloading.
  * WebDAV: Dropped support for DAV before 1.0.
  * testremote: New command to test uploads/downloads to a remote.
  * Dropping an object from a bup special remote now deletes the git branch
    for the object, although of course the object's content cannot be deleted
    due to the nature of bup.
  * unlock: Better error handling; continue past files that are not available
    or cannot be unlocked due to disk space, and try all specified files.
  * Windows: Now uses actual inode equivilants in new direct mode
    repositories, for safer detection of eg, renaming of files with the same
    size and mtime.
  * direct: Fix ugly warning messages.
  * WORM backend: When adding a file in a subdirectory, avoid including the
    subdirectory in the key name.
  * S3, Glacier, WebDAV: Fix bug that prevented accessing the creds
    when the repository was configured with encryption=shared embedcreds=yes.
  * direct: Avoid leaving file content in misctemp if interrupted.
  * git-annex-shell sendkey: Don't fail if a remote asks for a key to be sent
    that already has a transfer lock file indicating it's being sent to that
    remote. The remote may have moved between networks, or reconnected.
  * Switched from the old haskell HTTP library to http-conduit.

 -- Joey Hess <joeyh@debian.org>  Sun, 17 Aug 2014 10:30:58 -0400

git-annex (5.20140717) unstable; urgency=high

  * Fix minor FD leak in journal code. Closes: #754608
  * direct: Fix handling of case where a work tree subdirectory cannot
    be written to due to permissions.
  * migrate: Avoid re-checksumming when migrating from hashE to hash backend.
  * uninit: Avoid failing final removal in some direct mode repositories
    due to file modes.
  * S3: Deal with AWS ACL configurations that do not allow creating or
    checking the location of a bucket, but only reading and writing content to
    it.
  * resolvemerge: New plumbing command that runs the automatic merge conflict
    resolver.
  * Deal with change in git 2.0 that made indirect mode merge conflict
    resolution leave behind old files.
  * sync: Fix git sync with local git remotes even when they don't have an
    annex.uuid set. (The assistant already did so.)
  * Set gcrypt-publish-participants when setting up a gcrypt repository,
    to avoid unncessary passphrase prompts.
    This is a security/usability tradeoff. To avoid exposing the gpg key
    ids who can decrypt the repository, users can unset
    gcrypt-publish-participants.
  * Install nautilus hooks even when ~/.local/share/nautilus/ does not yet
    exist, since it is not automatically created for Gnome 3 users.
  * Windows: Move .vbs files out of git\bin, to avoid that being in the
    PATH, which caused some weird breakage. (Thanks, divB)
  * Windows: Fix locking issue that prevented the webapp starting
    (since 5.20140707).

 -- Joey Hess <joeyh@debian.org>  Thu, 17 Jul 2014 11:27:25 -0400

git-annex (5.20140709) unstable; urgency=medium

  * Fix race in direct mode merge code that could cause all files in the
    repository to be removed. It should be able to recover repositories
    experiencing this bug without data loss. See:
    http://git-annex.branchable.com/bugs/bad_merge_commit_deleting_all_files/
  * Fix git version that supported --no-gpg-sign.
  * Fix bug in automatic merge conflict resolution, when one side is an
    annexed symlink, and the other side is a non-annexed symlink.
  * Really fix bug that caused the assistant to make many unncessary
    empty merge commits.

 -- Joey Hess <joeyh@debian.org>  Wed, 09 Jul 2014 15:28:03 -0400

git-annex (5.20140707) unstable; urgency=medium

  * assistant: Fix bug, introduced in last release, that caused the assistant
    to make many unncessary empty merge commits.
  * assistant: Fix one-way assistant->assistant sync in direct mode.
  * Fix bug in annex.queuesize calculation that caused much more
    queue flushing than necessary.
  * importfeed: When annex.genmetadata is set, metadata from the feed
    is added to files that are imported from it.
  * Support users who have set commit.gpgsign, by disabling gpg signatures
    for git-annex branch commits and commits made by the assistant.
  * Fix memory leak when committing millions of changes to the git-annex
    branch, eg after git-annex add has run on 2 million files in one go.
  * Support building with bloomfilter 2.0.0.
  * Run standalone install process when the assistant is started
    (was only being run when the webapp was opened).
  * Android: patch git to avoid fchmod, which fails on /sdcard.
  * Windows: Got rid of that pesky DOS box when starting the webapp.
  * Windows: Added Startup menu item so assistant starts automatically
    on login.
  * Windows: Fix opening file browser from webapp when repo is in a
    directory with spaces.
  * Windows: Assistant now logs to daemon.log.

 -- Joey Hess <joeyh@debian.org>  Mon, 07 Jul 2014 12:24:13 -0400

git-annex (5.20140613) unstable; urgency=medium

  * Ignore setsid failures.
  * Avoid leaving behind .tmp files when failing in some cases, including
    importing files to a disk that is full.
  * Avoid bad commits after interrupted direct mode sync (or merge).
  * Fix build with wai 0.3.0.
  * Deal with FAT's low resolution timestamps, which in combination with
    Linux's caching of higher res timestamps while a FAT is mounted, caused
    direct mode repositories on FAT to seem to have modified files after
    they were unmounted and remounted.
  * Windows: Fix opening webapp when repository is in a directory with
    spaces in the path.
  * Detect when Windows has lost its mind in a timezone change, and
    automatically apply a delta to the timestamps it returns, to get back to
    sane values.

 -- Joey Hess <joeyh@debian.org>  Fri, 13 Jun 2014 09:58:07 -0400

git-annex (5.20140606) unstable; urgency=medium

  * webapp: When adding a new local repository, fix bug that caused its
    group and preferred content to be set in the current repository,
    even when not combining.
  * webapp: Avoid stomping on existing description, group and
    preferred content settings when enabling or combining with
    an already existing remote.
  * assistant: Make sanity checker tmp dir cleanup code more robust.
  * unused: Avoid checking view branches for unused files.
  * webapp: Include ssh port in mangled hostname.
  * Windows: Fix bug introduced in last release that caused files
    in the git-annex branch to have lines teminated with \r.
  * Windows: Fix retrieving of files from local bare git repositories.

 -- Joey Hess <joeyh@debian.org>  Fri, 06 Jun 2014 12:54:06 -0400

git-annex (5.20140529) unstable; urgency=medium

  * Fix encoding of data written to git-annex branch. Avoid truncating
    unicode characters to 8 bits. Allow any encoding to be used, as with
    filenames (but utf8 is the sane choice). Affects metadata and repository
    descriptions, and preferred content expressions.
  * assistant: When there are multiple remotes giving different ways
    to access the same repository, honor remote cost settings and use
    the cheapest available.
  * webapp: More robust startup when annex directory is not a git repo.
  * initremote/enableremote: Basic support for using with regular git remotes;
    initremote stores the location of an already existing git remote,
    and enableremote setups up a remote using its stored location.
  * webapp: Support for enabling known git repositories on ssh servers.
    The repository must have been added using initremote.
  * webapp: When setting up a ssh remote, record it using initremote,
    so that it can be easily enabled elsewhere.
  * webapp: When setting up a ssh remote, if the user inputs ~/foo,
    normalize that to foo, since it's in the home directory by default.
  * Use exceptions in place of deprecated MonadCatchIO-transformers
    Thanks, Ben Gamari.
  * android: Run busybox install with -s, since some versions of Android
    prohibit making hard links.
  * Android webapp: Fix EvilSplicer bugs that mangled the css files,
    preventing icons from displaying, and also slightly broke the js files.

 -- Joey Hess <joeyh@debian.org>  Thu, 29 May 2014 14:41:56 -0400

git-annex (5.20140517) unstable; urgency=medium

  * webapp: Switched to bootstrap 3.
    Thanks, Sören Brunk.
  * Standalone builds now check gpg signatures before upgrading.
  * Simplified repository description line format. The remote name,
    if any, is always in square brackets after the description.
  * assistant: Clean up stale tmp files on startup.
  * webapp: Better ssh password prompting.
  * Depend on git-remote-gcrypt 0.20130908-6. Older versions
    fail when the assistant is run with no controlling tty.
  * Added ddar special remote.
    Thanks, Robie Basak.
  * webapp: Fixed drag and drop to reorder the list of remotes.
  * group: When no groups are specified to set, lists the current groups
    of a repository.
  * Add remote.$name.annex-shell configuration.
    Thanks, Fraser Tweedale 
  * Support symlinking git-annex and git-annex-shell
    from the Linux standalone bundle into PATH.
    Thanks, jlebar.

 -- Joey Hess <joeyh@debian.org>  Sat, 17 May 2014 13:30:39 -0400

git-annex (5.20140421) unstable; urgency=medium

  * assistant: Now detects immediately when other repositories push
    changes to a ssh remote, and pulls.
    ** XMPP is no longer needed in this configuration! **
    This requires the remote server have git-annex-shell with
    notifychanges support (>= 5.20140405)
  * webapp: Show a network signal icon next to ssh and xmpp remotes that
    it's currently connected with.
  * webapp: Rework xmpp nudge to prompt for either xmpp or a ssh remote 
    to be set up.
  * sync, assistant, remotedaemon: Use ssh connection caching for git pushes
    and pulls.
  * remotedaemon: When network connection is lost, close all cached ssh
    connections.
  * Improve handling of monthly/yearly scheduling.
  * Avoid depending on shakespeare except for when building the webapp.
  * uninit: Avoid making unncessary copies of files.
  * info: Allow use in a repository where annex.uuid is not set.
  * reinit: New command that can initialize a new repository using
    the configuration of a previously known repository.
    Useful if a repository got deleted and you want
    to clone it back the way it was.
  * drop --from: When local repository is untrusted, its copy of a file does
    not count.
  * Bring back rsync -p, but only when git-annex is running on a non-crippled
    file system. This is a better approach to fix #700282 while not
    unncessarily losing file permissions on non-crippled systems.
  * webapp: Start even if the current directory is listed in
    ~/.config/git-annex/autostart but no longer has a git repository in it.
  * findref: New command, like find but shows files in a specified git ref.
  * webapp: Fix UI for removing XMPP connection.
  * When init detects that git is not configured to commit, and sets
    user.email to work around the problem, also make it set user.name.
  * webapp: Support using git-annex on a remote server, which was installed
    from the standalone tarball or OSX app, and so does not have
    git-annex in PATH (and may also not have git or rsync in PATH).
  * standalone tarball, OSX app: Install a ~/.ssh/git-annex-wrapper, which
    can be used to run git-annex, git, rsync, etc.

 -- Joey Hess <joeyh@debian.org>  Sun, 20 Apr 2014 19:43:14 -0400

git-annex (5.20140412) unstable; urgency=high

  * Last release didn't quite fix the high cpu issue in all cases, this should.

 -- Joey Hess <joeyh@debian.org>  Fri, 11 Apr 2014 17:14:38 -0400

git-annex (5.20140411) unstable; urgency=high

  * importfeed: Filename template can now contain an itempubdate variable.
    Needs feed 0.3.9.2.
  * Fix rsync progress parsing in locales that use comma in number display.
    Closes: #744148
  * assistant: Fix high CPU usage triggered when a monthly fsck is scheduled,
    and the last time the job ran was a day of the month > 12. This caused a
    runaway loop. Thanks to Anarcat for his assistance, and to Maximiliano
    Curia for identifying the cause of this bug.
  * Remove wget from OSX dmg, due to issues with cert paths that broke
    git-annex automatic upgrading. Instead, curl is used, unless the
    OSX system has wget installed, which will then be used.

 -- Joey Hess <joeyh@debian.org>  Fri, 11 Apr 2014 14:59:49 -0400

git-annex (5.20140405) unstable; urgency=medium

  * git-annex-shell: Added notifychanges command.
  * Improve display of dbus notifications. Thanks, Johan Kiviniemi.
  * Fix nautilus script installation to not crash when the nautilus script dir
    does not exist. Instead, only install scripts when the directory already
    exists.

 -- Joey Hess <joeyh@debian.org>  Sat, 05 Apr 2014 16:54:33 -0400

git-annex (5.20140402) unstable; urgency=medium

  * unannex, uninit: Avoid committing after every file is unannexed,
    for massive speedup.
  * --notify-finish switch will cause desktop notifications after each 
    file upload/download/drop completes
    (using the dbus Desktop Notifications Specification)
  * --notify-start switch will show desktop notifications when each
    file upload/download starts.
  * webapp: Automatically install Nautilus integration scripts
    to get and drop files.
  * tahoe: Pass -d parameter before subcommand; putting it after
    the subcommand no longer works with tahoe-lafs version 1.10.
    (Thanks, Alberto Berti)
  * forget --drop-dead: Avoid removing the dead remote from the trust.log,
    so that if git remotes for it still exist anywhere, git annex info
    will still know it's dead and not show it.
  * git-annex-shell: Make configlist automatically initialize
    a remote git repository, as long as a git-annex branch has
    been pushed to it, to simplify setup of remote git repositories,
    including via gitolite.
  * add --include-dotfiles: New option, perhaps useful for backups.
  * Version 5.20140227 broke creation of glacier repositories,
    not including the datacenter and vault in their configuration.
    This bug is fixed, but glacier repositories set up with the broken
    version of git-annex need to have the datacenter and vault set
    in order to be usable. This can be done using git annex enableremote
    to add the missing settings. For details, see
    http://git-annex.branchable.com/bugs/problems_with_glacier/
  * Added required content configuration.
  * assistant: Improve ssh authorized keys line generated in local pairing
    or for a remote ssh server to set environment variables in an 
    alternative way that works with the non-POSIX fish shell, as well
    as POSIX shells.

 -- Joey Hess <joeyh@debian.org>  Wed, 02 Apr 2014 16:42:53 -0400

git-annex (5.20140320) unstable; urgency=medium

  * Fix zombie leak and general inneficiency when copying files to a
    local git repo.
  * Fix ssh connection caching stop method to work with openssh 6.5p1,
    which broke the old method.
  * webapp: Added a "Sync now" item to each repository's menu.
  * webapp: Use securemem for constant time auth token comparisons.
  * copy --fast --to remote: Avoid printing anything for files that
    are already believed to be present on the remote.
  * Commands that allow specifying which repository to act on using
    the repository's description will now fail when multiple repositories
    match, rather than picking a repository at random.
    (So will --in=)
  * Better workaround for problem umasks when eg, setting up ssh keys.
  * "standard" can now be used as a first-class keyword in preferred content
    expressions. For example "standard or (include=otherdir/*)"
  * groupwanted can be used in preferred content expressions.
  * vicfg: Allows editing preferred content expressions for groups.
  * Improve behavior when unable to parse a preferred content expression
    (thanks, ion).
  * metadata: Add --get
  * metadata: Support --key option (and some other ones like --all)
  * For each metadata field, there's now an automatically maintained
    "$field-lastchanged" that gives the date of the last change to that
    field. Also the "lastchanged" field for the date of the last change
    to any of a file's metadata.
  * unused: In direct mode, files that are deleted from the work tree
    and so have no content present are no longer incorrectly detected as
    unused.
  * Avoid encoding errors when using the unused log file.
  * map: Fix crash when one of the remotes of a repo is a local directory
    that does not exist, or is not a git repo.
  * repair: Improve memory usage when git fsck finds a great many broken
    objects.
  * Windows: Fix some filename encoding bugs.
  * rsync special remote: Fix slashes when used on Windows.

 -- Joey Hess <joeyh@debian.org>  Thu, 20 Mar 2014 13:21:12 -0400

git-annex (5.20140306) unstable; urgency=high

  * sync: Fix bug in direct mode that caused a file that was not
    checked into git to be deleted when there was a conflicting
    merge with a remote.
  * webapp: Now supports HTTPS.
  * webapp: No longer supports a port specified after --listen, since
    it was buggy, and that use case is better supported by setting up HTTPS.
  * annex.listen can be configured, instead of using --listen
  * annex.startupscan can be set to false to disable the assistant's startup
    scan.
  * Probe for quvi version at run time.
  * webapp: Filter out from Switch Repository list any
    repositories listed in autostart file that don't have a
    git directory anymore. (Or are bare)
  * webapp: Refuse to start in a bare git repository.
  * assistant --autostart: Refuse to start in a bare git repository.
  * webapp: Don't list the public repository group when editing a
    git repository; it only makes sense for special remotes.
  * view, vfilter: Add support for filtering tags and values out of a view,
    using !tag and field!=value.
  * vadd: Allow listing multiple desired values for a field.
  * view: Refuse to enter a view when no branch is currently checked out.
  * metadata: To only set a field when it's not already got a value, use
    -s field?=value
  * Run .git/hooks/pre-commit-annex whenever a commit is made.
  * sync: Automatically resolve merge conflict between and annexed file
    and a regular git file.
  * glacier: Pass --region to glacier checkpresent.
  * webdav: When built with a new enough haskell DAV (0.6), disable
    the http response timeout, which was only 5 seconds.
  * webapp: Include no-pty in ssh authorized_keys lines.
  * assistant: Smarter log file rotation, which takes free disk space
    into account.

 -- Joey Hess <joeyh@debian.org>  Thu, 06 Mar 2014 12:28:04 -0400

git-annex (5.20140227) unstable; urgency=medium

  * metadata: Field names limited to alphanumerics and a few whitelisted
    punctuation characters to avoid issues with views, etc.
  * metadata: Field names are now case insensative.
  * When constructing views, metadata is available about the location of the
    file in the view's reference branch. Allows incorporating parts of the
    directory hierarchy in a view.
    For example `git annex view tag=* podcasts/=*` makes a view in the form
    tag/showname.
  * --metadata field=value can now use globs to match, and matches
    case insensatively, the same as git annex view field=value does.
  * annex.genmetadata can be set to make git-annex automatically set
    metadata (year and month) when adding files.
  * Make annex.web-options be used in several places that call curl.
  * Fix handling of rsync remote urls containing a username,
    including rsync.net.
  * Preserve metadata when staging a new version of an annexed file.
  * metadata: Support --json
  * webapp: Fix creation of box.com and Amazon S3 and Glacier
    repositories, broken in 5.20140221.
  * webdav: When built with DAV 0.6.0, use the new DAV monad to avoid
    locking files, which is not needed by git-annex's use of webdav, and
    does not work on Box.com.
  * webdav: Fix path separator bug when used on Windows.
  * repair: Optimise unpacking of pack files, and avoid repeated error
    messages about corrupt pack files.
  * Add build dep on regex-compat to fix build on mipsel, which lacks
    regex-tdfa.
  * Disable test suite on sparc, which is missing optparse-applicative.
  * Put non-object tmp files in .git/annex/misctmp, leaving .git/annex/tmp
    for only partially transferred objects.

 -- Joey Hess <joeyh@debian.org>  Thu, 27 Feb 2014 11:34:19 -0400

git-annex (5.20140221) unstable; urgency=medium

  * metadata: New command that can attach metadata to files.
  * --metadata can be used to limit commands to acting on files
    that have particular metadata.
  * Preferred content expressions can use metadata=field=value
    to limit them to acting on files that have particular metadata.
  * view: New command that creates and checks out a branch that provides
    a structured view of selected metadata.
  * vfilter, vadd, vpop, vcycle: New commands for operating within views.
  * pre-commit: Update metadata when committing changes to locations
    of annexed files within a view.
  * Add progress display for transfers to/from external special remotes.
  * unused: Fix to actually detect unused keys when in direct mode.
  * fsck: When run with --all or --unused, while .gitattributes
    annex.numcopies cannot be honored since it's operating on keys
    instead of files, make it honor the global numcopies setting,
    and the annex.numcopies git config setting.
  * trust, untrust, semitrust, dead: Warn when the trust level is
    overridden in .git/config.
  * glacier: Do not try to run glacier value create when an existing glacier
    remote is enabled.
  * fsck: Refuse to do anything if more than one of --incremental, --more,
    and --incremental-schedule are given, since it's not clear which option
    should win.
  * Windows webapp: Can set up box.com, Amazon S3, and rsync.net remotes
  * Windows webapp: Can create repos on removable drives.
  * Windows: Ensure HOME is set, as needed by bundled cygwin utilities.

 -- Joey Hess <joeyh@debian.org>  Fri, 21 Feb 2014 11:23:59 -0400

git-annex (5.20140210) unstable; urgency=medium

  * --in can now refer to files that were located in a repository at
    some past date. For example, --in="here@{yesterday}"
  * Fixed direct mode annexed content locking code, which is used to
    guard against recursive file drops.
  * This is the first beta-level release of the Windows port with important
    fixes (see below).
    (The webapp and assistant are still alpha-level on Windows.)
  * sync --content: Honor annex-ignore configuration.
  * sync: Don't try to sync with xmpp remotes, which are only currently
    supported when using the assistant.
  * sync --content: Re-pull from remotes after downloading content,
    since that can take a while and other changes may be pushed in the
    meantime.
  * sync --content: Reuse smart copy code from copy command, including
    handling and repairing out of date location tracking info.
    Closes: #737480
  * sync --content: Drop files from remotes that don't want them after
    getting them.
  * sync: Fix bug in automatic merge conflict resolution code when used
    on a filesystem not supporting symlinks, which resulted in it losing
    track of the symlink bit of annexed files.
  * Added ways to configure rsync options to be used only when uploading
    or downloading from a remote. Useful to eg limit upload bandwidth.
  * Fix initremote with encryption=pubkey to work with S3, glacier, webdav,
    and external special remotes.
  * Avoid building with DAV 0.6 which is badly broken (see #737902).
  * Fix dropping of unused keys with spaces in their name.
  * Fix build on platforms not supporting the webapp.
  * Document in man page that sshcaching uses ssh ControlMaster.
    Closes: #737476
  * Windows: It's now safe to run multiple git-annex processes concurrently
    on Windows; the lock files have been sorted out.
  * Windows: Avoid using unix-compat's rename, which refuses to rename
    directories.
  * Windows: Fix deletion of repositories by test suite and webapp.
  * Windows: Test suite 100% passes again.
  * Windows: Fix bug in symlink calculation code.
  * Windows: Fix handling of absolute unix-style git repository paths.
  * Android: Avoid crashing when unable to set file mode for ssh config file
    due to Android filesystem horribleness.

 -- Joey Hess <joeyh@debian.org>  Mon, 10 Feb 2014 12:54:57 -0400

git-annex (5.20140127) unstable; urgency=medium

  * sync --content: New option that makes the content of annexed files be
    transferred. Similar to the assistant, this honors any configured
    preferred content expressions.
  * Remove --json option from commands not supporting it.
  * status: Support --json.
  * list: Fix specifying of files to list.
  * Allow --all to be mixed with matching options like --copies and --in
    (but not --include and --exclude).
  * numcopies: New command, sets global numcopies value that is seen by all
    clones of a repository.
  * The annex.numcopies git config setting is deprecated. Once the numcopies
    command is used to set the global number of copies, any annex.numcopies
    git configs will be ignored.
  * assistant: Make the prefs page set the global numcopies.
  * Add lackingcopies, approxlackingcopies, and unused to
    preferred content expressions.
  * Client, transfer, incremental backup, and archive repositories
    now want to get content that does not yet have enough copies.
  * Client, transfer, and source repositories now do not want to retain
    unused file contents.
  * assistant: Checks daily for unused file contents, and when possible
    moves them to a repository (such as a backup repository) that
    wants to retain them.
  * assistant: annex.expireunused can be configured to cause unused
    file contents to be deleted after some period of time.
  * webapp: Nudge user to see if they want to expire old unused file
    contents when a lot of them seem to be piling up in the repository.
  * repair: Check git version at run time.
  * assistant: Run the periodic git gc in batch mode.
  * added annex.secure-erase-command config option.
  * test suite: Use tasty-rerun, and expose tasty command-line options.
  * Optimise non-bare http remotes; no longer does a 404 to the wrong
    url every time before trying the right url. Needs annex-bare to be
    set to false, which is done when initially probing the uuid of a
    http remote.
  * webapp: After upgrading a git repository to git-annex, fix
    bug that made it temporarily not be synced with.
  * whereis: Support --all.
  * All commands that support --all also support a --key option,
    which limits them to acting on a single key.

 -- Joey Hess <joeyh@debian.org>  Mon, 27 Jan 2014 13:43:28 -0400

git-annex (5.20140117) unstable; urgency=medium

  * Really fix FTBFS on mipsel and sparc due to test suite not being available
    on those architectures.

 -- Joey Hess <joeyh@debian.org>  Fri, 17 Jan 2014 14:46:27 -0400

git-annex (5.20140116) unstable; urgency=medium

  * Added tahoe special remote.
  * external special remote protocol: Added GETGITDIR, and GETAVAILABILITY.
  * Refuse to build with git older than 1.7.1.1, which is needed for
    git checkout -B
  * map: Fix display of v5 direct mode repos.
  * repair: Support old git versions from before git fsck --no-dangling was
    implemented.
  * Fix a long-standing bug that could cause the wrong index file to be used
    when committing to the git-annex branch, if GIT_INDEX_FILE is set in the
    environment. This typically resulted in git-annex branch log files being
    committed to the master branch and later showing up in the work tree.
    (These log files can be safely removed.)
  * assistant: Detect if .git/annex/index is corrupt at startup, and
    recover.
  * repair: Fix bug in packed refs file exploding code that caused a .gitrefs
    directory to be created instead of .git/refs
  * Fix FTBFS on mipsel and sparc due to test suite not being available
    on those architectures.
  * Android: Avoid passing --clobber to busybox wget.

 -- Joey Hess <joeyh@debian.org>  Thu, 16 Jan 2014 11:34:54 -0400

git-annex (5.20140107) unstable; urgency=medium

  * mirror: Support --all (and --unused).
  * external special remote protocol: Added GETUUID, GETWANTED, SETWANTED,
    SETSTATE, GETSTATE, DEBUG.
  * Windows: Fix bug in direct mode merge code that could cause files
    in subdirectories to go missing.
  * Windows: Avoid eating stdin when running ssh to add a authorized key,
    since this is used for password prompting.
  * Avoid looping if long-running git cat-file or git hash-object crashes
    and keeps crashing when restarted.
  * Assistant: Remove stale MERGE_HEAD files in lockfile cleanup.
  * Remotes can now be made read-only, by setting remote.<name>.annex-readonly
  * wanted, schedule: Avoid printing "ok" after requested value.
  * assistant: Ensure that .ssh/config and .ssh/authorized_keys are not
    group or world writable when writing to those files, as that can make
    ssh refuse to use them, if it allows another user to write to them.
  * addurl, importfeed: Honor annex.diskreserve as long as the size of the
    url can be checked.
  * add: Fix rollback when disk is completely full.
  * assistant: Fixed several minor memory leaks that manifested when
    adding a large number of files.
  * assistant: Start a new git-annex transferkeys process
    after a network connection change, so that remotes that use a persistent
    network connection are restarted.
  * Adjust Debian build deps to match current state of sparc, mipsel.

 -- Joey Hess <joeyh@debian.org>  Tue, 07 Jan 2014 12:22:18 -0400

git-annex (5.20131230) unstable; urgency=medium

  * Added new external special remote interface.
  * importfeed: Support youtube playlists.
  * Add tasty to build-depends, so that test suite builds again.
    (tasty was stuck in incoming.)
  * Fix typo in test suite.
  * Fix bug in Linux standalone build's shimming that broke git-annex-shell.
  * Include git-receive-pack, git-upload-pack, git, and git-shell wrappers
    in the Linux standalone build, and OSX app, so they will be available
    when it's added to PATH.
  * addurl, importfeed: Sanitize | and some other symbols and special
    characters.
  * Auto-upgrade v3 indirect repos to v5 with no changes.
    This also fixes a problem when a direct mode repo was somehow set to v3
    rather than v4, and so the automatic direct mode upgrade to v5 was not
    done.
  * Android: Avoid trying to use Android's own ionice, which does not
    allow specifying a command to run. Fixes transferring files to/from
    android and probably a few other things.

 -- Joey Hess <joeyh@debian.org>  Mon, 30 Dec 2013 14:13:40 -0400

git-annex (5.20131221) unstable; urgency=low

  * assistant: Fix OSX-specific bug that caused the startup scan to try to
    follow symlinks to other directories, and add their contents to the annex.
  * assistant: Set StrictHostKeyChecking yes when creating ssh remotes,
    and add it to the configuration for any ssh remotes previously created
    by the assistant. This avoids repeated prompts by ssh if the host key
    changes, instead syncing with such a remote will fail. Closes: #732602
  * Fix test suite to cover lock --force change.
  * Add plumbing-level lookupkey and examinekey commands.
  * find --format: Added hashdirlower, hashdirmixed, keyname, and mtime
    format variables.
  * assistant: Always batch changes found in startup scan.
  * An armel Linux standalone build is now available, which includes the
    webapp.
  * Programs from Linux and OSX standalone builds can now be symlinked
    into a directory in PATH as an alternative installation method, and will
    use readlink to find where the build was unpacked.
  * Include man pages in Linux and OSX standalone builds.
  * Linux standalone build now includes its own glibc and forces the linker to
    use it, to remove dependence on the host glibc.

 -- Joey Hess <joeyh@debian.org>  Sat, 21 Dec 2013 12:00:17 -0400

git-annex (5.20131213) unstable; urgency=low

  * Avoid using git commit in direct mode, since in some situations
    it will read the full contents of files in the tree.
  * assistant: Batch jobs are now run with ionice and nocache, when
    those commands are available.
  * assistant: Run transferkeys as batch jobs.
  * Automatically fix up bad bare repositories created by
    versions 5.20131118 through 5.20131127.
  * rsync special remote: Fix fallback mode for rsync remotes that
    use hashDirMixed. Closes: #731142
  * copy --from, get --from: When --force is used, ignore the
    location log and always try to get the file from the remote.
  * Deal with box.com changing the url of their webdav endpoint.
  * Android: Fix SRV record lookups for XMPP to use android getprop
    command to find DNS server, since there is no resolv.conf.
  * import: Add --skip-duplicates option.
  * lock: Require --force. Closes: #731606
  * import: better handling of overwriting an existing file/directory/broken
    link when importing
  * Windows: assistant and webapp work! (very experimental)
  * Windows: Support annex.diskreserve.
  * Fix bad behavior in Firefox, which was caused by an earlier fix to
    bad behavior in Chromium.
  * repair: Improve repair of git-annex index file.
  * repair: Remove damaged git-annex sync branches.
  * status: Ignore new files that are gitignored.
  * Fix direct mode's handling when modifications to non-annexed files
    are pulled from a remote. A bug prevented the files from being updated
    in the work tree, and this caused the modification to be reverted.
  * OSX: Remove ssh and ssh-keygen from dmg as they're included in OSX by
    default.

 -- Joey Hess <joeyh@debian.org>  Fri, 13 Dec 2013 14:20:32 -0400

git-annex (5.20131130) unstable; urgency=low

  * init: Fix a bug that caused git annex init, when run in a bare
    repository, to set core.bare=false.

 -- Joey Hess <joeyh@debian.org>  Sat, 30 Nov 2013 16:32:35 -0400

git-annex (5.20131127.1) unstable; urgency=low

  * Rebuild that does not try to use quvi 0.9 from experimental.

 -- Joey Hess <joeyh@debian.org>  Thu, 28 Nov 2013 07:57:36 -0400

git-annex (5.20131127) unstable; urgency=low

  * webapp: Detect when upgrades are available, and upgrade if the user
    desires.
    (Only when git-annex is installed using the prebuilt binaries
    from git-annex upstream, not from eg Debian.)
  * assistant: Detect when the git-annex binary is modified or replaced,
    and either prompt the user to restart the program, or automatically
    restart it.
  * annex.autoupgrade configures both the above upgrade behaviors.
  * Added support for quvi 0.9. Slightly suboptimal due to limitations in its
    interface compared with the old version.
  * Bug fix: annex.version did not get set on automatic upgrade to v5 direct
    mode repo, so the upgrade was performed repeatedly, slowing commands down.
  * webapp: Fix bug that broke switching between local repositories
    that use the new guarded direct mode.
  * Android: Fix stripping of the git-annex binary.
  * Android: Make terminal app show git-annex version number.
  * Android: Re-enable XMPP support.
  * reinject: Allow to be used in direct mode.
  * Futher improvements to git repo repair. Has now been tested in tens
    of thousands of intentionally damaged repos, and successfully
    repaired them all.
  * Allow use of --unused in bare repository.

 -- Joey Hess <joeyh@debian.org>  Wed, 27 Nov 2013 18:41:44 -0400

git-annex (5.20131120) unstable; urgency=low

  * Fix Debian package to not try to run test suite, since haskell-tasty
    is not out of new or in Build-Depends yet.
  * dropunused, addunused: Allow "all" instead of a range to
    act on all unused data.
  * Ensure execute bit is set on directories when core.sharedrepository is set.
  * Ensure that core.sharedrepository is honored when creating the .git/annex
    directory.
  * Improve repair code in the case where the index file is corrupt,
    and this hides other problems from git fsck.

 -- Joey Hess <joeyh@debian.org>  Wed, 20 Nov 2013 12:54:18 -0400

git-annex (5.20131118) unstable; urgency=low

  * Direct mode repositories now have core.bare=true set, to prevent
    accidentally running git commands that try to operate on the work tree,
    and so do the wrong thing in direct mode.
  * annex.version is now set to 5 for direct mode repositories.
    This upgrade is handled fully automatically, no need to run
    git annex upgrade
  * The "status" command has been renamed to "info", to allow
    "git annex status" to be used in direct mode repositories, now that
    "git status" won't work in them.
  * The -c option now not only modifies the git configuration seen by
    git-annex, but it is passed along to every git command git-annex runs.
  * watcher: Avoid loop when adding a file owned by someone else fails
    in indirect mode because its permissions cannot be modified.
  * webapp: Avoid encoding problems when displaying the daemon log file.
  * webapp: Improve UI around remote that have no annex.uuid set,
    either because setup of them is incomplete, or because the remote
    git repository is not a git-annex repository.
  * Include ssh-keygen in standalone bundle.
  * Allow optionally configuring git-annex with -fEKG to enable awesome
    remote monitoring interfaceat http://localhost:4242/
  * Fix bug that caused bad information to be written to the git-annex branch
    when running describe or other commands with a remote that has no uuid.
  * Work around Android linker problem that had prevented git-annex from
    running on Android 4.3 and 4.4.
  * repair: Handle case where index file is corrupt, but all objects are ok.
  * assistant: Notice on startup when the index file is corrupt, and
    auto-repair.
  * Fix direct mode merge bug when a direct mode file was deleted and replaced
    with a directory. An ordering problem caused the directory to not get
    created in this case.
    Thanks to Tim for the test case.
  * Direct mode .git/annex/objects directories are no longer left writable,
    because that allowed writing to symlinks of files that are not present,
    which followed the link and put bad content in an object location.
    Thanks to Tim for the test case.
  * fsck: Fix up .git/annex/object directory permissions.
  * Switched to the tasty test framework.
  * Android: Adjust default .gitignore to ignore .thumbnails at any location
    in the tree, not just at its top.
  * webapp: Check annex.version.

 -- Joey Hess <joeyh@debian.org>  Mon, 18 Nov 2013 10:45:43 -0400

git-annex (4.20131106) unstable; urgency=low

  * Improve local pairing behavior when two computers both try to start
    the pairing process separately.
  * sync: Work even when the local git repository is new and empty,
    with no master branch.
  * gcrypt, bup: Fix bug that prevented using these special remotes
    with encryption=pubkey.
  * Fix enabling of gcrypt repository accessed over ssh;
    git-annex-shell gcryptsetup had a bug that caused it to fail
    with permission denied.
  * Fix zombie process that occurred when switching between repository
    views in the webapp.
  * map: Work when there are gcrypt remotes.
  * Fix build w/o webapp.
  * Fix exception handling bug that could cause .git/annex/index to be used
    for git commits outside the git-annex branch. Known to affect git-annex
    when used with the git shipped with Ubuntu 13.10.

 -- Joey Hess <joeyh@debian.org>  Wed, 06 Nov 2013 11:17:47 -0400

git-annex (4.20131101) unstable; urgency=low

  * The "git annex content" command is renamed to "git annex wanted".
  * New --want-get and --want-drop options which can be used to
    test preferred content settings.
    For example, "git annex find --in . --want-drop"
  * assistant: When autostarted, wait 5 seconds before running the startup
    scan, to avoid contending with the user's desktop login process.
  * webapp: When setting up a bare shared repository, enable non-fast-forward
    pushes.
  * sync: Show a hint about receive.denyNonFastForwards when a push fails.
  * directory, webdav: Fix bug introduced in version 4.20131002 that
    caused the chunkcount file to not be written. Work around repositories
    without such a file, so files can still be retreived from them.
  * assistant: Automatically repair damanged git repository, if it can
    be done without losing data.
  * assistant: Support repairing git remotes that are locally accessible
    (eg, on removable drives).
  * add: Fix reversion in 4.20130827 when adding unlocked files that have
    not yet been committed.
  * unannex: New, much slower, but more safe behavior: Copies files out of
    the annex. This avoids an unannex of one file breaking other files that
    link to the same content. Also, it means that the content
    remains in the annex using up space until cleaned up with 
    "git annex unused".
    (The behavior of unannex --fast has not changed; it still hard links
    to content in the annex. --fast was not made the default because it is
    potentially unsafe; editing such a hard linked file can unexpectedly
    change content stored in the annex.)

 -- Joey Hess <joeyh@debian.org>  Fri, 01 Nov 2013 11:34:27 -0400

git-annex (4.20131024) unstable; urgency=low

  * webapp: Fix bug when adding a remote and git-remote-gcrypt
    is not installed.
  * The assitant can now run scheduled incremental fsck jobs on the local
    repository and remotes. These can be configured using vicfg or with the
    webapp.
  * repair: New command, which can repair damaged git repositories
    (even ones not using git-annex).
  * webapp: When git repository damange is detected, repairs can be
    done using the webapp UI.
  * Automatically and safely detect and recover from dangling
    .git/annex/index.lock files, which would prevent git from
    committing to the git-annex branch, eg after a crash.
  * assistant: Detect stale git lock files at startup time, and remove them.
  * addurl: Better sanitization of generated filenames.
  * Better sanitization of problem characters when generating URL and WORM
    keys.
  * The control socket path passed to ssh needs to be 17 characters
    shorter than the maximum unix domain socket length, because ssh
    appends stuff to it to make a temporary filename. Closes: #725512
  * status: Fix space leak in local mode, introduced in version 4.20130920.
  * import: Skip .git directories.
  * Remove bogus runshell loop check.
  * addurl: Improve message when adding url with wrong size to existing file.
  * Fixed handling of URL keys that have no recorded size.
  * status: Fix a crash if a temp file went away while its size was
    being checked for status.
  * Deal with git check-attr -z output format change in git 1.8.5.
  * Work around sed output difference that led to version containing a newline
    on OSX.
  * sync: Fix automatic resolution of merge conflicts where one side is an
    annexed file, and the other side is a non-annexed file, or a directory.
  * S3: Try to ensure bucket name is valid for archive.org.
  * assistant: Bug fix: When run in a subdirectory, files from incoming merges
    were wrongly added to that subdirectory, and removed from their original
    locations.
  * Windows: Deal with strange msysgit 1.8.4 behavior of not understanding
    DOS formatted paths for --git-dir and --work-tree.
  * Removed workaround for bug in git 1.8.4r0.
  * Added git-recover-repository command to git-annex source
    (not built by default; this needs to move to someplace else).
  * webapp: Move sidebar to the right hand side of the screen.

 -- Joey Hess <joeyh@debian.org>  Thu, 24 Oct 2013 12:59:55 -0400

git-annex (4.20131002) unstable; urgency=low

  * Note that the layout of gcrypt repositories has changed, and
    if you created one you must manually upgrade it.
    See http://git-annex.branchable.com/upgrades/gcrypt/
  * webapp: Support setting up and using encrypted git repositories on
    any ssh server, as well as on rsync.net.
  * git-annex-shell: Added support for operating inside gcrypt repositories.
  * Disable receive.denyNonFastForwards when setting up a gcrypt special
    remote, since gcrypt needs to be able to fast-forward the master branch.
  * import: Preserve top-level directory structure.
  * Use cryptohash rather than SHA for hashing when no external hash program
    is available. This is a significant speedup for SHA256 on OSX, for
    example.
  * Added SKEIN256 and SKEIN512 backends.
  * Android build redone from scratch, many dependencies updated,
    and entire build can now be done using provided scripts.
  * assistant: Clear the list of failed transfers when doing a full transfer
    scan. This prevents repeated retries to download files that are not
    available, or are not referenced by the current git tree.
  * indirect, direct: Better behavior when a file is not owned by
    the user running the conversion.
  * add, import, assistant: Better preserve the mtime of symlinks,
    when when adding content that gets deduplicated.
  * Send a git-annex user-agent when downloading urls.
    Overridable with --user-agent option.
    (Not yet done for S3 or WebDAV due to limitations of libraries used.)
  * webapp: Fixed a bug where when a new remote is added, one file
    may fail to sync to or from it due to the transferrer process not
    yet knowing about the new remote.
  * OSX: Bundled gpg upgraded, now compatible with config files
    written by MacGPG.
  * assistant: More robust inotify handling; avoid crashing if a directory
    cannot be read.
  * Moved list of backends and remote types from status to version
    command.

 -- Joey Hess <joeyh@debian.org>  Wed, 02 Oct 2013 16:00:39 -0400

git-annex (4.20130920) unstable; urgency=low

  * webapp: Initial support for setting up encrypted removable drives.
  * Recommend using my patched gcrypt, which fixes some bugs:
    https://github.com/joeyh/git-remote-gcrypt
  * Support hot-swapping of removable drives containing gcrypt repositories.
  * list: New command, displays a compact table of remotes that
    contain files.
    (Thanks, anarcat for display code and mastensg for inspiration.)
  * fsck: Fix detection and fixing of present direct mode files that are
    wrongly represented as standin symlinks on crippled filesystems.
  * sync: Fix bug that caused direct mode mappings to not be updated
    when merging files into the tree on Windows.
  * sync: Don't fail if the directory it is run in gets removed by the
    sync.
  * addurl: Fix quvi audodetection, broken in last release.
  * status: In local mode, displays information about variance from configured
    numcopies levels. (--fast avoids calculating these)
  * gcrypt: Ensure that signing key is set to one of the participants keys.
  * webapp: Show encryption information when editing a remote.
  * Avoid unnecessarily catting non-symlink files from git, which can be
    so large it runs out of memory.

 -- Joey Hess <joeyh@debian.org>  Fri, 20 Sep 2013 10:34:51 -0400

git-annex (4.20130911) unstable; urgency=low

  * Fix problem with test suite in non-unicode locale.

 -- Joey Hess <joeyh@debian.org>  Wed, 11 Sep 2013 12:14:16 -0400

git-annex (4.20130909) unstable; urgency=low

  * initremote: Syntax change when setting up an encrypted special remote.
    Now use keyid=$KEYID rather than the old encryption=$KEYID
  * forget: New command, causes git-annex branch history to be forgotten
    in a way that will spread to other clones of the repository.
    (As long as they're running this version or newer of git-annex.)
  * forget --drop-dead: Completely removes mentions of repositories that
    have been marked as dead from the git-annex branch.
  * sync, assistant: Force push of the git-annex branch. Necessary
    to ensure it gets pushed to remotes after being rewritten by forget.
  * Added gcrypt support. This combines a fully encrypted git
    repository (using git-remote-gcrypt) with an encrypted git-annex special
    remote.
  * sync: Support syncing with gcrypt remotes.
  * importfeed: Also ignore transient problems with downloading content
    from feeds.
  * Honor core.sharedrepository when receiving and adding files in direct
    mode.
  * enableremote: gpg keys can be removed from those a remote encrypts
    to by passing "keyid-=$KEYID". keyid+= is also provided.
    (Thanks, guilhem for the patch.)
  * Added encryption=pubkey scheme, which encrypts to public keys directly
    rather than the hybrid approach. See documentation for advantages
    and disadvantages, but encryption=hybrid is the recommended scheme still.
    (Thanks, guilhem for the patch.)
  * Fix Feeds display in build flags.
  * Remind user when annex-ignore is set for some remotes, if unable to
    get or drop a file, possibly because it's on an ignored remote.
  * gpg: Force --no-textmode in case the user has it turned on in config.
  * webapp: Improve javascript's handling of longpolling connection
    failures, by reloading the current page in this case.
    Works around chromium behavior where ajax connections to urls
    that were already accessed are denied after navigating back to
    a previous page.
  * Allow building without quvi support.

 -- Joey Hess <joeyh@debian.org>  Mon, 09 Sep 2013 09:47:02 -0400

git-annex (4.20130827) unstable; urgency=low

  * Youtube support! (And 53 other video hosts). When quvi is installed,
    git-annex addurl automatically uses it to detect when an page is
    a video, and downloads the video file.
  * web special remote: Also support using quvi, for getting files,
    or checking if files exist in the web.
  * unused: Is now a minimum of 30 times faster, and typically many
    more times than that (when a repository has several branches).
    (Thanks, guilhem for the patch.)
  * unused: Fix bugs in two edge cases involving manually staged changes.
    (Thanks, guilhem for the patch.)
  * Android: Fix bug in terminal app that caused it to spin using much 
    CPU and battery. This problem was introduced in version 4.20130601.
  * sync, merge: Bug fix: Don't try to merge into master when in a bare repo.
  * import: Add options to control handling of duplicate files:
    --duplicate, --deduplicate, and --clean-duplicates
  * mirror: New command, makes two repositories contain the same set of files.
  * Set --clobber when running wget to ensure resuming works properly.
  * Unescape characters in 'file://...' URIs. (Thanks, guilhem for the patch.)
  * Better error message when trying to use a git remote that has annex.ignore
    set.
  * Fix bug that caused typechanged symlinks to be assumed to be unlocked
    files, so they were added to the annex by the pre-commit hook.
  * Debian: Run the builtin test suite as an autopkgtest.
  * Debian: Recommend ssh-askpass, which ssh will use when the assistant
    is run w/o a tty. Closes: #719832

 -- Joey Hess <joeyh@debian.org>  Tue, 27 Aug 2013 11:03:00 -0400

git-annex (4.20130815) unstable; urgency=low

  * assistant, watcher: .gitignore files and other git ignores are now
    honored, when git 1.8.4 or newer is installed.
    (Thanks, Adam Spiers, for getting the necessary support into git for this.)
  * importfeed: Ignores transient problems with feeds. Only exits nonzero
    when a feed has repeatedly had a problems for at least 1 day.
  * importfeed: Fix handling of dots in extensions.
  * Windows: Added support for encrypted special remotes.
  * Windows: Fixed permissions problem that prevented removing files
    from directory special remote. Directory special remotes now fully usable.

 -- Joey Hess <joeyh@debian.org>  Thu, 15 Aug 2013 10:14:33 +0200

git-annex (4.20130802) unstable; urgency=low

  * dropunused behavior change: Now refuses to drop the last copy of a
    file, unless you use the --force.
    This was the last place in git-annex that could remove data referred
    to by the git history, without being forced.
    Like drop, dropunused checks remotes, and honors the global
    annex.numcopies setting. (However, .gitattributes settings cannot
    apply to unused files.) 
  * Fix inverted logic in last release's fix for data loss bug,
    that caused git-annex sync on FAT or other crippled filesystems to add
    symlink standin files to the annex.
  * importfeed can be used to import files from podcast feeds.
  * webapp: When setting up a dedicated ssh key to access the annex
    on a host, set IdentitiesOnly to prevent the ssh-agent from forcing
    use of a different ssh key. That could result in unncessary password
    prompts, or prevent git-annex-shell from being run on the remote host.
  * webapp: Improve handling of remotes whose setup has stalled.
  * Add status message to XMPP presence tag, to identify to others that
    the client is a git-annex client. Closes: #717652
  * webapp: When creating a repository on a removable drive, set
    core.fsyncobjectfiles, to help prevent data loss when the drive is yanked.
  * Always build with -threaded, to avoid a deadlock when communicating with
    gpg.
  * unused: No longer shows as unused tmp files that are actively being
    transferred.
  * assistant: Fix NetWatcher to not sync with remotes that have
    remote.<name>.annex-sync set to false.
  * assistant: Fix deadlock that could occur when adding a lot of files
    at once in indirect mode.
  * assistant: Fix bug that caused it to stall when adding a very large
    number of files at once (around 5 thousand).
  * OSX: Make git-annex-webapp run in the background, so that the app icon
    can be clicked on the open a new webapp when the assistant is already
    running.
  * Improve test suite on Windows; now tests git annex sync.
  * Fix a few bugs involving filenames that are at or near the filesystem's
    maximum filename length limit.
  * find: Avoid polluting stdout with progress messages. Closes: #718186
  * Escape ':' in file/directory names to avoid it being treated
    as a pathspec by some git commands. Closes: #718185
  * Slow and ugly work around for bug #718517 in git 1.8.4~rc0, which broke
    git-cat-file --batch for filenames containing spaces.
    (Will be reverted after next git pre-release fixes the problem.)

 -- Joey Hess <joeyh@debian.org>  Fri, 02 Aug 2013 11:35:16 -0400

git-annex (4.20130723) unstable; urgency=low

  * Fix data loss bug when adding an (uncompressed) tarball of a
    git-annex repository, or other file that begins with something
    that can be mistaken for a git-annex link. Closes: #717456
  * New improved version of the git-annex logo, contributed by
    John Lawrence.
  * Rsync.net have committed to support git-annex and offer a special
    discounted rate for git-annex users. Updated the webapp to reflect this.
    http://www.rsync.net/products/git-annex-pricing.html
  * Install XDG desktop icon files.
  * Support unannex and uninit in direct mode.
  * Support import in direct mode.
  * webapp: Better display of added files.
  * fix: Preserve the original mtime of fixed symlinks.
  * uninit: Preserve .git/annex/objects at the end, if it still
    has content, so that old versions of files and deleted files
    are not deleted. Print a message with some suggested actions.
  * When a transfer is already being run by another process,
    proceed on to the next file, rather than dying.
  * Fix checking when content is present in a non-bare repository
    accessed via http.
  * Display byte sizes with more precision.
  * watcher: Fixed a crash that could occur when a directory was renamed
    or deleted before it could be scanned.
  * watcher: Partially worked around a bug in hinotify, no longer crashes
    if hinotify cannot process a directory (but can't detect changes in it)
  * directory special remote: Fix checking that there is enough disk space
    to hold an object, was broken when using encryption.
  * webapp: Differentiate between creating a new S3/Glacier/WebDav remote,
    and initializing an existing remote. When creating a new remote, avoid
    conflicts with other existing (or deleted) remotes with the same name.
  * When an XMPP server has SRV records, try them, but don't then fall
    back to the regular host if they all fail.
  * For long hostnames, use a hash of the hostname to generate the socket
    file for ssh connection caching.

 -- Joey Hess <joeyh@debian.org>  Tue, 23 Jul 2013 10:46:05 -0400

git-annex (4.20130709) unstable; urgency=low

  * --all: New switch that makes git-annex operate on all data stored
    in the git annex, including old versions of files. Supported by
    fsck, get, move, copy.
  * --unused: New switch that makes git-annex operate on all data found
    by the last run of git annex unused. Supported by fsck, move, copy.
  * get, move, copy: Can now be run in a bare repository,
    like fsck already could. --all is enabled automatically in this case.
  * merge: Now also merges synced/master or similar branches, which 
    makes it useful to put in a post-receive hook to make a repository
    automatically update its working copy when git annex sync or the assistant
    sync with it.
  * webapp: Fix ssh setup with nonstandard port, broken in last release.
  * init: Detect systems on which git commit fails due to not being able to
    determine the FQDN, and put in a workaround so committing to the git-annex
    branch works.
  * addurl --pathdepth: Fix failure when the pathdepth specified is deeper
    than the urls's path.
  * Windows: Look for .exe extension when searching for a command in path.
  * Pass -f to curl when downloading a file with it, so it propigates failure. 
  * Windows: Fix url to object when using a http remote.
  * webapp: Fix authorized_keys line added when setting up a rsync remote
    on a server that also supports git-annex, to not force running
    git-annex-shell.
  * OSX Mountain Lion: Fixed gpg bundled in dmg to not fail due to a missing
    gpg-agent.
  * Android: gpg is built without --enable-minimal, so it interoperates
    better with other gpg builds that may default to using other algorithms
    for encryption.
  * dropunused, addunused: Complain when asked to operate on a number that
    does not correspond to any unused key.
  * fsck: Don't claim to fix direct mode when run on a symlink whose content
    is not present.
  * Make --numcopies override annex.numcopies set in .gitattributes.

 -- Joey Hess <joeyh@debian.org>  Tue, 09 Jul 2013 13:55:39 -0400

git-annex (4.20130627) unstable; urgency=low

  * assistant --autostart: Automatically ionices the daemons it starts.
  * assistant: Daily sanity check thread is run niced.
  * bup: Handle /~/ in bup remote paths.
    Thanks, Oliver Matthews
  * fsck: Ensures that direct mode is used for files when it's enabled.
  * webapp: Fix bug when setting up a remote ssh repo repeatedly on the same
    server.
  * webapp: Ensure that ssh keys generated for different directories
    on a server are always different.
  * webapp: Fix bug setting up ssh repo if the user enters "~/" at the start 
    of the path.
  * assistant: Fix bug that prevented adding files written by gnucash, 
    and more generally support adding hard links to files. However,
    other operations on hard links are still unsupported.
  * webapp: Fix bug that caused the webapp to hang when built with yesod 1.2.

 -- Joey Hess <joeyh@debian.org>  Thu, 27 Jun 2013 14:21:55 -0400

git-annex (4.20130621) unstable; urgency=low

  * Supports indirect mode on encfs in paranoia mode, and other
    filesystems that do not support hard links, but do support
    symlinks and other POSIX filesystem features.
  * Android: Add .thumbnails to .gitignore when setting up a camera
    repository.
  * Android: Make the "Open webapp" menu item open the just created
    repository when a new repo is made.
  * webapp: When the user switches to display a different repository,
    that repository becomes the default repository to be displayed next time
    the webapp gets started.
  * glacier: Better handling of the glacier inventory, which avoids
    duplicate uploads to the same glacier repository by `git annex copy`.
  * Direct mode: No longer temporarily remove write permission bit of files
    when adding them.
  * sync: Better support for bare git remotes. Now pushes directly to the
    master branch on such a remote, instead of to synced/master. This
    makes it easier to clone from a bare git remote that has been populated
    with git annex sync or by the assistant.
  * Android: Fix use of cp command to not try to use features present
    only on build system.
  * Windows: Fix hang when adding several files at once.
  * assistant: In direct mode, objects are now only dropped when all
    associated files are unwanted. This avoids a repreated drop/get loop
    of a file that has a copy in an archive directory, and a copy not in an
    archive directory. (Indirect mode still has some buggy behavior in this
    area, since it does not keep track of associated files.)
    Closes: #712060
  * status: No longer shows dead repositories.
  * annex.debug can now be set to enable debug logging by default.
    The webapp's debugging check box does this.
  * fsck: Avoid getting confused by Windows path separators
  * Windows: Multiple bug fixes, including fixing the data written to the
    git-annex branch.
  * Windows: The test suite now passes on Windows (a few broken parts are
    disabled).
  * assistant: On Linux, the expensive transfer scan is run niced.
  * Enable assistant and WebDAV support on powerpc and sparc architectures,
    which now have the necessary dependencies built.

 -- Joey Hess <joeyh@debian.org>  Fri, 21 Jun 2013 10:18:41 -0400

git-annex (4.20130601) unstable; urgency=medium

  * XMPP: Git push over xmpp made much more robust.
  * XMPP: Avoid redundant and unncessary pushes. Note that this breaks
    compatibility with previous versions of git-annex, which will refuse
    to accept any XMPP pushes from this version.
  * XMPP: Send pings and use them to detect when contact with the server
    is lost.
  * hook special remote: Added combined hook program support.
  * Android app: Avoid using hard links to app's lib directory, which
    is sometimes on a different filesystem than the data directory.
  * Fix bug in parsing of parens in some preferred content expressions.
    This fixes the behavior of the manual mode group.
  * assistant: Work around git-cat-file's not reloading the index after files
    are staged.
  * Improve error handling when getting uuid of http remotes to auto-ignore,
    like with ssh remotes.
  * content: New command line way to view and configure a repository's
    preferred content settings.
  * sync: Fix double merge conflict resolution handling.
  * XMPP: Fix a file descriptor leak.
  * Android: Added an "Open WebApp" item to the terminal's menu.
  * Android: Work around Android devices where the `am` command doesn't work.
  * Can now restart certain long-running git processes if they crash, and
    continue working.

 -- Joey Hess <joeyh@debian.org>  Sat, 01 Jun 2013 19:16:04 -0400

git-annex (4.20130521) unstable; urgency=low

  * Sanitize debian changelog version before putting it into cabal file.
    Closes: #708619
  * Switch to MonadCatchIO-transformers for better handling of state while
    catching exceptions.
  * Fix a zombie that could result when running a process like gpg to
    read and write to it.
  * Allow building with gpg2.
  * Disable building with the haskell threaded runtime when the webapp
    is not built. This may fix builds on mips, s390x and sparc, which are
    failing to link -lHSrts_thr
  * Temporarily build without webapp on kfreebsd-i386, until yesod is
    installable there again.
  * Direct mode bug fix: After a conflicted merge was automatically resolved,
    the content of a file that was already present could incorrectly
    be replaced with a symlink.
  * Fix a bug in the git-annex branch handling code that could
    cause info from a remote to not be merged and take effect immediately.
  * Direct mode is now fully tested by the test suite.
  * Detect bad content in ~/.config/git-annex/program and look in PATH instead.
  * OSX: Fixed gpg included in dmg.
  * Linux standalone: Back to being built with glibc 2.13 for maximum
    portability.

 -- Joey Hess <joeyh@debian.org>  Tue, 21 May 2013 13:10:26 -0400

git-annex (4.20130516) unstable; urgency=low

  * Android: The webapp is ported and working.
  * Windows: There is a very rough Windows port. Do not trust it with
    important data.
  * git-annex-shell: Ensure that received files can be read. Files
    transferred from some Android devices may have very broken permissions
    as received.
  * direct mode: Direct mode commands now work on files staged in the index,
    they do not need to be committed to git.
  * Temporarily add an upper bound to the version of yesod that can be built
    with, since yesod 1.2 has a great many changes that will require extensive
    work on the webapp.
  * Disable building with the haskell threaded runtime when the assistant
    is not built. This may fix builds on s390x and sparc, which are failing
    to link -lHSrts_thr
  * Avoid depending on regex-tdfa on mips, mipsel, and s390, where it fails
    to build.
  * direct: Fix a bug that could cause some files to be left in indirect mode.
  * When initializing a directory special remote with a relative path,
    the path is made absolute.
  * SHA: Add a runtime sanity check that sha commands output something
    that appears to be a real sha.
  * configure: Better checking that sha commands output in the desired format.
  * rsync special remotes: When sending from a crippled filesystem, use
    the destination's default file permissions, as the local ones can
    be arbitrarily broken. (Ie, ----rwxr-x for files on Android)
  * migrate: Detect if a file gets corrupted while it's being migrated.
  * Debian: Add a menu file.

 -- Joey Hess <joeyh@debian.org>  Thu, 16 May 2013 11:03:35 -0400

git-annex (4.20130501) unstable; urgency=low

  * sync, assistant: Behavior changes: Sync with remotes that have
    annex-ignore set, so that git remotes on servers without git-annex
    installed can be used to keep clients' git repos in sync.
  * assistant: Work around misfeature in git 1.8.2 that makes
    `git commit --alow-empty -m ""` run an editor.
  * sync: Bug fix, avoid adding to the annex the 
    dummy symlinks used on crippled filesystems.
  * Add public repository group.
    (And inpreferreddir to preferred content expressions.)
  * webapp: Can now set up Internet Archive repositories.
  * S3: Dropping content from the Internet Archive doesn't work, but
    their API indicates it does. Always refuse to drop from there.
  * Automatically register public urls for files uploaded to the
    Internet Archive.
  * To enable an existing special remote, the new enableremote command
    must be used. The initremote command now is used only to create
    new special remotes.
  * initremote: If two existing remotes have the same name,
    prefer the one with a higher trust level.
  * assistant: Improved XMPP protocol to better support multiple repositories
    using the same XMPP account. Fixes bad behavior when sharing with a friend
    when you or the friend have multiple reposotories on an XMPP account.
    Note that XMPP pairing with your own devices still pairs with all
    repositories using your XMPP account.
  * assistant: Fix bug that could cause incoming pushes to not get
    merged into the local tree. Particularly affected XMPP pushes.
  * webapp: Display some additional information about a repository on
    its edit page.
  * webapp: Install FDO desktop menu file when started in standalone mode.
  * webapp: Don't default to making repository in cwd when started
    from within a directory containing a git-annex file (eg, standalone
    tarball directory).
  * Detect systems that have no user name set in GECOS, and also
    don't have user.name set in git config, and put in a workaround
    so that commits to the git-annex branch (and the assistant)
    will still succeed despite git not liking the system configuration.
  * webapp: When told to add a git repository on a remote server, and
    the repository already exists as a non-bare repository, use it,
    rather than initializing a bare repository in the same directory.
  * direct, indirect: Refuse to do anything when the assistant
    or git-annex watch daemon is running.
  * assistant: When built with git before 1.8.0, use `git remote rm`
    to delete a remote. Newer git uses `git remote remove`.
  * rmurl: New command, removes one of the recorded urls for a file.
  * Detect when the remote is broken like bitbucket is, and exits 0 when
    it fails to run git-annex-shell.
  * assistant: Several improvements to performance and behavior when
    performing bulk adds of a large number of files (tens to hundreds
    of thousands).
  * assistant: Sanitize XMPP presence information logged for debugging.
  * webapp: Now automatically fills in any creds used by an existing remote
    when creating a new remote of the same type. Done for Internet Archive,
    S3, Glacier, and Box.com remotes.
  * Store an annex-uuid file in the bucket when setting up a new S3 remote.
  * Support building with DAV 0.4.

 -- Joey Hess <joeyh@debian.org>  Wed, 01 May 2013 01:42:46 -0400

git-annex (4.20130417) unstable; urgency=low

  * initremote: Generates encryption keys with high quality entropy.
    This can be disabled using --fast to get the old behavior.
    The assistant still uses low-quality entropy when creating encrypted
    remotes, to avoid delays. (Thanks, guilhem for the patch.)
  * Bugfix: Direct mode no longer repeatedly checksums duplicated files.
  * assistant: Work around horrible, terrible, very bad behavior of
    gnome-keyring, by not storing special-purpose ssh keys in ~/.ssh/*.pub.
    Apparently gnome-keyring apparently will load and indiscriminately use
    such keys in some cases, even if they are not using any of the standard
    ssh key names. Instead store the keys in ~/.ssh/annex/,
    which gnome-keyring will not check.
  * addurl: Bugfix: Did not properly add file in direct mode.
  * assistant: Bug fix to avoid annexing the files that git uses
    to stand in for symlinks on FAT and other filesystem not supporting
    symlinks.
  * Adjust preferred content expressions so that content in archive
    directories is preferred until it has reached an archive or smallarchive
    repository.
  * webapp: New --listen= option allows running the webapp on one computer
    and connecting to it from another. (Note: Does not yet use HTTPS.)
  * Added annex.web-download-command setting.
  * Added per-remote annex-rsync-transport option. (guilhem again)
  * Ssh connection caching is now also used by rsync special remotes.
    (guilhem yet again)
  * The version number is now derived from git, unless built with
    VERSION_FROM_CHANGELOG.
  * assistant: Stop any transfers the assistant initiated on shutdown.
  * assistant: Added sequence numbers to XMPP git push packets. (Not yet used.)
  * addurl: Register transfer so the webapp can see it.
  * addurl: Automatically retry downloads that fail, as long as some
    additional content was downloaded.
  * webapp: Much improved progress bar display for downloads from encrypted
    remotes.
  * Avoid using runghc, as that needs ghci.
  * webapp: When a repository's group is changed, rescan for transfers.
  * webapp: Added animations.
  * webapp: Include the repository directory in the mangled hostname and
    ssh key name, so that a locked down ssh key for one repository is not
    re-used when setting up additional repositories on the same server.
  * Fall back to internal url downloader when built without curl.
  * fsck: Check content of direct mode files (only when the inode cache
    thinks they are unmodified).

 -- Joey Hess <joeyh@debian.org>  Wed, 17 Apr 2013 09:07:38 -0400

git-annex (4.20130405) unstable; urgency=low

  * Group subcommands into sections in usage. Closes: #703797
  * Per-command usage messages.
  * webapp: Fix a race that sometimes caused alerts or other notifications
    to be missed if they occurred while a page was loading.
  * webapp: Progess bar fixes for many types of special remotes.
  * Build debian package without using cabal, which writes to HOME.
    Closes: #704205
  * webapp: Run ssh server probes in a way that will work when the
    login shell is a monstrosity that should have died 25 years ago,
    such as csh.
  * New annex.largefiles setting, which configures which files
    `git annex add` and the assistant add to the annex.
  * assistant: Check small files into git directly.
  * Remotes can be configured to use other MAC algorithms than HMACSHA1
    to encrypt filenames.
    Thanks, guilhem for the patch.
  * git-annex-shell: Passes rsync --bwlimit options on rsync.
    Thanks, guilhem for the patch.
  * webapp: Added UI to delete repositories. Closes: #689847
  * Adjust built-in preferred content expressions to make most types
    of repositories want content that is only located on untrusted, dead,
    and unwanted repositories.
  * drop --auto: Fix bug that prevented dropping files from untrusted
    repositories.
  * assistant: Fix bug that could cause direct mode files to be unstaged
    from git.
  * Update working tree files fully atomically.
  * webapp: Improved transfer queue management.
  * init: Probe whether the filesystem supports fifos, and if not,
    disable ssh connection caching.
  * Use lower case hash directories for storing files on crippled filesystems,
    same as is already done for bare repositories.

 -- Joey Hess <joeyh@debian.org>  Fri, 05 Apr 2013 10:42:18 -0400

git-annex (4.20130323) unstable; urgency=low

  * webapp: Repository list is now included in the dashboard, and other
    UI tweaks.
  * webapp: Improved UI for pairing your own devices together using XMPP.
  * webapp: Display an alert when there are XMPP remotes, and a cloud
    transfer repository needs to be configured.
  * Add incrementalbackup repository group.
  * webapp: Encourage user to install git-annex on a server when adding
    a ssh server, rather than just funneling them through to rsync.
  * xmpp: --debug now enables a sanitized dump of the XMPP protocol
  * xmpp: Try harder to detect presence of clients when there's a git push
    to send.
  * xmpp: Re-enable XA flag, since disabling it did not turn out to help
    with the problems Google Talk has with not always sending presence
    messages to clients.
  * map: Combine duplicate repositories, for a nicer looking map.
  * Fix several bugs caused by a bad Ord instance for Remote.
  * webapp: Switch all forms to POST.
  * assistant: Avoid syncing with annex-ignored remotes when reconnecting
    to the network, or connecting a drive.
  * assistant: Fix OSX bug that prevented committing changed files to a
    repository when in indirect mode.
  * webapp: Improved alerts displayed when syncing with remotes, and 
    when syncing with a remote fails.
  * webapp: Force wrap long filenames in transfer display.
  * assistant: The ConfigMonitor left one zombie behind each time
    it checked for changes, now fixed.
  * get, copy, move: Display an error message when an identical transfer
    is already in progress, rather than failing with no indication why.
  * assistant: Several optimisations to file transfers.
  * OSX app and standalone Linux tarball now both support being added to
    PATH; no need to use runshell to start git-annex.
  * webapp: When adding a removable drive, you can now specify the
    directory inside it to use.
  * webapp: Confirm whether user wants to combine repositories when
    adding a removable drive that already has a repository on it.

 -- Joey Hess <joeyh@debian.org>  Fri, 22 Mar 2013 18:54:05 -0400

git-annex (4.20130314) unstable; urgency=low

  * Bugfix: git annex add, when ran without any file or directory specified,
    should add files in the current directory, but not act on unlocked files
    elsewhere in the tree.
  * Bugfix: drop --from an unavailable remote no longer updates the location
    log, incorrectly, to say the remote does not have the key.
  * Bugfix: If the UUID of a remote is not known, prevent --from, --to,
    and other ways of specifying remotes by name from selecting it,
    since it is not possible to sanely use it.
  * Bugfix: Fix bug in inode cache sentinal check, which broke
    copying to local repos if the repo being copied from had moved
    to a different filesystem or otherwise changed all its inodes

  * Switch from using regex-compat to regex-tdfa, as the C regex library
    is rather buggy.
  * status: Can now be run with a directory path to show only the
    status of that directory, rather than the whole annex.
  * Added remote.<name>.annex-gnupg-options setting.
    Thanks, guilhem for the patch.
  * addurl: Add --relaxed option.
  * addurl: Escape invalid characters in urls, rather than failing to
    use an invalid url.
  * addurl: Properly handle url-escaped characters in file:// urls.

  * assistant: Fix dropping content when a file is moved to an archive
    directory, and getting contennt when a file is moved back out.
  * assistant: Fix bug in direct mode that could occur when a symlink is
    moved out of an archive directory, and resulted in the file not being
    set to direct mode when it was transferred.
  * assistant: Generate better commits for renames.
  * assistant: Logs are rotated to avoid them using too much disk space.
  * assistant: Avoid noise in logs from git commit about typechanged
    files in direct mode repositories.
  * assistant: Set gc.auto=0 when creating repositories to prevent
    automatic commits from causing git-gc runs.
  * assistant: If gc.auto=0, run git-gc once a day, packing loose objects
    very non-aggressively.
  * assistant: XMPP git pull and push requests are cached and sent when
    presence of a new client is detected.
  * assistant: Sync with all git remotes on startup.
  * assistant: Get back in sync with XMPP remotes after network reconnection,
    and on startup.
  * assistant: Fix syncing after XMPP pairing.
  * assistant: Optimised handling of renamed files in direct mode,
    avoiding re-checksumming.
  * assistant: Detects most renames, including directory renames, and
    combines all their changes into a single commit.
  * assistant: Fix ~/.ssh/git-annex-shell wrapper to work when the
    ssh key does not force a command.
  * assistant: Be smarter about avoiding unncessary transfers.

  * webapp: Work around bug in Warp's slowloris attack prevention code,
    that caused regular browsers to stall when they reuse a connection
    after leaving it idle for 30 seconds.
    (See https://github.com/yesodweb/wai/issues/146)
  * webapp: New preferences page allows enabling/disabling debug logging
    at runtime, as well as configuring numcopies and diskreserve.
  * webapp: Repository costs can be configured by dragging repositories around
    in the repository list.
  * webapp: Proceed automatically on from "Configure jabber account"
    to pairing.
  * webapp: Only show up to 10 queued transfers.
  * webapp: DTRT when told to create a git repo that already exists.
  * webapp: Set locally paired repositories to a lower cost than other
    network remotes.

  * Run ssh with -T to avoid tty allocation and any login scripts that
    may do undesired things with it.
  * Several improvements to Makefile and cabal file. Thanks, Peter Simmons
  * Stop depending on testpack.
  * Android: Enable test suite. 

 -- Joey Hess <joeyh@debian.org>  Thu, 14 Mar 2013 15:29:20 -0400

git-annex (4.20130227) unstable; urgency=low

  * annex.version is now set to 4 for direct mode repositories.
  * Should now fully support git repositories with core.symlinks=false;
    always using git's pseudosymlink files in such repositories.
  * webapp: Allow creating repositories on filesystems that lack support for
    symlinks.
  * webapp: Can now add a new local repository, and make it sync with
    the main local repository.
  * Android: Bundle now includes openssh.
  * Android: Support ssh connection caching.
  * Android: Assistant is fully working. (But no webapp yet.)
  * Direct mode: Support filesystems like FAT which can change their inodes
    each time they are mounted.
  * Direct mode: Fix support for adding a modified file.
  * Avoid passing -p to rsync, to interoperate with crippled filesystems.
    Closes: #700282
  * Additional GIT_DIR support bugfixes. May actually work now.
  * webapp: Display any error message from git init if it fails to create
    a repository.
  * Fix a reversion in matching globs introduced in the last release,
    where "*" did not match files inside subdirectories. No longer uses
    the Glob library.
  * copy: Update location log when no copy was performed, if the location
    log was out of date.
  * Makefile now builds using cabal, taking advantage of cabal's automatic
    detection of appropriate build flags.
  * test: The test suite is now built into the git-annex binary, and can
    be run at any time.

 -- Joey Hess <joeyh@debian.org>  Wed, 27 Feb 2013 14:07:24 -0400

git-annex (3.20130216) unstable; urgency=low

  * Now uses the Haskell uuid library, rather than needing a uuid program.
  * Now uses the Haskell Glob library, rather than pcre-light, avoiding
    the need to install libpcre. Currently done only for Cabal or when
    the Makefile is made to use -DWITH_GLOB
  * Android port now available (command-line only).
  * New annex.crippledfilesystem setting, allows use of git-annex
    repositories on FAT and even worse filesystems; avoiding use of
    hard links and locked down permissions settings. (Support is incomplete.)
  * init: Detect when the repository is on a filesystem that does not
    support hard links, or symlinks, or unix permissions, and set
    annex.crippledfilesystem, as well as annex.direct.
  * add: Improved detection of files that are modified while being added.
  * Fix a bug in direct mode, introduced in the previous release, where
    if a file was dropped and then got back, it would be stored in indirect
    mode.

 -- Joey Hess <joeyh@debian.org>  Sat, 16 Feb 2013 10:03:26 -0400

git-annex (3.20130207) unstable; urgency=low

  * webapp: Now allows restarting any threads that crash.
  * Adjust debian package to only build-depend on DAV on architectures
    where it is available.
  * addurl --fast: Use curl, rather than haskell HTTP library, to support https.
  * annex.autocommit: New setting, can be used to disable autocommit
    of changed files by the assistant, while it still does data syncing
    and other tasks.
  * assistant: Ignore .DS_Store on OSX.
  * assistant: Fix location log when adding new file in direct mode.
  * Deal with stale mappings for deleted file in direct mode.
  * pre-commit: Update direct mode mappings. 
  * uninit, unannex --fast: If hard link creation fails, fall back to slow
    mode.
  * Clean up direct mode cache and mapping info when dropping keys.
  * dropunused: Clean up stale direct mode cache and mapping info not
    removed before.

 -- Joey Hess <joeyh@debian.org>  Thu, 07 Feb 2013 12:45:25 -0400

git-annex (3.20130124) unstable; urgency=low

  * Added source repository group, that only retains files until they've
    been transferred to another repository. Useful for things like
    repositories on cameras.
  * Added manual repository group. Use to prevent the assistant from
    downloading any file contents to keep things in sync. Instead
    `git annex get`, `git annex drop` etc can be used manually as desired.
  * webapp: More adjustments to longpoll code to deal with changes in
    variable quoting in different versions of shakespeare-js.
  * webapp: Avoid an error if a transfer is stopped just as it finishes.
    Closes: #698184 
  * webapp: Now always logs to .git/annex/daemon.log
  * webapp: Has a page to view the log, accessed from the control menu.
  * webapp: Fix crash adding removable drive that has an annex directory
    in it that is not a git repository.
  * Deal with incompatibility in gpg2, which caused prompts for encryption
    passphrases rather than using the supplied --passphrase-fd.
  * bugfix: Union merges involving two or more repositories could sometimes
    result in data from one repository getting lost. This could result
    in the location log data becoming wrong, and fsck being needed to fix it.
  * sync: Automatic merge conflict resolution now stages deleted files.
  * Depend on git 1.7.7.6 for --no-edit. Closes: #698399
  * Fix direct mode mapping code to always store direct mode filenames
    relative to the top of the repository, even when operating inside a
    subdirectory.
  * fsck: Detect and fix consistency errors in direct mode mapping files.
  * Avoid filename encoding errors when writing direct mode mappings.

 -- Joey Hess <joeyh@debian.org>  Tue, 22 Jan 2013 07:11:59 +1100

git-annex (3.20130114) unstable; urgency=low

  * Now handles the case where a file that's being transferred to a remote
    is modified in place, which direct mode allows. When this
    happens, the transfer now fails, rather than allow possibly corrupt
    data into the remote.
  * fsck: Better checking of file content in direct mode.
  * drop: Suggest using git annex move when numcopies prevents dropping a file.
  * webapp: Repo switcher filters out repos that do not exist any more
    (or are on a drive that's not mounted).
  * webapp: Use IP address, rather than localhost, since some systems may
    have configuration problems or other issues that prevent web browsers
    from connecting to the right localhost IP for the webapp.
  * webapp: Adjust longpoll code to work with recent versions of
    shakespeare-js.
  * assistant: Support new gvfs dbus names used in Gnome 3.6.
  * In direct mode, files with the same key are no longer hardlinked, as
    that would cause a surprising behavior if modifying one, where the other
    would also change.
  * webapp: Avoid illegal characters in hostname when creating S3 or
    Glacier remote.
  * assistant: Avoid committer crashing if a file is deleted at the wrong
    instant.

 -- Joey Hess <joeyh@debian.org>  Mon, 14 Jan 2013 15:25:18 -0400

git-annex (3.20130107) unstable; urgency=low

  * webapp: Add UI to stop and restart assistant.
  * committer: Fix a file handle leak.
  * assistant: Make expensive transfer scan work fully in direct mode.
  * More commands work in direct mode repositories: find, whereis, move, copy,
    drop, log, fsck, add, addurl.
  * sync: No longer automatically adds files in direct mode.
  * assistant: Detect when system is not configured with a user name,
    and set environment to prevent git from failing.
  * direct: Avoid hardlinking symlinks that point to the same content
    when the content is not present.
  * Fix transferring files to special remotes in direct mode.

 -- Joey Hess <joeyh@debian.org>  Mon, 07 Jan 2013 01:01:41 -0400

git-annex (3.20130102) unstable; urgency=low

  * direct, indirect: New commands, that switch a repository to and from
    direct mode. In direct mode, files are accessed directly, rather than
    via symlinks. Note that direct mode is currently experimental. Many
    git-annex commands do not work in direct mode. Some git commands can
    cause data loss when used in direct mode repositories.
  * assistant: Now uses direct mode by default when setting up a new
    local repository.
  * OSX assistant: Uses the FSEvents API to detect file changes.
    This avoids issues with running out of file descriptors on large trees,
    as well as allowing detection of modification of files in direct mode.
    Other BSD systems still use kqueue.
  * kqueue: Fix bug that made broken symlinks not be noticed.
  * vicfg: Quote filename. Closes: #696193
  * Bugfix: Fixed bug parsing transfer info files, where the newline after
    the filename was included in it. This was generally benign, but in
    the assistant, it caused unexpected dropping of preferred content.
  * Bugfix: Remove leading \ from checksums output by sha*sum commands,
    when the filename contains \ or a newline. Closes: #696384
  * fsck: Still accept checksums with a leading \ as valid, now that
    above bug is fixed.
  * SHA*E backends: Exclude non-alphanumeric characters from extensions.
  * migrate: Remove leading \ in SHA* checksums, and non-alphanumerics
    from extensions of SHA*E keys.

 -- Joey Hess <joeyh@debian.org>  Wed, 02 Jan 2013 13:21:34 -0400

git-annex (3.20121211) unstable; urgency=low

  * webapp: Defaults to sharing box.com account info with friends, allowing
    one-click enabling of the repository.
  * Fix broken .config/git-annex/program installed by standalone tarball.
  * assistant: Retrival from glacier now handled.
  * Include ssh in standalone tarball and OSX app.
  * watch: Avoid leaving hard links to files behind in .git/annex/tmp
    if a file is deleted or moved while it's being quarantined in preparation
    to being added to the annex.
  * Allow `git annex drop --from web`; of course this does not remove
    any file from the web, but it does make git-annex remove all urls
    associated with a file.
  * webapp: S3 and Glacier forms now have a select list of all
    currently-supported AWS regions.
  * webdav: Avoid trying to set props, avoiding incompatibility with
    livedrive.com. Needs DAV version 0.3.
  * webapp: Prettify error display.
  * webapp: Fix bad interaction between required fields and modals.
  * webapp: Added help buttons and links next to fields that require
    explanations.
  * webapp: Encryption can be disabled when setting up remotes.
  * assistant: Avoid trying to drop content from remotes that don't have it.
  * assistant: Allow periods in ssh key comments.
  * get/copy --auto: Transfer data even if it would exceed numcopies,
    when preferred content settings want it.
  * drop --auto: Fix dropping content when there are no preferred content
    settings.
  * webapp: Allow user to specify the port when setting up a ssh or rsync
    remote.
  * assistant: Fix syncing to just created ssh remotes.
  * Enable WebDAV support in Debian package. Closes: #695532

 -- Joey Hess <joeyh@debian.org>  Tue, 11 Dec 2012 11:25:03 -0400

git-annex (3.20121127) unstable; urgency=low

  * Fix dirContentsRecursive, which had missed some files in deeply nested
    subdirectories. Could affect various parts of git-annex.
  * rsync: Fix bug introduced in last release that broke encrypted rsync
    special remotes.
  * The standalone builds now unset their special path and library path
    variables before running the system web browser.

 -- Joey Hess <joeyh@debian.org>  Tue, 27 Nov 2012 17:07:32 -0400

git-annex (3.20121126) unstable; urgency=low

  * New webdav and Amazon glacier special remotes.
  * Display a warning when a non-existing file or directory is specified.
  * webapp: Added configurator for Box.com.
  * webapp: Show error messages to user when testing XMPP creds.
  * Fix build of assistant without yesod.
  * webapp: The list of repositiories refreshes when new repositories are
    added, including when new repository configurations are pushed in from
    remotes.
  * OSX: Fix RunAtLoad value in plist file.
  * Getting a file from chunked directory special remotes no longer buffers
    it all in memory.
  * S3: Added progress display for uploading and downloading.
  * directory special remote: Made more efficient and robust.
  * Bugfix: directory special remote could loop forever storing a key 
    when a too small chunksize was configured.
  * Allow controlling whether login credentials for S3 and webdav are
    committed to the repository, by setting embedcreds=yes|no when running
    initremote.
  * Added smallarchive repository group, that only archives files that are
    in archive directories. Used by default for glacier when set up in the
    webapp.
  * assistant: Fixed handling of toplevel archive directory and
    client repository group.
  * assistant: Apply preferred content settings when a new symlink
    is created, or a symlink gets renamed. Made archive directories work.

 -- Joey Hess <joeyh@debian.org>  Mon, 26 Nov 2012 11:37:49 -0400

git-annex (3.20121112) unstable; urgency=low

  * assistant: Can use XMPP to notify other nodes about pushes made to other
    repositories, as well as pushing to them directly over XMPP.
  * wepapp: Added an XMPP configuration interface.
  * webapp: Supports pairing over XMPP, with both friends, and other repos
    using the same account.
  * assistant: Drops non-preferred content when possible.
  * assistant: Notices, and applies config changes as they are made to
    the git-annex branch, including config changes pushed in from remotes.
  * git-annex-shell: GIT_ANNEX_SHELL_DIRECTORY can be set to limit it
    to operating on a specified directory.
  * webapp: When setting up authorized_keys, use GIT_ANNEX_SHELL_DIRECTORY.
  * Preferred content path matching bugfix.
  * Preferred content expressions cannot use "in=".
  * Preferred content expressions can use "present".
  * Fix handling of GIT_DIR when it refers to a git submodule.
  * Depend on and use the Haskell SafeSemaphore library, which provides
    exception-safe versions of SampleVar and QSemN.
    Thanks, Ben Gamari for an excellent patch set.
  * file:/// URLs can now be used with the web special remote.
  * webapp: Allow dashes in ssh key comments when pairing.
  * uninit: Check and abort if there are symlinks to annexed content that
    are not checked into git.
  * webapp: Switched to using the same multicast IP address that avahi uses.
  * bup: Don't pass - to bup-split to make it read stdin; bup 0.25
    does not accept that.
  * bugfix: Don't fail transferring content from read-only repos.
    Closes: #691341
  * configure: Check that checksum programs produce correct checksums.
  * Re-enable dbus, using a new version of the library that fixes the memory
    leak.
  * NetWatcher: When dbus connection is lost, try to reconnect.
  * Use USER and HOME environment when set, and only fall back to getpwent,
    which doesn't work with LDAP or NIS.
  * rsync special remote: Include annex-rsync-options when running rsync
    to test a key's presence.
  * The standalone tarball's runshell now takes care of installing a
    ~/.ssh/git-annex-shell wrapper the first time it's run.
  * webapp: Make an initial, empty commit so there is a master branch 
  * assistant: Fix syncing local drives.
  * webapp: Fix creation of rsync.net repositories.
  * webapp: Fix renaming of special remotes.
  * webapp: Generate better git remote names.
  * webapp: Ensure that rsync special remotes are enabled using the same
    name they were originally created using.
  * Bugfix: Fix hang in webapp when setting up a ssh remote with an absolute
    path.

 -- Joey Hess <joeyh@debian.org>  Mon, 12 Nov 2012 10:39:47 -0400

git-annex (3.20121017) unstable; urgency=low

  * Fix zombie cleanup reversion introduced in 3.20121009.
  * Additional fix to support git submodules.

 -- Joey Hess <joeyh@debian.org>  Tue, 16 Oct 2012 21:10:14 -0400

git-annex (3.20121016) unstable; urgency=low

  * vicfg: New file format, avoids ambiguity with repos that have the same
    description, or no description.
  * Bug fix: A recent change caused git-annex-shell to crash.
  * Better preferred content expression for transfer repos.
  * webapp: Repository edit form can now edit the name of a repository.
  * webapp: Make bare repositories on removable drives, as there is nothing
    to ensure non-bare repos get updated when syncing.
  * webapp: Better behavior when pausing syncing to a remote when a transfer
    scan is running and queueing new transfers for that remote.
  * The standalone binaries are now built to not use ssh connection caching,
    in order to work with old versions of ssh.
  * A relative core.worktree is relative to the gitdir. Now that this is
    handled correctly, git-annex can be used in git submodules.
  * Temporarily disable use of dbus, as the haskell dbus library blows up
    when losing connection, which will need to be fixed upstream. 

 -- Joey Hess <joeyh@debian.org>  Tue, 16 Oct 2012 15:25:22 -0400

git-annex (3.20121010) unstable; urgency=low

  * Renamed --ingroup to --inallgroup.
  * Standard groups changed to client, transfer, archive, and backup.
    Each of these has its own standard preferred content setting.
  * dead: Remove dead repository from all groups.
  * Avoid unsetting HOME when running certian git commands. Closes: #690193
  * test: Fix threaded runtime hang.
  * Makefile: Avoid building with -threaded if the ghc threaded runtime does
    not exist.
  * webapp: Improve wording of intro display. Closes: #689848
  * webapp: Repositories can now be configured, to change their description,
    their group, or even to disable syncing to them.
  * git config remote.name.annex-sync can be used to control whether
    a remote gets synced.
  * Fix a crash when merging files in the git-annex branch that contain
    invalid utf8.
  * Automatically detect when a ssh remote does not have git-annex-shell
    installed, and set annex-ignore.

 -- Joey Hess <joeyh@debian.org>  Fri, 12 Oct 2012 13:45:21 -0400

git-annex (3.20121009) unstable; urgency=low

  * watch, assistant: It's now safe to git annex unlock files while
    the watcher is running, as well as modify files checked into git
    as normal files. Additionally, .gitignore settings are now honored.
    Closes: #689979
  * group, ungroup: New commands to indicate groups of repositories.
  * webapp: Adds newly created repositories to one of these groups:
    clients, drives, servers
  * vicfg: New command, allows editing (or simply viewing) most
    of the repository configuration settings stored in the git-annex branch.
  * Added preferred content expressions, configurable using vicfg.
  * get --auto: If the local repository has preferred content
    configured, only get that content.
  * drop --auto: If the repository the content is dropped from has
    preferred content configured, drop only content that is not preferred.
  * copy --auto: Only transfer content that the destination repository prefers.
  * assistant: Now honors preferred content settings when deciding what to
    transfer.
  * --copies=group:number can now be used to match files that are present
    in a specified number of repositories in a group.
  * Added --smallerthan, --largerthan, and --inall limits.
  * Only build-depend on libghc-clientsession-dev on arches that will have
    the webapp.
  * uninit: Unset annex.version. Closes: #689852

 -- Joey Hess <joeyh@debian.org>  Tue, 09 Oct 2012 15:13:23 -0400

git-annex (3.20121001) unstable; urgency=low

  * fsck: Now has an incremental mode. Start a new incremental fsck pass
    with git annex fsck --incremental. Now the fsck can be interrupted
    as desired, and resumed with git annex fsck --more.
    Thanks, Justin Azoff
  * New --time-limit option, makes long git-annex commands stop after
    a specified amount of time.
  * fsck: New --incremental-schedule option which is nice for scheduling
    eg, monthly incremental fsck runs in cron jobs.
  * Fix fallback to ~/Desktop when xdg-user-dir is not available.
    Closes: #688833
  * S3: When using a shared cipher, S3 credentials are not stored encrypted
    in the git repository, as that would allow anyone with access to
    the repository access to the S3 account. Instead, they're stored
    in a 600 mode file in the local git repo.
  * webapp: Avoid crashing when ssh-keygen -F chokes on an invalid known_hosts
    file.
  * Always do a system wide installation when DESTDIR is set. Closes: #689052
  * The Makefile now builds with the new yesod by default.
    Systems like Debian that have the old yesod 1.0.1 should set
    GIT_ANNEX_LOCAL_FEATURES=-DWITH_OLD_YESOD
  * copy: Avoid updating the location log when no copy is performed.
  * configure: Test that uuid -m works, falling back to plain uuid if not.
  * Avoid building the webapp on Debian architectures that do not yet
    have template haskell and thus yesod. (Should be available for arm soonish
    I hope).

 -- Joey Hess <joeyh@debian.org>  Mon, 01 Oct 2012 13:56:55 -0400

git-annex (3.20120924) unstable; urgency=low

  * assistant: New command, a daemon which does everything watch does,
    as well as automatically syncing file contents between repositories.
  * webapp: An interface for managing and configuring the assistant.
  * The default backend used when adding files to the annex is changed
    from SHA256 to SHA256E, to simplify interoperability with OSX, media
    players, and various programs that needlessly look at symlink targets.
    To get old behavior, add a .gitattributes containing: * annex.backend=SHA256
  * init: If no description is provided for a new repository, one will
    automatically be generated, like "joey@gnu:~/foo"
  * test: Set a lot of git environment variables so testing works in strange
    environments that normally need git config to set names, etc.
    Closes: #682351 Thanks, gregor herrmann
  * Disable ssh connection caching if the path to the control socket would be
    too long (and use relative path to minimise path to the control socket).
  * migrate: Check content before generating the new key, to avoid generating
    a key for corrupt data.
  * Support repositories created with --separate-git-dir. Closes: #684405
  * reinject: When the provided file doesn't match, leave it where it is,
    rather than moving to .git/annex/bad/
  * Avoid crashing on encoding errors in filenames when writing transfer info
    files and reading from checksum commands.
  * sync: Pushes the git-annex branch to remote/synced/git-annex, rather
    than directly to remote/git-annex.
  * Now supports matching files that are present on a number of remotes
    with a specified trust level. Example: --copies=trusted:2
    Thanks, Nicolas Pouillard

 -- Joey Hess <joeyh@debian.org>  Mon, 24 Sep 2012 13:47:48 -0400

git-annex (3.20120825) unstable; urgency=low

  * S3: Add fileprefix setting.
  * Pass --use-agent to gpg when in no tty mode. Thanks, Eskild Hustvedt.
  * Bugfix: Fix fsck in SHA*E backends, when the key contains composite
    extensions, as added in 3.20120721.

 -- Joey Hess <joeyh@debian.org>  Sat, 25 Aug 2012 10:00:10 -0400

git-annex (3.20120807) unstable; urgency=low

  * initremote: Avoid recording remote's description before checking
    that its config is valid.
  * unused, status: Avoid crashing when ran in bare repo.
  * Avoid crashing when "git annex get" fails to download from one
    location, and falls back to downloading from a second location.

 -- Joey Hess <joeyh@debian.org>  Tue, 07 Aug 2012 13:35:07 -0400

git-annex (3.20120721) unstable; urgency=low

  * get, move, copy: Now refuse to do anything when the requested file
    transfer is already in progress by another process.
  * status: Lists transfers that are currently in progress.
  * Fix passing --uuid to git-annex-shell.
  * When shaNsum commands cannot be found, use the Haskell SHA library
    (already a dependency) to do the checksumming. This may be slower,
    but avoids portability problems.
  * Use SHA library for files less than 50 kb in size, at which point it's
    faster than forking the more optimised external program.
  * SHAnE backends are now smarter about composite extensions, such as
    .tar.gz Closes: #680450
  * map: Write map.dot to .git/annex, which avoids watch trying to annex it.

 -- Joey Hess <joeyh@debian.org>  Sat, 21 Jul 2012 16:52:48 -0400

git-annex (3.20120629) unstable; urgency=low

  * cabal: Only try to use inotify on Linux.
  * Version build dependency on STM, and allow building without it,
    which disables the watch command.
  * Avoid ugly failure mode when moving content from a local repository
    that is not available.
  * Got rid of the last place that did utf8 decoding.
  * Accept arbitrarily encoded repository filepaths etc when reading
    git config output. This fixes support for remotes with unusual characters
    in their names.
  * sync: Automatically resolves merge conflicts.

 -- Joey Hess <joeyh@debian.org>  Fri, 29 Jun 2012 10:17:49 -0400

git-annex (3.20120624) unstable; urgency=low

  * watch: New subcommand, a daemon which notices changes to
    files and automatically annexes new files, etc, so you don't
    need to manually run git commands when manipulating files.
    Available on Linux, BSDs, and OSX!
  * Enable diskfree on kfreebsd, using kqueue.
  * unused: Fix crash when key names contain invalid utf8.
  * sync: Avoid recent git's interactive merge.

 -- Joey Hess <joeyh@debian.org>  Sun, 24 Jun 2012 12:36:50 -0400

git-annex (3.20120614) unstable; urgency=medium

  * addurl: Was broken by a typo introduced 2 released ago, now fixed.
    Closes: #677576
  * Install man page when run by cabal, in a location where man will
    find it, even when installing under $HOME. Thanks, Nathan Collins

 -- Joey Hess <joeyh@debian.org>  Thu, 14 Jun 2012 20:21:29 -0400

git-annex (3.20120611) unstable; urgency=medium

  * add: Prevent (most) modifications from being made to a file while it
    is being added to the annex.
  * initremote: Automatically describe a remote when creating it.
  * uninit: Refuse to run in a subdirectory. Closes: #677076

 -- Joey Hess <joeyh@debian.org>  Mon, 11 Jun 2012 10:32:01 -0400

git-annex (3.20120605) unstable; urgency=low

  * sync: Show a nicer message if a user tries to sync to a special remote.
  * lock: Reset unlocked file to index, rather than to branch head.
  * import: New subcommand, pulls files from a directory outside the annex
    and adds them.
  * Fix display of warning message when encountering a file that uses an
    unsupported backend.
  * Require that the SHA256 backend can be used when building, since it's the
    default.
  * Preserve parent environment when running hooks of the hook special remote.

 -- Joey Hess <joeyh@debian.org>  Tue, 05 Jun 2012 14:03:39 -0400

git-annex (3.20120522) unstable; urgency=low

  * Pass -a to cp even when it supports --reflink=auto, to preserve
    permissions.
  * Clean up handling of git directory and git worktree.
  * Add support for core.worktree, and fix support for GIT_WORK_TREE and
    GIT_DIR.

 -- Joey Hess <joeyh@debian.org>  Tue, 22 May 2012 11:16:13 -0400

git-annex (3.20120511) unstable; urgency=low

  * Rsync special remotes can be configured with shellescape=no
    to avoid shell quoting that is normally done when using rsync over ssh.
    This is known to be needed for certian rsync hosting providers
    (specificially hidrive.strato.com) that use rsync over ssh but do not
    pass it through the shell.
  * dropunused: Allow specifying ranges to drop.
  * addunused: New command, the opposite of dropunused, it relinks unused
    content into the git repository.
  * Fix use of several config settings: annex.ssh-options,
    annex.rsync-options, annex.bup-split-options. (And adjust types to avoid
    the bugs that broke several config settings.)

 -- Joey Hess <joeyh@debian.org>  Fri, 11 May 2012 12:29:30 -0400

git-annex (3.20120430) unstable; urgency=low

  * Fix use of annex.diskreserve config setting.
  * Directory special remotes now check annex.diskreserve.
  * Support git's core.sharedRepository configuration.
  * Add annex.http-headers and annex.http-headers-command config
    settings, to allow custom headers to be sent with all HTTP requests.
    (Requested by the Internet Archive)
  * uninit: Clear annex.uuid from .git/config. Closes: #670639
  * Added shared cipher mode to encryptable special remotes. This option
    avoids gpg key distribution, at the expense of flexibility, and with
    the requirement that all clones of the git repository be equally trusted.

 -- Joey Hess <joeyh@debian.org>  Mon, 30 Apr 2012 13:16:10 -0400

git-annex (3.20120418) unstable; urgency=low

  * bugfix: Adding a dotfile also caused all non-dotfiles to be added.
  * bup: Properly handle key names with spaces or other things that are
    not legal git refs.
  * git-annex (but not git-annex-shell) supports the git help.autocorrect
    configuration setting, doing fuzzy matching using the restricted
    Damerau-Levenshtein edit distance, just as git does. This adds a build
    dependency on the haskell edit-distance library.
  * Renamed diskfree.c to avoid OSX case insensativity bug.
  * cabal now installs git-annex-shell as a symlink to git-annex.
  * cabal file now autodetects whether S3 support is available.

 -- Joey Hess <joeyh@debian.org>  Wed, 18 Apr 2012 12:11:32 -0400

git-annex (3.20120406) unstable; urgency=low

  * Disable diskfree on kfreebsd, as I have a build failure on kfreebsd-i386
    that is quite likely caused by it.

 -- Joey Hess <joeyh@debian.org>  Sat, 07 Apr 2012 15:50:36 -0400

git-annex (3.20120405) unstable; urgency=low

  * Rewrote free disk space checking code, moving the portability
    handling into a small C library.
  * status: Display amount of free disk space.

 -- Joey Hess <joeyh@debian.org>  Thu, 05 Apr 2012 16:19:10 -0400

git-annex (3.20120315) unstable; urgency=low

  * fsck: Fix up any broken links and misplaced content caused by the
    directory hash calculation bug fixed in the last release.
  * sync: Sync to lower cost remotes first.
  * status: Fixed to run in constant space.
  * status: More accurate display of sizes of tmp and bad keys.
  * unused: Now uses a bloom filter, and runs in constant space.
    Use of a bloom filter does mean it will not notice a small
    number of unused keys. For repos with up to half a million keys,
    it will miss one key in 1000.
  * Added annex.bloomcapacity and annex.bloomaccuracy, which can be
    adjusted as desired to tune the bloom filter.
  * status: Display amount of memory used by bloom filter, and
    detect when it's too small for the number of keys in a repository.
  * git-annex-shell: Runs hooks/annex-content after content is received
    or dropped.
  * Work around a bug in rsync (IMHO) introduced by openSUSE's SIP patch.
  * git-annex now behaves as git-annex-shell if symlinked to and run by that
    name. The Makefile sets this up, saving some 8 mb of installed size.
  * git-union-merge is a demo program, so it is no longer built by default.

 -- Joey Hess <joeyh@debian.org>  Thu, 15 Mar 2012 11:05:28 -0400

git-annex (3.20120309) unstable; urgency=low

  * Fix key directory hash calculation code to behave as it did before 
    version 3.20120227 when a key contains non-ascii characters (only
    WORM backend is likely to have been affected).

 -- Joey Hess <joeyh@debian.org>  Fri, 09 Mar 2012 20:05:09 -0400

git-annex (3.20120230) unstable; urgency=low

  * "here" can be used to refer to the current repository,
    which can read better than the old "." (which still works too).
  * Directory special remotes now support chunking files written to them,
    avoiding writing files larger than a specified size.
  * Add progress bar display to the directory special remote.
  * Add configurable hooks that are run when git-annex starts and stops
    using a remote: remote.name.annex-start-command and
    remote.name.annex-stop-command
  * Fix a bug in symlink calculation code, that triggered in rare
    cases where an annexed file is in a subdirectory that nearly
    matched to the .git/annex/object/xx/yy subdirectories.

 -- Joey Hess <joeyh@debian.org>  Mon, 05 Mar 2012 13:38:13 -0400

git-annex (3.20120229) unstable; urgency=low

  * Fix test suite to not require a unicode locale.
  * Fix cabal build failure. Thanks, Sergei Trofimovich

 -- Joey Hess <joeyh@debian.org>  Wed, 29 Feb 2012 02:31:31 -0400

git-annex (3.20120227) unstable; urgency=low

  * Modifications to support ghc 7.4's handling of filenames.
    This version can only be built with ghc 7.4 or newer. See the ghc7.0
    branch for older ghcs.
  * S3: Fix irrefutable pattern failure when accessing encrypted S3
    credentials.
  * Use the haskell IfElse library.
  * Fix teardown of stale cached ssh connections.
  * Fixed to use the strict state monad, to avoid leaking all kinds of memory
    due to lazy state update thunks when adding/fixing many files.
  * Fixed some memory leaks that occurred when committing journal files.
  * Added a annex.queuesize setting, useful when adding hundreds of thousands
    of files on a system with plenty of memory.
  * whereis: Prints the urls of files that the web special remote knows about.
  * addurl --fast: Verifies that the url can be downloaded (only getting
    its head), and records the size in the key.
  * When checking that an url has a key, verify that the Content-Length,
    if available, matches the size of the key.
  * addurl: Added a --file option, which can be used to specify what
    file the url is added to. This can be used to override the default
    filename that is used when adding an url, which is based on the url.
    Or, when the file already exists, the url is recorded as another
    location of the file.
  * addurl: Normalize badly encoded urls.
  * addurl: Add --pathdepth option.
  * rekey: New plumbing level command, can be used to change the keys used
    for files en masse.
  * Store web special remote url info in a more efficient location.
    (Urls stored with this version will not be visible to older versions.)
  * Deal with NFS problem that caused a failure to remove a directory
    when removing content from the annex.
  * Make a single location log commit after a remote has received or
    dropped files. Uses a new "git-annex-shell commit" command when available.
  * To avoid commits of data to the git-annex branch after each command
    is run, set annex.alwayscommit=false. Its data will then be committed
    less frequently, when a merge or sync is done.
  * configure: Check if ssh connection caching is supported by the installed
    version of ssh and default annex.sshcaching accordingly.
  * move --from, copy --from: Now 10 times faster when scanning to find
    files in a remote on a local disk; rather than go through the location log
    to see which files are present on the remote, it simply looks at the 
    disk contents directly.

 -- Joey Hess <joeyh@debian.org>  Mon, 27 Feb 2012 12:58:21 -0400

git-annex (3.20120123) unstable; urgency=low

  * fsck --from: Fscking a remote is now supported. It's done by retrieving
    the contents of the specified files from the remote, and checking them,
    so can be an expensive operation. Still, if the remote is a special
    remote, or a git repository that you cannot run fsck in locally, it's
    nice to have the ability to fsck it.
  * If you have any directory special remotes, now would be a good time to
    fsck them, in case you were hit by the data loss bug fixed in the
    previous release!
  * fsck --from remote --fast: Avoids expensive file transfers, at the
    expense of not checking file size and/or contents.
  * Ssh connection caching is now enabled automatically by git-annex.
    Only one ssh connection is made to each host per git-annex run, which
    can speed some things up a lot, as well as avoiding repeated password
    prompts. Concurrent git-annex processes also share ssh connections.
    Cached ssh connections are shut down when git-annex exits.
  * To disable the ssh caching (if for example you have your own broader
    ssh caching configuration), set annex.sshcaching=false.

 -- Joey Hess <joeyh@debian.org>  Mon, 23 Jan 2012 13:48:48 -0400

git-annex (3.20120116) unstable; urgency=medium

  * Fix data loss bug in directory special remote, when moving a file
    to the remote failed, and partially transferred content was left
    behind in the directory, re-running the same move would think it
    succeeded and delete the local copy.

 -- Joey Hess <joeyh@debian.org>  Mon, 16 Jan 2012 16:43:45 -0400

git-annex (3.20120115) unstable; urgency=low

  * Add a sanity check for bad StatFS results. On architectures
    where StatFS does not currently work (s390, mips, powerpc, sparc),
    this disables the diskreserve checking code, and attempting to
    configure an annex.diskreserve will result in an error.
  * Fix QuickCheck dependency in cabal file.
  * Minor optimisations.

 -- Joey Hess <joeyh@debian.org>  Sun, 15 Jan 2012 13:54:20 -0400

git-annex (3.20120113) unstable; urgency=low

  * log: Add --gource mode, which generates output usable by gource.
  * map: Fix display of remote repos
  * Add annex-trustlevel configuration settings, which can be used to 
    override the trust level of a remote.
  * git-annex, git-union-merge: Support GIT_DIR and GIT_WORK_TREE.
  * Add libghc-testpack-dev to build depends on all arches.

 -- Joey Hess <joeyh@debian.org>  Fri, 13 Jan 2012 15:35:17 -0400

git-annex (3.20120106) unstable; urgency=low

  * Support unescaped repository urls, like git does.
  * log: New command that displays the location log for files,
    showing each repository they were added to and removed from.
  * Fix overbroad gpg --no-tty fix from last release.

 -- Joey Hess <joeyh@debian.org>  Sat, 07 Jan 2012 13:16:23 -0400

git-annex (3.20120105) unstable; urgency=low

  * Added annex-web-options configuration settings, which can be
    used to provide parameters to whichever of wget or curl git-annex uses
    (depends on which is available, but most of their important options
    suitable for use here are the same).
  * Dotfiles, and files inside dotdirs are not added by "git annex add"
    unless the dotfile or directory is explicitly listed. So "git annex add ."
    will add all untracked files in the current directory except for those in
    dotdirs.
  * Added quickcheck to build dependencies, and fail if test suite cannot be
    built.
  * fsck: Do backend-specific check before checking numcopies is satisfied.
  * Run gpg with --no-tty. Closes: #654721

 -- Joey Hess <joeyh@debian.org>  Thu, 05 Jan 2012 13:44:12 -0400

git-annex (3.20111231) unstable; urgency=low

  * sync: Improved to work well without a central bare repository.
    Thanks to Joachim Breitner.
  * Rather than manually committing, pushing, pulling, merging, and git annex
    merging, we encourage you to give "git annex sync" a try.
  * sync --fast: Selects some of the remotes with the lowest annex.cost
    and syncs those, in addition to any specified at the command line.
  * Union merge now finds the least expensive way to represent the merge.
  * reinject: Add a sanity check for using an annexed file as the source file.
  * Properly handle multiline git config values.
  * Fix the hook special remote, which bitrotted a while ago.
  * map: --fast disables use of dot to display map
  * Test suite improvements. Current top-level test coverage: 75%
  * Improve deletion of files from rsync special remotes. Closes: #652849
  * Add --include, which is the same as --not --exclude.
  * Format strings can be specified using the new --format option, to control
    what is output by git annex find.
  * Support git annex find --json
  * Fixed behavior when multiple insteadOf configs are provided for the
    same url base.
  * Can now be built with older git versions (before 1.7.7); the resulting
    binary should only be used with old git.
  * Updated to build with monad-control 0.3.

 -- Joey Hess <joeyh@debian.org>  Sat, 31 Dec 2011 14:55:29 -0400

git-annex (3.20111211) unstable; urgency=medium

  * Fix bug in last version in getting contents from bare repositories.
  * Ensure that git-annex branch changes are merged into git-annex's index,
    which fixes a bug that could cause changes that were pushed to the
    git-annex branch to get reverted. As a side effect, it's now safe
    for users to check out and commit changes directly to the git-annex
    branch.
  * map: Fix a failure to detect a loop when both repositories are local
    and refer to each other with relative paths.
  * Prevent key names from containing newlines.
  * add: If interrupted, add can leave files converted to symlinks but not
    yet added to git. Running the add again will now clean up this situtation.
  * Fix caching of decrypted ciphers, which failed when drop had to check
    multiple different encrypted special remotes.
  * unannex: Can be run on files that have been added to the annex, but not
    yet committed.
  * sync: New command that synchronises the local repository and default
    remote, by running git commit, pull, and push for you.
  * Version monad-control dependency in cabal file.

 -- Joey Hess <joeyh@debian.org>  Sun, 11 Dec 2011 21:24:39 -0400

git-annex (3.20111203) unstable; urgency=low

  * The VFAT filesystem on recent versions of Linux, when mounted with
    shortname=mixed, does not get along well with git-annex's mixed case
    .git/annex/objects hash directories. To avoid this problem, new content
    is now stored in all-lowercase hash directories. Except for non-bare
    repositories which would be a pain to transition and cannot be put on FAT.
    (Old mixed-case hash directories are still tried for backwards
    compatibility.)
  * Flush json output, avoiding a buffering problem that could result in
    doubled output.
  * Avoid needing haskell98 and other fixes for new ghc. Thanks, Mark Wright.
  * Bugfix: dropunused did not drop keys with two spaces in their name.
  * Support for storing .git/annex on a different device than the rest of the
    git repository.
  * --inbackend can be used to make git-annex only operate on files
    whose content is stored using a specified key-value backend.
  * dead: A command which says that a repository is gone for good
    and you don't want git-annex to mention it again.

 -- Joey Hess <joeyh@debian.org>  Sat, 03 Dec 2011 21:01:45 -0400

git-annex (3.20111122) unstable; urgency=low

  * merge: Improve commit messages to mention what was merged.
  * Avoid doing auto-merging in commands that don't need fully current
    information from the git-annex branch. In particular, git annex add
    no longer needs to auto-merge.
  * init: When run in an already initalized repository, and without
    a description specified, don't delete the old description. 
  * Optimised union merging; now only runs git cat-file once, and runs
    in constant space.
  * status: Now displays trusted, untrusted, and semitrusted repositories
    separately.
  * status: Include all special remotes in the list of repositories.
  * status: Fix --json mode.
  * status: --fast is back
  * Fix support for insteadOf url remapping. Closes: #644278
  * When not run in a git repository, git-annex can still display a usage
    message, and "git annex version" even works.
  * migrate: Don't fall over a stale temp file.
  * Avoid excessive escaping for rsync special remotes that are not accessed
    over ssh.
  * find: Support --print0

 -- Joey Hess <joeyh@debian.org>  Tue, 22 Nov 2011 14:31:45 -0400

git-annex (3.20111111) unstable; urgency=low

  * Handle a case where an annexed file is moved into a gitignored directory,
    by having fix --force add its change.
  * Avoid cyclic drop problems.
  * Optimized copy --from and get --from to avoid checking the location log
    for files that are already present.
  * Automatically fix up badly formatted uuid.log entries produced by
    3.20111105, whenever the uuid.log is changed (ie, by init or describe).
  * map: Support remotes with /~/ and /~user/

 -- Joey Hess <joeyh@debian.org>  Fri, 11 Nov 2011 13:44:18 -0400

git-annex (3.20111107) unstable; urgency=low

  * merge: Use fast-forward merges when possible.
    Thanks Valentin Haenel for a test case showing how non-fast-forward
    merges could result in an ongoing pull/merge/push cycle.
  * Don't try to read config from repos with annex-ignore set.
  * Bugfix: In the past two releases, git-annex init has written the uuid.log
    in the wrong format, with the UUID and description flipped.

 -- Joey Hess <joeyh@debian.org>  Mon, 07 Nov 2011 12:47:44 -0400

git-annex (3.20111105) unstable; urgency=low

  * The default backend used when adding files to the annex is changed
    from WORM to SHA256.
    To get old behavior, add a .gitattributes containing: * annex.backend=WORM
  * Sped up some operations on remotes that are on the same host.
  * copy --to: Fixed leak when copying many files to a remote on the same
    host.
  * uninit: Add guard against being run with the git-annex branch checked out.
  * Fail if --from or --to is passed to commands that do not support them.
  * drop --from is now supported to remove file content from a remote.
  * status: Now always shows the current repository, even when it does not
    appear in uuid.log.
  * fsck: Now works in bare repositories. Checks location log information,
    and file contents. Does not check that numcopies is satisfied, as
    .gitattributes information about numcopies is not available in a bare
    repository.
  * unused, dropunused: Now work in bare repositories.
  * Removed the setkey command, and added a reinject command with a more
    useful interface.
  * The fromkey command now takes the key as its first parameter. The --key
    option is no longer used.
  * Built without any filename containing .git being excluded. Closes: #647215
  * Record uuid when auto-initializing a remote so it shows in status.
  * Bugfix: Fixed git-annex init crash in a bare repository when there was
    already an existing git-annex branch.
  * Pass -t to rsync to preserve timestamps.

 -- Joey Hess <joeyh@debian.org>  Sat, 05 Nov 2011 15:47:52 -0400

git-annex (3.20111025) unstable; urgency=low

  * A remote can have a annexUrl configured, that is used by git-annex
    instead of its usual url. (Similar to pushUrl.)
  * migrate: Copy url logs for keys when migrating.
  * git-annex-shell: GIT_ANNEX_SHELL_READONLY and GIT_ANNEX_SHELL_LIMITED
    environment variables can be set to limit what commands can be run.
    This is used by gitolite's new git-annex support!

 -- Joey Hess <joeyh@debian.org>  Tue, 25 Oct 2011 13:03:08 -0700

git-annex (3.20111011) unstable; urgency=low

  * This version of git-annex only works with git 1.7.7 and newer.
    The breakage with old versions is subtle, and affects the
    annex.numcopies settings in .gitattributes, so be sure to upgrade git
    to 1.7.7. (Debian package now depends on that version.)
  * Don't pass absolute paths to git show-attr, as it started following
    symlinks when that's done in 1.7.7. Instead, use relative paths,
    which show-attr only handles 100% correctly in 1.7.7. Closes: #645046
  * Fix referring to remotes by uuid.
  * New or changed repository descriptions in uuid.log now have a timestamp,
    which is used to ensure the newest description is used when the uuid.log
    has been merged.
  * Note that older versions of git-annex will display the timestamp as part
    of the repository description, which is ugly but otherwise harmless.
  * Add timestamps to trust.log and remote.log too.
  * git-annex-shell: Added the --uuid option.
  * git-annex now asks git-annex-shell to verify that it's operating in 
    the expected repository.
  * Note that this git-annex will not interoperate with remotes using 
    older versions of git-annex-shell.
  * Now supports git's insteadOf configuration, to modify the url
    used to access a remote. Note that pushInsteadOf is not used;
    that and pushurl are reserved for actual git pushes. Closes: #644278
  * status: List all known repositories.
  * When displaying a list of repositories, show git remote names
    in addition to their descriptions.
  * Add locking to avoid races when changing the git-annex branch.
  * Various speed improvements gained by using ByteStrings.
  * Contain the zombie hordes.

 -- Joey Hess <joeyh@debian.org>  Tue, 11 Oct 2011 23:00:02 -0400

git-annex (3.20110928) unstable; urgency=low

  * --in can be used to make git-annex only operate on files
    believed to be present in a given repository.
  * Arbitrarily complex expressions can be built to limit the files git-annex
    operates on, by combining the options --not --and --or -( and -)
    Example: git annex get --exclude '*.mp3' --and --not -( --in usbdrive --or --in archive -)
  * --copies=N can be used to make git-annex only operate on files with
    the specified number of copies. (And --not --copies=N for the inverse.)
  * find: Rather than only showing files whose contents are present,
    when used with --exclude --copies or --in, displays all files that
    match the specified conditions.
  * Note that this is a behavior change for git-annex find! Old behavior
    can be gotten by using: git-annex find --in .
  * status: Massively sped up; remove --fast mode.
  * unused: File contents used by branches and tags are no longer
    considered unused, even when not used by the current branch. This is
    the final piece of the puzzle needed for git-annex to to play nicely
    with branches.

 -- Joey Hess <joeyh@debian.org>  Wed, 28 Sep 2011 18:14:02 -0400

git-annex (3.20110915) unstable; urgency=low

  * whereis: Show untrusted locations separately and do not include in
    location count.
  * Fix build without S3.
  * addurl: Always use whole url as destination filename, rather than
    only its file component.
  * get, drop, copy: Added --auto option, which decides whether
    to get/drop content as needed to work toward the configured numcopies.
  * bugfix: drop and fsck did not honor --exclude

 -- Joey Hess <joeyh@debian.org>  Thu, 15 Sep 2011 22:25:46 -0400

git-annex (3.20110906) unstable; urgency=low

  * Improve display of newlines around error and warning messages.
  * Fix Makefile to work with cabal again.

 -- Joey Hess <joeyh@debian.org>  Tue, 06 Sep 2011 13:45:16 -0400

git-annex (3.20110902) unstable; urgency=low

  * Set EMAIL when running test suite so that git does not need to be
    configured first. Closes: #638998
  * The wget command will now be used in preference to curl, if available.
  * init: Make description an optional parameter.
  * unused, status: Sped up by avoiding unnecessary stats of annexed files.
  * unused --remote: Reduced memory use to 1/4th what was used before.
  * Add --json switch, to produce machine-consumable output.

 -- Joey Hess <joeyh@debian.org>  Fri, 02 Sep 2011 21:20:37 -0400

git-annex (3.20110819) unstable; urgency=low

  * Now "git annex init" only has to be run once, when a git repository
    is first being created. Clones will automatically notice that git-annex
    is in use and automatically perform a basic initalization. It's
    still recommended to run "git annex init" in any clones, to describe them.
  * Added annex-cost-command configuration, which can be used to vary the
    cost of a remote based on the output of a shell command.
  * Fix broken upgrade from V1 repository. Closes: #638584

 -- Joey Hess <joeyh@debian.org>  Fri, 19 Aug 2011 20:34:09 -0400

git-annex (3.20110817) unstable; urgency=low

  * Fix shell escaping in rsync special remote.
  * addurl: --fast can be used to avoid immediately downloading the url.
  * Added support for getting content from git remotes using http (and https).
  * Added curl to Debian package dependencies.

 -- Joey Hess <joeyh@debian.org>  Wed, 17 Aug 2011 01:29:02 -0400

git-annex (3.20110719) unstable; urgency=low

  * add: Be even more robust to avoid ever leaving the file seemingly deleted.
    Closes: #634233
  * Bugfix: Make add ../ work.
  * Support the standard git -c name=value
  * unannex: Clean up use of git commit -a.

 -- Joey Hess <joeyh@debian.org>  Tue, 19 Jul 2011 23:39:53 -0400

git-annex (3.20110707) unstable; urgency=low

  * Fix sign bug in disk free space checking.
  * Bugfix: Forgot to de-escape keys when upgrading. Could result in
    bad location log data for keys that contain [&:%] in their names.
    (A workaround for this problem is to run git annex fsck.)
  * add: Avoid a failure mode that resulted in the file seemingly being
    deleted (content put in the annex but no symlink present).

 -- Joey Hess <joeyh@debian.org>  Thu, 07 Jul 2011 19:29:39 -0400

git-annex (3.20110705) unstable; urgency=low

  * uninit: Delete the git-annex branch and .git/annex/
  * unannex: In --fast mode, file content is left in the annex, and a
    hard link made to it.
  * uninit: Use unannex in --fast mode, to support unannexing multiple
    files that link to the same content.
  * Drop the dependency on the haskell curl bindings, use regular haskell HTTP.
  * Fix a pipeline stall when upgrading (caused by #624389).

 -- Joey Hess <joeyh@debian.org>  Tue, 05 Jul 2011 14:37:39 -0400

git-annex (3.20110702) unstable; urgency=low

  * Now the web can be used as a special remote. 
    This feature replaces the old URL backend.
  * addurl: New command to download an url and store it in the annex.
  * Sped back up fsck, copy --from, and other commands that often
    have to read a lot of information from the git-annex branch. Such
    commands are now faster than they were before introduction of the
    git-annex branch.
  * Always ensure git-annex branch exists.
  * Modify location log parser to allow future expansion.
  * --force will cause add, etc, to operate on ignored files.
  * Avoid mangling encoding when storing the description of repository
    and other content.
  * cabal can now be used to build git-annex. This is substantially
    slower than using make, does not build or install documentation,
    does not run the test suite, and is not particularly recommended,
    but could be useful to some.

 -- Joey Hess <joeyh@debian.org>  Sat, 02 Jul 2011 15:00:18 -0400

git-annex (3.20110624) experimental; urgency=low

  * New repository format, annex.version=3. Use `git annex upgrade` to migrate.
  * git-annex now stores its logs in a git-annex branch.
  * merge: New subcommand. Auto-merges the new git-annex branch.
  * Improved handling of bare git repos with annexes. Many more commands will
    work in them.
  * git-annex is now more robust; it will never leave state files
    uncommitted when some other git process comes along and locks the index
    at an inconvenient time.
  * rsync is now used when copying files from repos on other filesystems.
    cp is still used when copying file from repos on the same filesystem,
    since --reflink=auto can make it significantly faster on filesystems
    such as btrfs.
  * Allow --trust etc to specify a repository by name, for temporarily 
    trusting repositories that are not configured remotes.
  * unlock: Made atomic.
  * git-union-merge: New git subcommand, that does a generic union merge
    operation, and operates efficiently without touching the working tree.

 -- Joey Hess <joeyh@debian.org>  Fri, 24 Jun 2011 14:32:18 -0400

git-annex (0.20110610) unstable; urgency=low

  * Add --numcopies option.
  * Add --trust, --untrust, and --semitrust options.
  * get --from is the same as copy --from
  * Bugfix: Fix fsck to not think all SHAnE keys are bad.

 -- Joey Hess <joeyh@debian.org>  Fri, 10 Jun 2011 11:48:40 -0400

git-annex (0.20110601) unstable; urgency=low

  * Minor bugfixes and error message improvements.
  * Massively sped up `git annex lock` by avoiding use of the uber-slow
    `git reset`, and only running `git checkout` once, even when many files
    are being locked.
  * Fix locking of files with staged changes.
  * Somewhat sped up `git commit` of modifications to unlocked files.
  * Build fix for older ghc.

 -- Joey Hess <joeyh@debian.org>  Wed, 01 Jun 2011 11:50:47 -0400

git-annex (0.20110522) unstable; urgency=low

  * Closer emulation of git's behavior when told to use "foo/.git" as a
    git repository instead of just "foo". Closes: #627563
  * Fix bug in --exclude introduced in 0.20110516.

 -- Joey Hess <joeyh@debian.org>  Fri, 27 May 2011 20:20:41 -0400

git-annex (0.20110521) unstable; urgency=low

  * status: New subcommand to show info about an annex, including its size.
  * --backend now overrides any backend configured in .gitattributes files.
  * Add --debug option. Closes: #627499

 -- Joey Hess <joeyh@debian.org>  Sat, 21 May 2011 11:52:53 -0400

git-annex (0.20110516) unstable; urgency=low

  * Add a few tweaks to make it easy to use the Internet Archive's variant
    of S3. In particular, munge key filenames to comply with the IA's filename
    limits, disable encryption, support their nonstandard way of creating
    buckets, and allow x-archive-* headers to be specified in initremote to
    set item metadata.
  * Added filename extension preserving variant backends SHA1E, SHA256E, etc.
  * migrate: Use current filename when generating new key, for backends
    where the filename affects the key name.
  * Work around a bug in Network.URI's handling of bracketed ipv6 addresses.

 -- Joey Hess <joeyh@debian.org>  Mon, 16 May 2011 14:16:52 -0400

git-annex (0.20110503) unstable; urgency=low

  * Fix hasKeyCheap setting for bup and rsync special remotes.
  * Add hook special remotes.
  * Avoid crashing when an existing key is readded to the annex.
  * unused: Now also lists files fsck places in .git/annex/bad/
  * S3: When encryption is enabled, the Amazon S3 login credentials
    are stored, encrypted, in .git-annex/remotes.log, so environment
    variables need not be set after the remote is initialized.

 -- Joey Hess <joeyh@debian.org>  Tue, 03 May 2011 20:56:01 -0400

git-annex (0.20110427) unstable; urgency=low

  * Switch back to haskell SHA library, so git-annex remains buildable on
    Debian stable.
  * Added rsync special remotes. This could be used, for example, to 
    store annexed content on rsync.net (encrypted naturally). Or anywhere else.
  * Bugfix: Avoid pipeline stall when running git annex drop or fsck on a
    lot of files. Possibly only occured with ghc 7.

 -- Joey Hess <joeyh@debian.org>  Wed, 27 Apr 2011 22:50:26 -0400

git-annex (0.20110425) unstable; urgency=low

  * Use haskell Crypto library instead of haskell SHA library.
  * Remove testpack from build depends for non x86 architectures where it
    is not available. The test suite will not be run if it cannot be compiled.
  * Avoid using absolute paths when staging location log, as that can
    confuse git when a remote's path contains a symlink. Closes: #621386

 -- Joey Hess <joeyh@debian.org>  Mon, 25 Apr 2011 15:47:00 -0400

git-annex (0.20110420) unstable; urgency=low

  * Update Debian build dependencies for ghc 7.
  * Debian package is now built with S3 support.
    Thanks Joachim Breitner for making this possible.
  * Somewhat improved memory usage of S3, still work to do.
    Thanks Greg Heartsfield for ongoing work to improve the hS3 library
    for git-annex.

 -- Joey Hess <joeyh@debian.org>  Thu, 21 Apr 2011 15:00:48 -0400

git-annex (0.20110419) unstable; urgency=low

  * Don't run gpg in batch mode, so it can prompt for passphrase when
    there is no agent.
  * Add missing build dep on dataenc.
  * S3: Fix stalls when transferring encrypted data.
  * bup: Avoid memory leak when transferring encrypted data.

 -- Joey Hess <joeyh@debian.org>  Tue, 19 Apr 2011 21:26:51 -0400

git-annex (0.20110417) unstable; urgency=low

  * bup is now supported as a special type of remote.
  * The data sent to special remotes (Amazon S3, bup, etc) can be encrypted
    using GPG for privacy.
  * Use lowercase hash directories for locationlog files, to avoid
    some issues with git on OSX with the mixed-case directories.
    No migration is needed; the old mixed case hash directories are still
    read; new information is written to the new directories.
  * Unused files on remotes, particulary special remotes, can now be
    identified and dropped, by using "--from remote" with git annex unused
    and git annex dropunused.
  * Clear up short option confusion between --from and --force (-f is now
    --from, and there is no short option for --force).
  * Add build depend on perlmagick so docs are consistently built.
    Closes: #621410
  * Add doc-base file. Closes: #621408
  * Periodically flush git command queue, to avoid boating memory usage
    too much.
  * Support "sha1" and "sha512" commands on FreeBSD, and allow building
    if any/all SHA commands are not available. Thanks, Fraser Tweedale

 -- Joey Hess <joeyh@debian.org>  Sun, 17 Apr 2011 12:00:24 -0400

git-annex (0.20110401) experimental; urgency=low

  * Amazon S3 is now supported as a special type of remote.
    Warning: Encrypting data before sending it to S3 is not yet supported.
  * Note that Amazon S3 support is not built in by default on Debian yet,
    as hS3 is not packaged.
  * fsck: Ensure that files and directories in .git/annex/objects
    have proper permissions.
  * Added a special type of remote called a directory remote, which
    simply stores files in an arbitrary local directory.
  * Bugfix: copy --to --fast never really copied, fixed.

 -- Joey Hess <joeyh@debian.org>  Fri, 01 Apr 2011 21:27:22 -0400

git-annex (0.20110328) experimental; urgency=low

  * annex.diskreserve can be given in arbitrary units (ie "0.5 gigabytes")
  * Generalized remotes handling, laying groundwork for remotes that are
    not regular git remotes. (Think Amazon S3.)
  * Provide a less expensive version of `git annex copy --to`, enabled
    via --fast. This assumes that location tracking information is correct,
    rather than contacting the remote for every file.
  * Bugfix: Keys could be received into v1 annexes from v2 annexes, via
    v1 git-annex-shell. This results in some oddly named keys in the v1
    annex. Recognise and fix those keys when upgrading, instead of crashing.

 -- Joey Hess <joeyh@debian.org>  Mon, 28 Mar 2011 10:47:29 -0400

git-annex (0.20110325) experimental; urgency=low

  * Free space checking is now done, for transfers of data for keys
    that have free space metadata. (Notably, not for SHA* keys generated
    with git-annex 0.2x or earlier.) The code is believed to work on
    Linux, FreeBSD, and OSX; check compile-time messages to see if it
    is not enabled for your OS.
  * Add annex.diskreserve config setting, to control how much free space
    to reserve for other purposes and avoid using (defaults to 1 mb).
  * Add --fast flag, that can enable less expensive, but also less thorough
    versions of some commands.
  * fsck: In fast mode, avoid checking checksums.
  * unused: In fast mode, just show all existing temp files as unused,
    and avoid expensive scan for other unused content.
  * migrate: Support migrating v1 SHA keys to v2 SHA keys with
    size information that can be used for free space checking.
  * Fix space leak in fsck and drop commands.
  * migrate: Bugfix for case when migrating a file results in a key that
    is already present in .git/annex/objects.
  * dropunused: Significantly sped up; only read unused log file once.

 -- Joey Hess <joeyh@debian.org>  Fri, 25 Mar 2011 00:47:37 -0400

git-annex (0.20110320) experimental; urgency=low

  * Fix dropping of files using the URL backend.
  * Fix support for remotes with '.' in their names.
  * Add version command to show git-annex version as well as repository
    version information.
  * No longer auto-upgrade to repository format 2, to avoid accidental
    upgrades, etc. Use git-annex upgrade when you're ready to run this
    version.

 -- Joey Hess <joeyh@debian.org>  Sun, 20 Mar 2011 16:36:33 -0400

git-annex (0.20110316) experimental; urgency=low

  * New repository format, annex.version=2.
  * The first time git-annex is run in an old format repository, it
    will automatically upgrade it to the new format, staging all
    necessary changes to git. Also added a "git annex upgrade" command.
  * Colons are now avoided in filenames, so bare clones of git repos
    can be put on USB thumb drives formatted with vFAT or similar
    filesystems.
  * Added two levels of hashing to object directory and .git-annex logs,
    to improve scalability with enormous numbers of annexed
    objects. (With one hundred million annexed objects, each
    directory would contain fewer than 1024 files.)
  * The setkey, fromkey, and dropkey subcommands have changed how
    the key is specified. --backend is no longer used with these.

 -- Joey Hess <joeyh@debian.org>  Wed, 16 Mar 2011 16:20:23 -0400

git-annex (0.24) unstable; urgency=low

  Branched the 0.24 series, which will be maintained for a while to
  support v1 git-annex repos, while main development moves to the 0.2011
  series, with v2 git-annex repos.

  * Add Suggests on graphviz. Closes: #618039
  * When adding files to the annex, the symlinks pointing at the annexed
    content are made to have the same mtime as the original file.
    While git does not preserve that information, this allows a tool
    like metastore to be used with annexed files.
    (Currently this is only done on systems supporting POSIX 200809.)

 -- Joey Hess <joeyh@debian.org>  Wed, 16 Mar 2011 18:35:13 -0400

git-annex (0.23) unstable; urgency=low

  * Support ssh remotes with a port specified.
  * whereis: New subcommand to show where a file's content has gotten to.
  * Rethink filename encoding handling for display. Since filename encoding
    may or may not match locale settings, any attempt to decode filenames 
    will fail for some files. So instead, do all output in binary mode.

 -- Joey Hess <joeyh@debian.org>  Sat, 12 Mar 2011 15:02:49 -0400

git-annex (0.22) unstable; urgency=low

  * Git annexes can now be attached to bare git repositories.
    (Both the local and remote host must have this version of git-annex
    installed for it to work.)
  * Support filenames that start with a dash; when such a file is passed
    to a utility it will be escaped to avoid it being interpreted as an
    option. (I went a little overboard and got the type checker involved
    in this, so such files are rather comprehensively supported now.)
  * New backends: SHA512 SHA384 SHA256 SHA224
    (Supported on systems where corresponding shaNsum commands are available.)
  * describe: New subcommand that can set or change the description of
    a repository.
  * Fix test suite to reap zombies.
    (Zombies can be particularly annoying on OSX; thanks to Jimmy Tang
    for his help eliminating the infestation... for now.)
  * Make test suite not rely on a working cp -pr.
    (The Unix wars are still ON!)
  * Look for dir.git directories the same as git does.
  * Support remote urls specified as relative paths.
  * Support non-ssh remote paths that contain tilde expansions.
  * fsck: Check for and repair location log damage.
  * Bugfix: When fsck detected and moved away corrupt file content, it did
    not update the location log.

 -- Joey Hess <joeyh@debian.org>  Fri, 04 Mar 2011 15:10:57 -0400

git-annex (0.21) unstable; urgency=low

  * test: Don't rely on chmod -R working.
  * unannex: Fix recently introduced bug when attempting to unannex more
    than one file at a time.
  * test: Set git user name and email in case git can't guess values.
  * Fix display of unicode filenames.

 -- Joey Hess <joeyh@debian.org>  Fri, 11 Feb 2011 23:21:08 -0400

git-annex (0.20) unstable; urgency=low

  * Preserve specified file ordering when instructed to act on multiple
    files or directories. For example, "git annex get a b" will now always
    get "a" before "b". Previously it could operate in either order.
  * unannex: Commit staged changes at end, to avoid some confusing behavior
    with the pre-commit hook, which would see some types of commits after
    an unannex as checking in of an unlocked file.
  * map: New subcommand that uses graphviz to display a nice map of
    the git repository network.
  * Deal with the mtl/monads-fd conflict.
  * configure: Check for sha1sum.

 -- Joey Hess <joeyh@debian.org>  Tue, 08 Feb 2011 18:57:24 -0400

git-annex (0.19) unstable; urgency=low

  * configure: Support using the uuidgen command if the uuid command is
    not available.
  * Allow --exclude to be specified more than once.
  * There are now three levels of repository trust.
  * untrust: Now marks the current repository as untrusted.
  * semitrust: Now restores the default trust level. (What untrust used to do.)
  * fsck, drop: Take untrusted repositories into account.
  * Bugfix: Files were copied from trusted remotes first even if their
    annex.cost was higher than other remotes.
  * Improved temp file handling. Transfers of content can now be resumed
    from temp files later; the resume does not have to be the immediate
    next git-annex run.
  * unused: Include partially transferred content in the list.
  * Bugfix: Running a second git-annex while a first has a transfer in
    progress no longer deletes the first processes's temp file.

 -- Joey Hess <joeyh@debian.org>  Fri, 28 Jan 2011 14:31:37 -0400

git-annex (0.18) unstable; urgency=low

  * Bugfix: `copy --to` and `move --to` forgot to stage location log changes
    after transferring the file to the remote repository.
    (Did not affect ssh remotes.)
  * fsck: Fix bug in moving of corrupted files to .git/annex/bad/
  * migrate: Fix support for --backend option.
  * unlock: Fix behavior when file content is not present.
  * Test suite improvements. Current top-level test coverage: 80%

 -- Joey Hess <joeyh@debian.org>  Fri, 14 Jan 2011 14:17:44 -0400

git-annex (0.17) unstable; urgency=low

  * unannex: Now skips files whose content is not present, rather than
    it being an error.
  * New migrate subcommand can be used to switch files to using a different
    backend, safely and with no duplication of content.
  * bugfix: Fix crash caused by empty key name. (Thanks Henrik for reporting.)

 -- Joey Hess <joeyh@debian.org>  Sun, 09 Jan 2011 10:04:11 -0400

git-annex (0.16) unstable; urgency=low

  * git-annex-shell: Avoid exposing any git repo config except for the
    annex.uuid when doing configlist.
  * bugfix: Running `move --to` with a remote whose UUID was not yet known
    could result in git-annex not recording on the local side where the
    file was moved to. This could not result in data loss, or even a
    significant problem, since the remote *did* record that it had the file.
  * Also, add a general guard to detect attempts to record information
    about repositories with missing UUIDs.
  * bugfix: Running `move --to` with a non-ssh remote failed.
  * bugfix: Running `copy --to` with a non-ssh remote actually did a move.
  * Many test suite improvements. Current top-level test coverage: 65%

 -- Joey Hess <joeyh@debian.org>  Fri, 07 Jan 2011 14:33:13 -0400

git-annex (0.15) unstable; urgency=low

  * Support scp-style urls for remotes (host:path).
  * Support ssh urls containing "~".
  * Add trust and untrust subcommands, to allow configuring repositories
    that are trusted to retain files without explicit checking.
  * Fix bug in numcopies handling when multiple remotes pointed to the
    same repository.
  * Introduce the git-annex-shell command. It's now possible to make
    a user have it as a restricted login shell, similar to git-shell.
  * Note that git-annex will always use git-annex-shell when accessing
    a ssh remote, so all of your remotes need to be upgraded to this
    version of git-annex at the same time.
  * Now rsync is exclusively used for copying files to and from remotes.
    scp is not longer supported.

 -- Joey Hess <joeyh@debian.org>  Fri, 31 Dec 2010 22:00:52 -0400

git-annex (0.14) unstable; urgency=low

  * Bugfix to git annex unused in a repository with nothing yet annexed.
  * Support upgrading from a v0 annex with nothing in it.
  * Avoid multiple calls to git ls-files when passed eg, "*".

 -- Joey Hess <joeyh@debian.org>  Fri, 24 Dec 2010 17:38:48 -0400

git-annex (0.13) unstable; urgency=low

  * Makefile: Install man page and html (when built).
  * Makefile: Add GHCFLAGS variable.
  * Fix upgrade from 0.03.
  * Support remotes using git+ssh and ssh+git as protocol.
    Closes: #607056

 -- Joey Hess <joeyh@debian.org>  Tue, 14 Dec 2010 13:05:10 -0400

git-annex (0.12) unstable; urgency=low

  * Add --exclude option to exclude files from processing.
  * mwdn2man: Fix a bug in newline supression. Closes: #606578
  * Bugfix to git annex add of an unlocked file in a subdir. Closes: #606579
  * Makefile: Add PREFIX variable.

 -- Joey Hess <joeyh@debian.org>  Sat, 11 Dec 2010 17:32:00 -0400

git-annex (0.11) unstable; urgency=low

  * If available, rsync will be used for file transfers from remote
    repositories. This allows resuming interrupted transfers.
  * Added remote.annex-rsync-options.
  * Avoid deleting temp files when rsync fails.
  * Improve detection of version 0 repos.
  * Add uninit subcommand. Closes: #605749

 -- Joey Hess <joeyh@debian.org>  Sat, 04 Dec 2010 17:27:42 -0400

git-annex (0.10) unstable; urgency=low

  * In .gitattributes, the annex.numcopies attribute can be used
    to control the number of copies to retain of different types of files.
  * Bugfix: Always correctly handle gitattributes when in a subdirectory of
    the repository. (Had worked ok for ones like "*.mp3", but failed for
    ones like "dir/*".)
  * fsck: Fix warning about not enough copies of a file, when locations
    are known, but are not available in currently configured remotes.
  * precommit: Optimise to avoid calling git-check-attr more than once.
  * The git-annex-backend attribute has been renamed to annex.backend.

 -- Joey Hess <joeyh@debian.org>  Sun, 28 Nov 2010 19:28:05 -0400

git-annex (0.09) unstable; urgency=low

  * Add copy subcommand.
  * Fix bug in setkey subcommand triggered by move --to.

 -- Joey Hess <joeyh@debian.org>  Sat, 27 Nov 2010 17:14:59 -0400

git-annex (0.08) unstable; urgency=low

  * Fix `git annex add ../foo` (when ran in a subdir of the repo).
  * Add configure step to build process.
  * Only use cp -a if it is supported, falling back to cp -p or plain cp
    as needed for portability.
  * cp --reflink=auto is used if supported, and will make git annex unlock
    much faster on filesystems like btrfs that support copy on write.

 -- Joey Hess <joeyh@debian.org>  Sun, 21 Nov 2010 13:45:44 -0400

git-annex (0.07) unstable; urgency=low

  * find: New subcommand.
  * unused: New subcommand, finds unused data. (Split out from fsck.)
  * dropunused: New subcommand, provides for easy dropping of unused keys
    by number, as listed by the unused subcommand.
  * fsck: Print warnings to stderr; --quiet can now be used to only see
    problems.

 -- Joey Hess <joeyh@debian.org>  Mon, 15 Nov 2010 18:41:50 -0400

git-annex (0.06) unstable; urgency=low

  * fsck: Check if annex.numcopies is satisfied.
  * fsck: Verify the sha1 of files when the SHA1 backend is used.
  * fsck: Verify the size of files when the WORM backend is used.
  * fsck: Allow specifying individual files if fscking everything
    is not desired.
  * fsck: Fix bug, introduced in 0.04, in detection of unused data.

 -- Joey Hess <joeyh@debian.org>  Sat, 13 Nov 2010 16:24:29 -0400

git-annex (0.05) unstable; urgency=low

  * Optimize both pre-commit and lock subcommands to not call git diff
    on every file being committed/locked.
    (This actually also works around a bug in ghc, that caused
    git-annex 0.04 pre-commit to sometimes corrupt filename being read
    from git ls-files and fail. 
    See <http://hackage.haskell.org/trac/ghc/ticket/4493>
    The excessive number of calls made by pre-commit exposed the ghc bug.
    Thanks Josh Triplett for the debugging.)
  * Build with -O2.

 -- Joey Hess <joeyh@debian.org>  Thu, 11 Nov 2010 18:31:09 -0400

git-annex (0.04) unstable; urgency=low

  * Add unlock subcommand, which replaces the symlink with a copy of
    the file's content in preparation of changing it. The "edit" subcommand
    is an alias for unlock.
  * Add lock subcommand.
  * Unlocked files will now automatically be added back into the annex when
    committed (and the updated symlink committed), by some magic in the
    pre-commit hook.
  * The SHA1 backend is now fully usable.
  * Add annex.version, which will be used to automate upgrades
    between incompatible versions.
  * Reorganised the layout of .git/annex/
  * The new layout will be automatically upgraded to the first time
    git-annex is used in a repository with the old layout.
  * Note that git-annex 0.04 cannot transfer content from old repositories
    that have not yet been upgraded.
  * Annexed file contents are now made unwritable and put in unwriteable
    directories, to avoid them accidentally being removed or modified.
    (Thanks Josh Triplett for the idea.)
  * Add build dep on libghc6-testpack-dev. Closes: #603016
  * Avoid using runghc to run test suite as it is not available on all
    architectures. Closes: #603006

 -- Joey Hess <joeyh@debian.org>  Wed, 10 Nov 2010 14:23:23 -0400

git-annex (0.03) unstable; urgency=low

  * Fix support for file:// remotes.
  * Add --verbose
  * Fix SIGINT handling.
  * Fix handling of files with unusual characters in their name.
  * Fixed memory leak; git-annex no longer reads the whole file list
    from git before starting, and will be much faster with large repos.
  * Fix crash on unknown symlinks.
  * Added remote.annex-scp-options and remote.annex-ssh-options.
  * The backends to use when adding different sets of files can be configured
    via gitattributes.
  * In .gitattributes, the git-annex-backend attribute can be set to the
    names of backends to use when adding different types of files.
  * Add fsck subcommand. (For now it only finds unused key contents in the
    annex.)

 -- Joey Hess <joeyh@debian.org>  Sun, 07 Nov 2010 18:26:04 -0400

git-annex (0.02) unstable; urgency=low

  * Can scp annexed files from remote hosts, and check remote hosts for
    file content when dropping files.
  * New move subcommand, that makes it easy to move file contents from
    or to a remote.
  * New fromkey subcommand, for registering urls, etc.
  * git-annex init will now set up a pre-commit hook that fixes up symlinks
    before they are committed, to ensure that moving symlinks around does not
    break them.
  * More intelligent and fast staging of modified files; git add coalescing.
  * Add remote.annex-ignore git config setting to allow completly disabling
    a given remote.
  * --from/--to can be used to control the remote repository that git-annex
    uses.
  * --quiet can be used to avoid verbose output
  * New plumbing-level dropkey and addkey subcommands.
  * Lots of bug fixes.

 -- Joey Hess <joeyh@debian.org>  Wed, 27 Oct 2010 16:39:29 -0400

git-annex (0.01) unstable; urgency=low

  * First prerelease.

 -- Joey Hess <joeyh@debian.org>  Wed, 20 Oct 2010 12:54:24 -0400<|MERGE_RESOLUTION|>--- conflicted
+++ resolved
@@ -1,5 +1,4 @@
-<<<<<<< HEAD
-git-annex (8.20200221) UNRELEASED; urgency=medium
+git-annex (8.20200226) UNRELEASED; urgency=medium
 
   * New v8 repository version.
   * v7 upgrades automatically to v8. The upgrade deletes old sqlite
@@ -20,8 +19,6 @@
     that no longer adds them to the annex, but to git. This behavior
     can be configured with annex.dotfiles.
   * add: Removed the --include-dotfiles option.
-  * Bugfix: export --tracking (a deprecated option) set 
-    annex-annex-tracking-branch, instead of annex-tracking-branch.
   * initremote, enableremote: Set remote.name.skipFetchAll when
     the remote cannot be fetched from by git, so git fetch --all
     will not try to use it.
@@ -35,13 +32,9 @@
   * Auto upgrades from older repo versions, like v5, now jump right to v8.
   * Extended annex.security.allowed-ip-addresses to let specific ports
     of an IP address to be used, while denying use of other ports.
-  * Bugfix to getting content from an export remote with -J, when the
-    export database was not yet populated.
-  * info: Fix display of the encryption value.
-    (Some debugging junk had crept in.)
-
- -- Joey Hess <id@joeyh.name>  Wed, 19 Feb 2020 12:48:58 -0400
-=======
+
+ -- Joey Hess <id@joeyh.name>  Wed, 26 Feb 2020 17:18:16 -0400
+
 git-annex (7.20200226) upstream; urgency=high
 
   * Fix serious regression in gcrypt and encrypted git-lfs remotes.
@@ -57,7 +50,6 @@
     annex-annex-tracking-branch, instead of annex-tracking-branch.
 
  -- Joey Hess <id@joeyh.name>  Wed, 26 Feb 2020 17:18:16 -0400
->>>>>>> d3797535
 
 git-annex (7.20200219) upstream; urgency=medium
 
