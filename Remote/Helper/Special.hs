{- helpers for special remotes
 -
 - Copyright 2011-2014 Joey Hess <id@joeyh.name>
 -
 - Licensed under the GNU GPL version 3 or higher.
 -}

module Remote.Helper.Special (
	findSpecialRemotes,
	gitConfigSpecialRemote,
	Preparer,
	Storer,
	Retriever,
	Remover,
	CheckPresent,
	simplyPrepare,
	ContentSource,
	checkPrepare,
	resourcePrepare,
	fileStorer,
	byteStorer,
	fileRetriever,
	byteRetriever,
	storeKeyDummy,
	retreiveKeyFileDummy,
	removeKeyDummy,
	checkPresentDummy,
	SpecialRemoteCfg(..),
	specialRemoteCfg,
	specialRemote,
	specialRemote',
	module X
) where

import Common.Annex
import Types.StoreRetrieve
import Types.Remote
import Crypto
import Config.Cost
import Utility.Metered
import Remote.Helper.Chunked as X
import Remote.Helper.Encryptable as X
import Remote.Helper.Messages
import Annex.Content
import Messages.Progress
import qualified Git
import qualified Git.Command
import qualified Git.Construct

import qualified Data.ByteString.Lazy as L
import qualified Data.Map as M

{- Special remotes don't have a configured url, so Git.Repo does not
 - automatically generate remotes for them. This looks for a different
 - configuration key instead.
 -}
findSpecialRemotes :: String -> Annex [Git.Repo]
findSpecialRemotes s = do
	m <- fromRepo Git.config
	liftIO $ mapM construct $ remotepairs m
  where
	remotepairs = M.toList . M.filterWithKey match
	construct (k,_) = Git.Construct.remoteNamedFromKey k (pure Git.Construct.fromUnknown)
	match k _ = startswith "remote." k && endswith (".annex-"++s) k

{- Sets up configuration for a special remote in .git/config. -}
gitConfigSpecialRemote :: UUID -> RemoteConfig -> String -> String -> Annex ()
gitConfigSpecialRemote u c k v = do
	set ("annex-"++k) v
	set ("annex-uuid") (fromUUID u)
  where
	set a b = inRepo $ Git.Command.run
		[Param "config", Param (configsetting a), Param b]
	remotename = fromJust (M.lookup "name" c)
	configsetting s = "remote." ++ remotename ++ "." ++ s

-- Use when nothing needs to be done to prepare a helper.
simplyPrepare :: helper -> Preparer helper
simplyPrepare helper _ a = a $ Just helper

-- Use to run a check when preparing a helper.
checkPrepare :: (Key -> Annex Bool) -> helper -> Preparer helper
checkPrepare checker helper k a = ifM (checker k)
	( a (Just helper)
	, a Nothing
	)

-- Use to acquire a resource when preparing a helper.
resourcePrepare :: (Key -> (r -> Annex Bool) -> Annex Bool) -> (r -> helper) -> Preparer helper
resourcePrepare withr helper k a = withr k $ \r ->
	a (Just (helper r))

-- A Storer that expects to be provided with a file containing
-- the content of the key to store.
fileStorer :: (Key -> FilePath -> MeterUpdate -> Annex Bool) -> Storer
fileStorer a k (FileContent f) m = a k f m
fileStorer a k (ByteContent b) m = withTmp k $ \f -> do
	liftIO $ L.writeFile f b
	a k f m

-- A Storer that expects to be provided with a L.ByteString of
-- the content to store.
byteStorer :: (Key -> L.ByteString -> MeterUpdate -> Annex Bool) -> Storer
byteStorer a k c m = withBytes c $ \b -> a k b m

-- A Retriever that writes the content of a Key to a provided file.
-- It is responsible for updating the progress meter as it retrieves data.
fileRetriever :: (FilePath -> Key -> MeterUpdate -> Annex ()) -> Retriever
fileRetriever a k m callback = do
	f <- prepTmp k
	a f k m
	callback (FileContent f)

-- A Retriever that generates a lazy ByteString containing the Key's
-- content, and passes it to a callback action which will fully consume it
-- before returning.
byteRetriever :: (Key -> (L.ByteString -> Annex Bool) -> Annex Bool) -> Retriever
byteRetriever a k _m callback = a k (callback . ByteContent)

{- The base Remote that is provided to specialRemote needs to have
 - storeKey, retrieveKeyFile, removeKey, and checkPresent methods,
 - but they are never actually used (since specialRemote replaces them).
 - Here are some dummy ones.
 -}
storeKeyDummy :: Key -> AssociatedFile -> MeterUpdate -> Annex Bool
storeKeyDummy _ _ _ = return False
retreiveKeyFileDummy :: Key -> AssociatedFile -> FilePath -> MeterUpdate -> Annex Bool
retreiveKeyFileDummy _ _ _ _ = return False
removeKeyDummy :: Key -> Annex Bool
removeKeyDummy _ = return False
checkPresentDummy :: Key -> Annex Bool
checkPresentDummy _ = error "missing checkPresent implementation"

type RemoteModifier
	= RemoteConfig
	-> Preparer Storer
	-> Preparer Retriever
	-> Preparer Remover
	-> Preparer CheckPresent
	-> Remote
	-> Remote

data SpecialRemoteCfg = SpecialRemoteCfg
	{ chunkConfig :: ChunkConfig
	, displayProgress :: Bool
	}

specialRemoteCfg :: RemoteConfig -> SpecialRemoteCfg
specialRemoteCfg c = SpecialRemoteCfg (getChunkConfig c) True

-- Modifies a base Remote to support both chunking and encryption,
-- which special remotes typically should support.
specialRemote :: RemoteModifier
specialRemote c = specialRemote' (specialRemoteCfg c) c

specialRemote' :: SpecialRemoteCfg -> RemoteModifier
specialRemote' cfg c preparestorer prepareretriever prepareremover preparecheckpresent baser = encr
  where
	encr = baser
		{ storeKey = \k f p -> cip >>= storeKeyGen k f p
		, retrieveKeyFile = \k f d p -> cip >>= retrieveKeyFileGen k f d p
		, retrieveKeyFileCheap = \k f d -> cip >>= maybe
			(retrieveKeyFileCheap baser k f d)
			-- retrieval of encrypted keys is never cheap
			(\_ -> return False)
		, removeKey = \k -> cip >>= removeKeyGen k
		, checkPresent = \k -> cip >>= checkPresentGen k
		, cost = maybe
			(cost baser)
			(const $ cost baser + encryptedRemoteCostAdj)
			(extractCipher c)
		, getInfo = do
			l <- getInfo baser
			return $ l ++
				[ ("encryption", describeEncryption c)
				, ("chunking", describeChunkConfig (chunkConfig cfg))
				]
		}
	cip = cipherKey c
	gpgopts = getGpgEncParams encr

	safely a = catchNonAsync a (\e -> warning (show e) >> return False)

	-- chunk, then encrypt, then feed to the storer
	storeKeyGen k f p enc = safely $ preparestorer k $ safely . go
	  where
		go (Just storer) = sendAnnex k rollback $ \src ->
			displayprogress p k f $ \p' ->
				storeChunks (uuid baser) chunkconfig k src p'
					(storechunk enc storer)
					(checkPresent baser)
		go Nothing = return False
		rollback = void $ removeKey encr k

	storechunk Nothing storer k content p = storer k content p
	storechunk (Just (cipher, enck)) storer k content p =
		withBytes content $ \b ->
			encrypt gpgopts cipher (feedBytes b) $
				readBytes $ \encb ->
					storer (enck k) (ByteContent encb) p

<<<<<<< HEAD
	-- call retrieve-r to get chunks; decrypt them; stream to dest file
	retrieveKeyFileGen k f dest p enc =
=======
	-- call retriever to get chunks; decrypt them; stream to dest file
	retrieveKeyFileGen k dest p enc =
>>>>>>> 96d24a81
		safely $ prepareretriever k $ safely . go
	  where
		go (Just retriever) = displayprogress p k f $ \p' ->
			retrieveChunks retriever (uuid baser) chunkconfig
				enck k dest p' (sink dest enc)
		go Nothing = return False
		enck = maybe id snd enc

	removeKeyGen k enc = safely $ prepareremover k $ safely . go
	  where
		go (Just remover) = removeChunks remover (uuid baser) chunkconfig enck k
		go Nothing = return False
		enck = maybe id snd enc

	checkPresentGen k enc = preparecheckpresent k go
	  where
		go (Just checker) = checkPresentChunks checker (uuid baser) chunkconfig enck k
		go Nothing = cantCheck baser
		enck = maybe id snd enc

	chunkconfig = chunkConfig cfg

	displayprogress p k f a
		| displayProgress cfg = metered (Just p) k f a
		| otherwise = a p

{- Sink callback for retrieveChunks. Stores the file content into the
 - provided Handle, decrypting it first if necessary.
 - 
 - If the remote did not store the content using chunks, no Handle
 - will be provided, and it's up to us to open the destination file.
 -
 - Note that when neither chunking nor encryption is used, and the remote
 - provides FileContent, that file only needs to be renamed
 - into place. (And it may even already be in the right place..)
 -}
sink
	:: FilePath
	-> Maybe (Cipher, EncKey)
	-> Maybe Handle
	-> Maybe MeterUpdate
	-> ContentSource
	-> Annex Bool
sink dest enc mh mp content = do
	case (enc, mh, content) of
		(Nothing, Nothing, FileContent f)
			| f == dest -> noop
			| otherwise -> liftIO $ moveFile f dest
		(Just (cipher, _), _, ByteContent b) ->
			decrypt cipher (feedBytes b) $
				readBytes write
		(Just (cipher, _), _, FileContent f) -> do
			withBytes content $ \b ->
				decrypt cipher (feedBytes b) $
					readBytes write
			liftIO $ nukeFile f
		(Nothing, _, FileContent f) -> do
			withBytes content write
			liftIO $ nukeFile f
		(Nothing, _, ByteContent b) -> write b
	return True
  where
	write b = case mh of
		Just h -> liftIO $ b `streamto` h
		Nothing -> liftIO $ bracket opendest hClose (b `streamto`)
	streamto b h = case mp of
		Just p -> meteredWrite p h b
		Nothing -> L.hPut h b
	opendest = openBinaryFile dest WriteMode

withBytes :: ContentSource -> (L.ByteString -> Annex a) -> Annex a
withBytes (ByteContent b) a = a b
withBytes (FileContent f) a = a =<< liftIO (L.readFile f)<|MERGE_RESOLUTION|>--- conflicted
+++ resolved
@@ -199,13 +199,8 @@
 				readBytes $ \encb ->
 					storer (enck k) (ByteContent encb) p
 
-<<<<<<< HEAD
-	-- call retrieve-r to get chunks; decrypt them; stream to dest file
+	-- call retriever to get chunks; decrypt them; stream to dest file
 	retrieveKeyFileGen k f dest p enc =
-=======
-	-- call retriever to get chunks; decrypt them; stream to dest file
-	retrieveKeyFileGen k dest p enc =
->>>>>>> 96d24a81
 		safely $ prepareretriever k $ safely . go
 	  where
 		go (Just retriever) = displayprogress p k f $ \p' ->
