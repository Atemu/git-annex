--- conflicted
+++ resolved
@@ -107,19 +107,6 @@
 
 Executable git-annex
   Main-Is: git-annex.hs
-<<<<<<< HEAD
-  Build-Depends: MissingH, hslogger, directory, filepath,
-   containers (>= 0.5.0.0), utf8-string, mtl (>= 2),
-   bytestring, old-locale, time, dataenc, SHA, process, json,
-   base (>= 4.5 && < 4.9), monad-control, exceptions (>= 0.6), transformers,
-   IfElse, text, QuickCheck >= 2.1, bloomfilter, edit-distance,
-   SafeSemaphore, uuid, random, dlist, unix-compat, async, stm (>= 2.3),
-   data-default, case-insensitive, http-conduit, http-types,
-   cryptohash (>= 0.10.0),
-   esqueleto, persistent-sqlite, persistent, persistent-template,
-   monad-logger, resourcet,
-   ascii-progress (<= 0.2.1.2), terminal-size
-=======
   Build-Depends:
    base (>= 4.5 && < 4.9),
    cryptohash (>= 0.11.0),
@@ -135,8 +122,8 @@
    monad-control, transformers,
    bloomfilter, edit-distance,
    resourcet, http-conduit, http-types,
-   esqueleto, persistent-sqlite, persistent, persistent-template
->>>>>>> 96d24a81
+   esqueleto, persistent-sqlite, persistent, persistent-template,
+   ascii-progress (<= 0.2.1.2), terminal-size
   CC-Options: -Wall
   GHC-Options: -Wall -fno-warn-tabs
   Extensions: PackageImports
